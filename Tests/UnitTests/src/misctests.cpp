#include "portability.h"

#include "unittest.h"

#include "handlers.h"
#include "kernel.h"
#include "soar_rand.h"

namespace sml
{
    class Kernel;
    class Agent;
};

class MiscTest : public CPPUNIT_NS::TestCase
{
        CPPUNIT_TEST_SUITE(MiscTest);
#ifdef DO_MISC_TESTS
        CPPUNIT_TEST(testSource);
        CPPUNIT_TEST(test_clog);
        CPPUNIT_TEST(test_gp);
        CPPUNIT_TEST(test_echo);
        CPPUNIT_TEST(test_ls);
        CPPUNIT_TEST(testWrongAgentWmeFunctions);
        CPPUNIT_TEST(testRHSRand);
        CPPUNIT_TEST(testMultipleKernels);
        CPPUNIT_TEST(testSoarRand);
        CPPUNIT_TEST(testPreferenceDeallocation);
        CPPUNIT_TEST(testSoarDebugger);
#ifndef SKIP_SLOW_TESTS
        CPPUNIT_TEST(testInstantiationDeallocationStackOverflow);
        CPPUNIT_TEST(testSmemArithmetic);
#endif
        /* This test has not been kept up to date.  Disabled for quite some time
         *
         * CPPUNIT_TEST( test_stats ); -- */
#endif
        CPPUNIT_TEST_SUITE_END();

    public:
        void setUp();
        void tearDown();

    protected:
        void testInstantiationDeallocationStackOverflow();
        void test_clog();
        void test_gp();
        void test_echo();
        void test_ls();
        void test_stats();

        void testWrongAgentWmeFunctions();
        void testRHSRand();
        void testMultipleKernels();
        void testSmemArithmetic();

        void testSource();

        void testSoarRand();
        void testPreferenceDeallocation();
<<<<<<< HEAD

=======
        
        void testSoarDebugger();
        
>>>>>>> 06c5f161
        void source(const std::string& path);

        sml::Kernel* pKernel;
        sml::Agent* pAgent;
};

CPPUNIT_TEST_SUITE_REGISTRATION(MiscTest);

#include "sml_Utils.h"
#include "sml_Client.h"
#include "sml_Names.h"
#include "Export.h"

#include <string>
#include <iostream>

void MiscTest::source(const std::string& path)
{
    pAgent->LoadProductions((std::string("test_agents/") + path).c_str());
    CPPUNIT_ASSERT_MESSAGE(pAgent->GetLastErrorDescription(), pAgent->GetLastCommandLineResult());
}

void MiscTest::setUp()
{
    pKernel = 0;
    pAgent = 0;
    pKernel = sml::Kernel::CreateKernelInNewThread() ;
    CPPUNIT_ASSERT(pKernel != NULL);
    CPPUNIT_ASSERT_MESSAGE(pKernel->GetLastErrorDescription(), !pKernel->HadError());

    pAgent = pKernel->CreateAgent("soar1");
    CPPUNIT_ASSERT(pAgent != NULL);
}

void MiscTest::tearDown()
{
    pKernel->Shutdown();
    delete pKernel ;
    pKernel = 0;
    pAgent = 0;
}

void MiscTest::testInstantiationDeallocationStackOverflow()
{
    source("count-and-die.soar");
    pAgent->ExecuteCommandLine("w 0");
    pKernel->RunAllAgentsForever();
}

void MiscTest::test_clog()
{
    pAgent->ExecuteCommandLine("clog clog-test.txt");
    CPPUNIT_ASSERT_MESSAGE("clog clog-test.txt", pAgent->GetLastCommandLineResult());
    pAgent->ExecuteCommandLine("watch 5");
    CPPUNIT_ASSERT_MESSAGE("watch 5", pAgent->GetLastCommandLineResult());
    pAgent->RunSelf(5);
    pAgent->InitSoar();
    pAgent->RunSelf(5);
    pKernel->DestroyAgent(pAgent);
    pAgent = pKernel->CreateAgent("soar1");
    CPPUNIT_ASSERT(pAgent != NULL);
    pAgent->ExecuteCommandLine("clog clog-test.txt");
    CPPUNIT_ASSERT_MESSAGE("clog clog-test.txt", pAgent->GetLastCommandLineResult());
    pAgent->ExecuteCommandLine("watch 5");
    CPPUNIT_ASSERT_MESSAGE("watch 5", pAgent->GetLastCommandLineResult());
    pAgent->RunSelf(5);
    pAgent->InitSoar();
    pAgent->RunSelf(5);
    pAgent->ExecuteCommandLine("clog --close");
    remove("clog-test.txt");
}

void MiscTest::test_gp()
{
    source("testgp.soar");

    pAgent->ExecuteCommandLine("gp {gp*test10 (state <s> ^operator <o> + ^someflag [ <var> true false ] ^<< [ a1 a2 a3 a4 a5] [a6 a7 a8 a9 a10] >> << [v1 v2 v3] [v4 v5 v6] [v7 v8 v9 v10] >>) (<o> ^name foo ^att [ val1 1.3 |another val| |\\|another val\\|| ] ^[ att1 att2 att3 att4 att5] [val1 val2 val3 val4 <var>]) --> (<s> ^[<var> att] <var>) }");
    CPPUNIT_ASSERT_MESSAGE("valid but too large (540000) gp production didn't fail", pAgent->GetLastCommandLineResult() == false);

    pAgent->ExecuteCommandLine("gp {gp*fail1 (state <s> ^att []) --> (<s> ^operator <o> = 5) }");
    CPPUNIT_ASSERT_MESSAGE("'need at least one value in list' didn't fail", pAgent->GetLastCommandLineResult() == false);

    pAgent->ExecuteCommandLine("gp {gp*fail2 (state <s> ^[att1 att2][val1 val2]) --> (<s> ^operator <o> = 5) }");
    CPPUNIT_ASSERT_MESSAGE("'need space between value lists' didn't fail", pAgent->GetLastCommandLineResult() == false);

    pAgent->ExecuteCommandLine("gp {gp*fail3 (state <s> ^foo bar[) --> (<s> ^foo bar) }");
    CPPUNIT_ASSERT_MESSAGE("'unmatched [' didn't fail", pAgent->GetLastCommandLineResult() == false);
}

void MiscTest::test_echo()
{
    pAgent->ExecuteCommandLine("echo sp \\{my*prod"); // bug 987
    CPPUNIT_ASSERT_MESSAGE("bug 987", pAgent->GetLastCommandLineResult());

    pAgent->ExecuteCommandLine("echo \"#########################################################\""); // bug 1013
    CPPUNIT_ASSERT_MESSAGE("bug 1013", pAgent->GetLastCommandLineResult());

    pAgent->ExecuteCommandLine("echo \\\"");
    CPPUNIT_ASSERT_MESSAGE("quote", pAgent->GetLastCommandLineResult());

    pAgent->ExecuteCommandLine("echo [");
    CPPUNIT_ASSERT_MESSAGE("left brace", pAgent->GetLastCommandLineResult());

    pAgent->ExecuteCommandLine("echo ]");
    CPPUNIT_ASSERT_MESSAGE("right brace", pAgent->GetLastCommandLineResult());

    pAgent->ExecuteCommandLine("echo \\{");
    CPPUNIT_ASSERT_MESSAGE("left bracket", pAgent->GetLastCommandLineResult());

    pAgent->ExecuteCommandLine("echo }");
    CPPUNIT_ASSERT_MESSAGE("right bracket", pAgent->GetLastCommandLineResult());

    pAgent->ExecuteCommandLine("echo <");
    CPPUNIT_ASSERT_MESSAGE("less than", pAgent->GetLastCommandLineResult());

    pAgent->ExecuteCommandLine("echo >");
    CPPUNIT_ASSERT_MESSAGE("greater than", pAgent->GetLastCommandLineResult());

    pAgent->ExecuteCommandLine("echo |");
    CPPUNIT_ASSERT_MESSAGE("pipe", pAgent->GetLastCommandLineResult());

    pAgent->ExecuteCommandLine("echo |#");
    CPPUNIT_ASSERT_MESSAGE("pipe and pound", pAgent->GetLastCommandLineResult());

    pAgent->ExecuteCommandLine("echo |#|");
    CPPUNIT_ASSERT_MESSAGE("pound in pipes", pAgent->GetLastCommandLineResult());

    pAgent->ExecuteCommandLine("echo ~!@#$%^&*()_+`1234567890-=\\:,.?/");
    CPPUNIT_ASSERT_MESSAGE("misc chars", pAgent->GetLastCommandLineResult());
}

void MiscTest::test_ls()
{
    pAgent->ExecuteCommandLine("ls pci");
    CPPUNIT_ASSERT(!pAgent->GetLastCommandLineResult());
}

void MiscTest::test_stats()
{
    sml::ClientAnalyzedXML stats;
    pAgent->ExecuteCommandLineXML("stats", &stats);
    CPPUNIT_ASSERT(pAgent->GetLastCommandLineResult());

    CPPUNIT_ASSERT(stats.GetArgInt(sml::sml_Names::kParamStatsProductionCountDefault, -1) == 0);
    CPPUNIT_ASSERT(stats.GetArgInt(sml::sml_Names::kParamStatsProductionCountUser, -1) == 0);
    CPPUNIT_ASSERT(stats.GetArgInt(sml::sml_Names::kParamStatsProductionCountChunk, -1) == 0);
    CPPUNIT_ASSERT(stats.GetArgInt(sml::sml_Names::kParamStatsProductionCountJustification, -1) == 0);
    CPPUNIT_ASSERT(stats.GetArgInt(sml::sml_Names::kParamStatsCycleCountDecision, -1) == 0);
    CPPUNIT_ASSERT(stats.GetArgInt(sml::sml_Names::kParamStatsCycleCountElaboration, -1) == 0);
    CPPUNIT_ASSERT(stats.GetArgInt(sml::sml_Names::kParamStatsCycleCountInnerElaboration, -1) == 0);
    CPPUNIT_ASSERT(stats.GetArgInt(sml::sml_Names::kParamStatsProductionFiringCount, -1) == 0);
    CPPUNIT_ASSERT(stats.GetArgInt(sml::sml_Names::kParamStatsWmeCountAddition, -1) == 13);
    CPPUNIT_ASSERT(stats.GetArgInt(sml::sml_Names::kParamStatsWmeCountRemoval, -1) == 0);
    CPPUNIT_ASSERT(stats.GetArgInt(sml::sml_Names::kParamStatsWmeCount, -1) == 13);
    CPPUNIT_ASSERT(stats.GetArgFloat(sml::sml_Names::kParamStatsWmeCountAverage, -1) == 0);
    CPPUNIT_ASSERT(stats.GetArgInt(sml::sml_Names::kParamStatsWmeCountMax, -1) == 0);
    CPPUNIT_ASSERT(stats.GetArgFloat(sml::sml_Names::kParamStatsKernelCPUTime, -1) == 0);
    CPPUNIT_ASSERT(stats.GetArgFloat(sml::sml_Names::kParamStatsTotalCPUTime, -1) == 0);
    CPPUNIT_ASSERT(stats.GetArgFloat(sml::sml_Names::kParamStatsPhaseTimeInputPhase, -1) == 0);
    CPPUNIT_ASSERT(stats.GetArgFloat(sml::sml_Names::kParamStatsPhaseTimeProposePhase, -1) == 0);
    CPPUNIT_ASSERT(stats.GetArgFloat(sml::sml_Names::kParamStatsPhaseTimeDecisionPhase, -1) == 0);
    CPPUNIT_ASSERT(stats.GetArgFloat(sml::sml_Names::kParamStatsPhaseTimeApplyPhase, -1) == 0);
    CPPUNIT_ASSERT(stats.GetArgFloat(sml::sml_Names::kParamStatsPhaseTimeOutputPhase, -1) == 0);
    CPPUNIT_ASSERT(stats.GetArgFloat(sml::sml_Names::kParamStatsPhaseTimePreferencePhase, -1) == 0);
    CPPUNIT_ASSERT(stats.GetArgFloat(sml::sml_Names::kParamStatsPhaseTimeWorkingMemoryPhase, -1) == 0);
    CPPUNIT_ASSERT(stats.GetArgFloat(sml::sml_Names::kParamStatsMonitorTimeInputPhase, -1) == 0);
    CPPUNIT_ASSERT(stats.GetArgFloat(sml::sml_Names::kParamStatsMonitorTimeProposePhase, -1) == 0);
    CPPUNIT_ASSERT(stats.GetArgFloat(sml::sml_Names::kParamStatsMonitorTimeDecisionPhase, -1) == 0);
    CPPUNIT_ASSERT(stats.GetArgFloat(sml::sml_Names::kParamStatsMonitorTimeApplyPhase, -1) == 0);
    CPPUNIT_ASSERT(stats.GetArgFloat(sml::sml_Names::kParamStatsMonitorTimeOutputPhase, -1) == 0);
    CPPUNIT_ASSERT(stats.GetArgFloat(sml::sml_Names::kParamStatsMonitorTimePreferencePhase, -1) == 0);
    CPPUNIT_ASSERT(stats.GetArgFloat(sml::sml_Names::kParamStatsMonitorTimeWorkingMemoryPhase, -1) == 0);
    CPPUNIT_ASSERT(stats.GetArgFloat(sml::sml_Names::kParamStatsInputFunctionTime, -1) == 0);
    CPPUNIT_ASSERT(stats.GetArgFloat(sml::sml_Names::kParamStatsOutputFunctionTime, -1) == 0);
#ifdef DETAILED_TIMING_STATS
    CPPUNIT_ASSERT(stats.GetArgFloat(sml::sml_Names::kParamStatsMatchTimeInputPhase, -1) == 0);
    CPPUNIT_ASSERT(stats.GetArgFloat(sml::sml_Names::kParamStatsMatchTimePreferencePhase, -1) == 0);
    CPPUNIT_ASSERT(stats.GetArgFloat(sml::sml_Names::kParamStatsMatchTimeWorkingMemoryPhase, -1) == 0);
    CPPUNIT_ASSERT(stats.GetArgFloat(sml::sml_Names::kParamStatsMatchTimeOutputPhase, -1) == 0);
    CPPUNIT_ASSERT(stats.GetArgFloat(sml::sml_Names::kParamStatsMatchTimeDecisionPhase, -1) == 0);
    CPPUNIT_ASSERT(stats.GetArgFloat(sml::sml_Names::kParamStatsMatchTimeProposePhase, -1) == 0);
    CPPUNIT_ASSERT(stats.GetArgFloat(sml::sml_Names::kParamStatsMatchTimeApplyPhase, -1) == 0);
    CPPUNIT_ASSERT(stats.GetArgFloat(sml::sml_Names::kParamStatsOwnershipTimeInputPhase, -1) == 0);
    CPPUNIT_ASSERT(stats.GetArgFloat(sml::sml_Names::kParamStatsOwnershipTimePreferencePhase, -1) == 0);
    CPPUNIT_ASSERT(stats.GetArgFloat(sml::sml_Names::kParamStatsOwnershipTimeWorkingMemoryPhase, -1) == 0);
    CPPUNIT_ASSERT(stats.GetArgFloat(sml::sml_Names::kParamStatsOwnershipTimeOutputPhase, -1) == 0);
    CPPUNIT_ASSERT(stats.GetArgFloat(sml::sml_Names::kParamStatsOwnershipTimeDecisionPhase, -1) == 0);
    CPPUNIT_ASSERT(stats.GetArgFloat(sml::sml_Names::kParamStatsOwnershipTimeProposePhase, -1) == 0);
    CPPUNIT_ASSERT(stats.GetArgFloat(sml::sml_Names::kParamStatsOwnershipTimeApplyPhase, -1) == 0);
    CPPUNIT_ASSERT(stats.GetArgFloat(sml::sml_Names::kParamStatsChunkingTimeInputPhase, -1) == 0);
    CPPUNIT_ASSERT(stats.GetArgFloat(sml::sml_Names::kParamStatsChunkingTimePreferencePhase, -1) == 0);
    CPPUNIT_ASSERT(stats.GetArgFloat(sml::sml_Names::kParamStatsChunkingTimeWorkingMemoryPhase, -1) == 0);
    CPPUNIT_ASSERT(stats.GetArgFloat(sml::sml_Names::kParamStatsChunkingTimeOutputPhase, -1) == 0);
    CPPUNIT_ASSERT(stats.GetArgFloat(sml::sml_Names::kParamStatsChunkingTimeDecisionPhase, -1) == 0);
    CPPUNIT_ASSERT(stats.GetArgFloat(sml::sml_Names::kParamStatsChunkingTimeProposePhase, -1) == 0);
    CPPUNIT_ASSERT(stats.GetArgFloat(sml::sml_Names::kParamStatsChunkingTimeApplyPhase, -1) == 0);
    CPPUNIT_ASSERT(stats.GetArgFloat(sml::sml_Names::kParamStatsGDSTimeInputPhase, -1) == 0);
    CPPUNIT_ASSERT(stats.GetArgFloat(sml::sml_Names::kParamStatsGDSTimePreferencePhase, -1) == 0);
    CPPUNIT_ASSERT(stats.GetArgFloat(sml::sml_Names::kParamStatsGDSTimeWorkingMemoryPhase, -1) == 0);
    CPPUNIT_ASSERT(stats.GetArgFloat(sml::sml_Names::kParamStatsGDSTimeOutputPhase, -1) == 0);
    CPPUNIT_ASSERT(stats.GetArgFloat(sml::sml_Names::kParamStatsGDSTimeDecisionPhase, -1) == 0);
    CPPUNIT_ASSERT(stats.GetArgFloat(sml::sml_Names::kParamStatsGDSTimeProposePhase, -1) == 0);
    CPPUNIT_ASSERT(stats.GetArgFloat(sml::sml_Names::kParamStatsGDSTimeApplyPhase, -1) == 0);
#endif
    CPPUNIT_ASSERT(stats.GetArgInt(sml::sml_Names::kParamStatsMaxDecisionCycleTimeCycle, -1) == 0);
    CPPUNIT_ASSERT(stats.GetArgFloat(sml::sml_Names::kParamStatsMaxDecisionCycleTimeValueSec, -1) == 0);
    CPPUNIT_ASSERT(stats.GetArgInt(sml::sml_Names::kParamStatsMaxDecisionCycleTimeValueUSec, -1) == 0);
    CPPUNIT_ASSERT(stats.GetArgInt(sml::sml_Names::kParamStatsMaxDecisionCycleWMChangesCycle, -1) == 0);
    CPPUNIT_ASSERT(stats.GetArgInt(sml::sml_Names::kParamStatsMaxDecisionCycleWMChangesValue, -1) == 0);
    CPPUNIT_ASSERT(stats.GetArgInt(sml::sml_Names::kParamStatsMaxDecisionCycleFireCountCycle, -1) == 0);
    CPPUNIT_ASSERT(stats.GetArgInt(sml::sml_Names::kParamStatsMaxDecisionCycleFireCountValue, -1) == 0);
#if defined(_WIN64) || !defined(_WIN32)
    if (sizeof(intptr_t) > 4)
    {
        // 64-bit any
        CPPUNIT_ASSERT(stats.GetArgInt(sml::sml_Names::kParamStatsMemoryUsageMiscellaneous, -1) == 4376);
        CPPUNIT_ASSERT(stats.GetArgInt(sml::sml_Names::kParamStatsMemoryUsageHash, -1) == 264032);
        CPPUNIT_ASSERT(stats.GetArgInt(sml::sml_Names::kParamStatsMemoryUsagePool, -1) == 687216);
        CPPUNIT_ASSERT(stats.GetArgInt(sml::sml_Names::kParamStatsMemoryUsageStatsOverhead, -1) == 2136);
    }
    else
    {
        // 32-bit linux
        CPPUNIT_ASSERT(stats.GetArgInt(sml::sml_Names::kParamStatsMemoryUsageMiscellaneous, -1) == 3612);
        CPPUNIT_ASSERT(stats.GetArgInt(sml::sml_Names::kParamStatsMemoryUsageHash, -1) == 132232);
        CPPUNIT_ASSERT(stats.GetArgInt(sml::sml_Names::kParamStatsMemoryUsagePool, -1) == 327248);
        CPPUNIT_ASSERT(stats.GetArgInt(sml::sml_Names::kParamStatsMemoryUsageStatsOverhead, -1) == 1036);
    }
#else // 32-bit windows
    CPPUNIT_ASSERT(stats.GetArgInt(sml::sml_Names::kParamStatsMemoryUsageMiscellaneous, -1) == 3508);
    CPPUNIT_ASSERT(stats.GetArgInt(sml::sml_Names::kParamStatsMemoryUsageHash, -1) == 132232);
    CPPUNIT_ASSERT(stats.GetArgInt(sml::sml_Names::kParamStatsMemoryUsagePool, -1) == 687240);
    CPPUNIT_ASSERT(stats.GetArgInt(sml::sml_Names::kParamStatsMemoryUsageStatsOverhead, -1) == 1068);
#endif
    CPPUNIT_ASSERT(stats.GetArgInt(sml::sml_Names::kParamStatsMemoryUsageString, -1) == 900);

    pAgent->ExecuteCommandLine("stats -t");
    CPPUNIT_ASSERT(pAgent->GetLastCommandLineResult());
    pAgent->RunSelf(10);
    std::string res = pAgent->ExecuteCommandLine("stats -c");
    CPPUNIT_ASSERT(!res.empty());

    pAgent->ExecuteCommandLine("stats -t");
    CPPUNIT_ASSERT(pAgent->GetLastCommandLineResult());
    pAgent->RunSelf(10);
    res = pAgent->ExecuteCommandLine("stats -c");
    CPPUNIT_ASSERT(!res.empty());

    pAgent->ExecuteCommandLine("stats -T");
    CPPUNIT_ASSERT(pAgent->GetLastCommandLineResult());
    pAgent->RunSelf(10);
    res = pAgent->ExecuteCommandLine("stats -c");
    CPPUNIT_ASSERT(res.empty());

    pAgent->ExecuteCommandLine("stats -t");
    CPPUNIT_ASSERT(pAgent->GetLastCommandLineResult());
    pAgent->RunSelf(10);
    res = pAgent->ExecuteCommandLine("stats -c");
    CPPUNIT_ASSERT(!res.empty());

    pAgent->ExecuteCommandLine("stats -T");
    CPPUNIT_ASSERT(pAgent->GetLastCommandLineResult());
}

void MiscTest::testWrongAgentWmeFunctions()
{
    sml::Agent* pAgent2 = 0;
    pAgent2 = pKernel->CreateAgent("soar2");
    CPPUNIT_ASSERT(pAgent2 != NULL);

    sml::Identifier* il1 = pAgent->GetInputLink();
    sml::Identifier* il2 = pAgent2->GetInputLink();

    sml::Identifier* foo1 = il1->CreateIdWME("foo");
    sml::Identifier* foo2 = il2->CreateIdWME("foo");

    CPPUNIT_ASSERT(pAgent->CreateStringWME(foo2, "fail", "fail") == 0);
    CPPUNIT_ASSERT(pAgent->CreateIntWME(foo2, "fail", 1) == 0);
    CPPUNIT_ASSERT(pAgent->CreateFloatWME(foo2, "fail", 1.0f) == 0);
    CPPUNIT_ASSERT(pAgent->CreateIdWME(foo2, "fail") == 0);
    CPPUNIT_ASSERT(pAgent->CreateSharedIdWME(foo2, "fail", il1) == 0);
    CPPUNIT_ASSERT(pAgent->DestroyWME(foo2) == 0);

    CPPUNIT_ASSERT(pAgent2->CreateStringWME(foo1, "fail", "fail") == 0);
    CPPUNIT_ASSERT(pAgent2->CreateIntWME(foo1, "fail", 1) == 0);
    CPPUNIT_ASSERT(pAgent2->CreateFloatWME(foo1, "fail", 1.0f) == 0);
    CPPUNIT_ASSERT(pAgent2->CreateIdWME(foo1, "fail") == 0);
    CPPUNIT_ASSERT(pAgent2->CreateSharedIdWME(foo1, "fail", il2) == 0);
    CPPUNIT_ASSERT(pAgent2->DestroyWME(foo1) == 0);
}

void MiscTest::testRHSRand()
{
    pKernel->AddRhsFunction("test-failure", Handlers::MyRhsFunctionFailureHandler, 0) ;
    source("testRHSRand.soar");
    pAgent->RunSelf(5000);
}

void MiscTest::testMultipleKernels()
{
    sml::Kernel* pKernel2 = sml::Kernel::CreateKernelInNewThread(sml::Kernel::kDefaultSMLPort - 1);
    CPPUNIT_ASSERT(pKernel2 != NULL);
    CPPUNIT_ASSERT_MESSAGE(pKernel2->GetLastErrorDescription(), !pKernel2->HadError());

    sml::Agent* pAgent2 = pKernel2->CreateAgent("soar2");
    CPPUNIT_ASSERT(pAgent2 != NULL);

    pKernel2->Shutdown();
    delete pKernel2;

    pAgent->ExecuteCommandLine("p s1");
    CPPUNIT_ASSERT(pAgent->GetLastCommandLineResult());
}

void MiscTest::testSmemArithmetic()
{
    source("arithmetic/arithmetic.soar") ;
    pAgent->ExecuteCommandLine("watch 0");
    pAgent->ExecuteCommandLine("srand 1080");

    pAgent->RunSelfForever();

    sml::ClientAnalyzedXML stats;
    pAgent->ExecuteCommandLineXML("stats", &stats);
    CPPUNIT_ASSERT(stats.GetArgInt(sml::sml_Names::kParamStatsCycleCountDecision, -1) == 46436);
}


void MiscTest::testSource()
{
    source("big.soar");
}

void MiscTest::testSoarRand()
{
    int halftrials = 50000000;
    double accum = 0;
    for (int i = 0; i < halftrials * 2; ++i)
    {
        accum += SoarRand();
    }
    double off = (accum - halftrials) / halftrials;
    CPPUNIT_ASSERT(off < 0.001);
}

void MiscTest::testPreferenceDeallocation()
{
    source("testPreferenceDeallocation.soar");
    pAgent->ExecuteCommandLine("run 10");

    sml::ClientAnalyzedXML response;
    pAgent->ExecuteCommandLineXML("stats", &response);
    CPPUNIT_ASSERT(response.GetArgInt(sml::sml_Names::kParamStatsCycleCountDecision, -1) == 6);
}

void MiscTest::testSoarDebugger()
{
    bool result = pAgent->SpawnDebugger();
    
    CPPUNIT_ASSERT(result);
    
#ifdef _MSC_VER
    Sleep(10000);
#else
    sleep(10);
#endif
    
    pAgent->ExecuteCommandLine("run 10");
    
    result = pAgent->KillDebugger();
    
    CPPUNIT_ASSERT(result);
}<|MERGE_RESOLUTION|>--- conflicted
+++ resolved
@@ -36,11 +36,11 @@
          * CPPUNIT_TEST( test_stats ); -- */
 #endif
         CPPUNIT_TEST_SUITE_END();
-
+        
     public:
         void setUp();
         void tearDown();
-
+        
     protected:
         void testInstantiationDeallocationStackOverflow();
         void test_clog();
@@ -48,25 +48,21 @@
         void test_echo();
         void test_ls();
         void test_stats();
-
+        
         void testWrongAgentWmeFunctions();
         void testRHSRand();
         void testMultipleKernels();
         void testSmemArithmetic();
-
+        
         void testSource();
-
+        
         void testSoarRand();
         void testPreferenceDeallocation();
-<<<<<<< HEAD
-
-=======
         
         void testSoarDebugger();
         
->>>>>>> 06c5f161
         void source(const std::string& path);
-
+        
         sml::Kernel* pKernel;
         sml::Agent* pAgent;
 };
@@ -94,7 +90,7 @@
     pKernel = sml::Kernel::CreateKernelInNewThread() ;
     CPPUNIT_ASSERT(pKernel != NULL);
     CPPUNIT_ASSERT_MESSAGE(pKernel->GetLastErrorDescription(), !pKernel->HadError());
-
+    
     pAgent = pKernel->CreateAgent("soar1");
     CPPUNIT_ASSERT(pAgent != NULL);
 }
@@ -140,16 +136,16 @@
 void MiscTest::test_gp()
 {
     source("testgp.soar");
-
+    
     pAgent->ExecuteCommandLine("gp {gp*test10 (state <s> ^operator <o> + ^someflag [ <var> true false ] ^<< [ a1 a2 a3 a4 a5] [a6 a7 a8 a9 a10] >> << [v1 v2 v3] [v4 v5 v6] [v7 v8 v9 v10] >>) (<o> ^name foo ^att [ val1 1.3 |another val| |\\|another val\\|| ] ^[ att1 att2 att3 att4 att5] [val1 val2 val3 val4 <var>]) --> (<s> ^[<var> att] <var>) }");
     CPPUNIT_ASSERT_MESSAGE("valid but too large (540000) gp production didn't fail", pAgent->GetLastCommandLineResult() == false);
-
+    
     pAgent->ExecuteCommandLine("gp {gp*fail1 (state <s> ^att []) --> (<s> ^operator <o> = 5) }");
     CPPUNIT_ASSERT_MESSAGE("'need at least one value in list' didn't fail", pAgent->GetLastCommandLineResult() == false);
-
+    
     pAgent->ExecuteCommandLine("gp {gp*fail2 (state <s> ^[att1 att2][val1 val2]) --> (<s> ^operator <o> = 5) }");
     CPPUNIT_ASSERT_MESSAGE("'need space between value lists' didn't fail", pAgent->GetLastCommandLineResult() == false);
-
+    
     pAgent->ExecuteCommandLine("gp {gp*fail3 (state <s> ^foo bar[) --> (<s> ^foo bar) }");
     CPPUNIT_ASSERT_MESSAGE("'unmatched [' didn't fail", pAgent->GetLastCommandLineResult() == false);
 }
@@ -158,40 +154,40 @@
 {
     pAgent->ExecuteCommandLine("echo sp \\{my*prod"); // bug 987
     CPPUNIT_ASSERT_MESSAGE("bug 987", pAgent->GetLastCommandLineResult());
-
+    
     pAgent->ExecuteCommandLine("echo \"#########################################################\""); // bug 1013
     CPPUNIT_ASSERT_MESSAGE("bug 1013", pAgent->GetLastCommandLineResult());
-
+    
     pAgent->ExecuteCommandLine("echo \\\"");
     CPPUNIT_ASSERT_MESSAGE("quote", pAgent->GetLastCommandLineResult());
-
+    
     pAgent->ExecuteCommandLine("echo [");
     CPPUNIT_ASSERT_MESSAGE("left brace", pAgent->GetLastCommandLineResult());
-
+    
     pAgent->ExecuteCommandLine("echo ]");
     CPPUNIT_ASSERT_MESSAGE("right brace", pAgent->GetLastCommandLineResult());
-
+    
     pAgent->ExecuteCommandLine("echo \\{");
     CPPUNIT_ASSERT_MESSAGE("left bracket", pAgent->GetLastCommandLineResult());
-
+    
     pAgent->ExecuteCommandLine("echo }");
     CPPUNIT_ASSERT_MESSAGE("right bracket", pAgent->GetLastCommandLineResult());
-
+    
     pAgent->ExecuteCommandLine("echo <");
     CPPUNIT_ASSERT_MESSAGE("less than", pAgent->GetLastCommandLineResult());
-
+    
     pAgent->ExecuteCommandLine("echo >");
     CPPUNIT_ASSERT_MESSAGE("greater than", pAgent->GetLastCommandLineResult());
-
+    
     pAgent->ExecuteCommandLine("echo |");
     CPPUNIT_ASSERT_MESSAGE("pipe", pAgent->GetLastCommandLineResult());
-
+    
     pAgent->ExecuteCommandLine("echo |#");
     CPPUNIT_ASSERT_MESSAGE("pipe and pound", pAgent->GetLastCommandLineResult());
-
+    
     pAgent->ExecuteCommandLine("echo |#|");
     CPPUNIT_ASSERT_MESSAGE("pound in pipes", pAgent->GetLastCommandLineResult());
-
+    
     pAgent->ExecuteCommandLine("echo ~!@#$%^&*()_+`1234567890-=\\:,.?/");
     CPPUNIT_ASSERT_MESSAGE("misc chars", pAgent->GetLastCommandLineResult());
 }
@@ -207,7 +203,7 @@
     sml::ClientAnalyzedXML stats;
     pAgent->ExecuteCommandLineXML("stats", &stats);
     CPPUNIT_ASSERT(pAgent->GetLastCommandLineResult());
-
+    
     CPPUNIT_ASSERT(stats.GetArgInt(sml::sml_Names::kParamStatsProductionCountDefault, -1) == 0);
     CPPUNIT_ASSERT(stats.GetArgInt(sml::sml_Names::kParamStatsProductionCountUser, -1) == 0);
     CPPUNIT_ASSERT(stats.GetArgInt(sml::sml_Names::kParamStatsProductionCountChunk, -1) == 0);
@@ -300,31 +296,31 @@
     CPPUNIT_ASSERT(stats.GetArgInt(sml::sml_Names::kParamStatsMemoryUsageStatsOverhead, -1) == 1068);
 #endif
     CPPUNIT_ASSERT(stats.GetArgInt(sml::sml_Names::kParamStatsMemoryUsageString, -1) == 900);
-
+    
     pAgent->ExecuteCommandLine("stats -t");
     CPPUNIT_ASSERT(pAgent->GetLastCommandLineResult());
     pAgent->RunSelf(10);
     std::string res = pAgent->ExecuteCommandLine("stats -c");
     CPPUNIT_ASSERT(!res.empty());
-
+    
     pAgent->ExecuteCommandLine("stats -t");
     CPPUNIT_ASSERT(pAgent->GetLastCommandLineResult());
     pAgent->RunSelf(10);
     res = pAgent->ExecuteCommandLine("stats -c");
     CPPUNIT_ASSERT(!res.empty());
-
+    
     pAgent->ExecuteCommandLine("stats -T");
     CPPUNIT_ASSERT(pAgent->GetLastCommandLineResult());
     pAgent->RunSelf(10);
     res = pAgent->ExecuteCommandLine("stats -c");
     CPPUNIT_ASSERT(res.empty());
-
+    
     pAgent->ExecuteCommandLine("stats -t");
     CPPUNIT_ASSERT(pAgent->GetLastCommandLineResult());
     pAgent->RunSelf(10);
     res = pAgent->ExecuteCommandLine("stats -c");
     CPPUNIT_ASSERT(!res.empty());
-
+    
     pAgent->ExecuteCommandLine("stats -T");
     CPPUNIT_ASSERT(pAgent->GetLastCommandLineResult());
 }
@@ -334,20 +330,20 @@
     sml::Agent* pAgent2 = 0;
     pAgent2 = pKernel->CreateAgent("soar2");
     CPPUNIT_ASSERT(pAgent2 != NULL);
-
+    
     sml::Identifier* il1 = pAgent->GetInputLink();
     sml::Identifier* il2 = pAgent2->GetInputLink();
-
+    
     sml::Identifier* foo1 = il1->CreateIdWME("foo");
     sml::Identifier* foo2 = il2->CreateIdWME("foo");
-
+    
     CPPUNIT_ASSERT(pAgent->CreateStringWME(foo2, "fail", "fail") == 0);
     CPPUNIT_ASSERT(pAgent->CreateIntWME(foo2, "fail", 1) == 0);
     CPPUNIT_ASSERT(pAgent->CreateFloatWME(foo2, "fail", 1.0f) == 0);
     CPPUNIT_ASSERT(pAgent->CreateIdWME(foo2, "fail") == 0);
     CPPUNIT_ASSERT(pAgent->CreateSharedIdWME(foo2, "fail", il1) == 0);
     CPPUNIT_ASSERT(pAgent->DestroyWME(foo2) == 0);
-
+    
     CPPUNIT_ASSERT(pAgent2->CreateStringWME(foo1, "fail", "fail") == 0);
     CPPUNIT_ASSERT(pAgent2->CreateIntWME(foo1, "fail", 1) == 0);
     CPPUNIT_ASSERT(pAgent2->CreateFloatWME(foo1, "fail", 1.0f) == 0);
@@ -368,13 +364,13 @@
     sml::Kernel* pKernel2 = sml::Kernel::CreateKernelInNewThread(sml::Kernel::kDefaultSMLPort - 1);
     CPPUNIT_ASSERT(pKernel2 != NULL);
     CPPUNIT_ASSERT_MESSAGE(pKernel2->GetLastErrorDescription(), !pKernel2->HadError());
-
+    
     sml::Agent* pAgent2 = pKernel2->CreateAgent("soar2");
     CPPUNIT_ASSERT(pAgent2 != NULL);
-
+    
     pKernel2->Shutdown();
     delete pKernel2;
-
+    
     pAgent->ExecuteCommandLine("p s1");
     CPPUNIT_ASSERT(pAgent->GetLastCommandLineResult());
 }
@@ -384,9 +380,9 @@
     source("arithmetic/arithmetic.soar") ;
     pAgent->ExecuteCommandLine("watch 0");
     pAgent->ExecuteCommandLine("srand 1080");
-
+    
     pAgent->RunSelfForever();
-
+    
     sml::ClientAnalyzedXML stats;
     pAgent->ExecuteCommandLineXML("stats", &stats);
     CPPUNIT_ASSERT(stats.GetArgInt(sml::sml_Names::kParamStatsCycleCountDecision, -1) == 46436);
@@ -414,7 +410,7 @@
 {
     source("testPreferenceDeallocation.soar");
     pAgent->ExecuteCommandLine("run 10");
-
+    
     sml::ClientAnalyzedXML response;
     pAgent->ExecuteCommandLineXML("stats", &response);
     CPPUNIT_ASSERT(response.GetArgInt(sml::sml_Names::kParamStatsCycleCountDecision, -1) == 6);
