//
//  SMemFunctionalTests.cpp
//  Prototype-UnitTesting
//
//  Created by Alex Turner on 6/23/15.
//  Copyright © 2015 University of Michigan – Soar Group. All rights reserved.
//

#include "SMemFunctionalTests.hpp"

#include "SoarHelper.hpp"

#include "working_memory.h"

void SMemFunctionalTests::testSimpleCueBasedRetrieval()
{
	SoarHelper::setStopPhase(agent, SoarHelper::StopPhase::OUTPUT);
	runTest("testSimpleCueBasedRetrieval", 1);
}

void SMemFunctionalTests::testSimpleNonCueBasedRetrieval()
{
	SoarHelper::setStopPhase(agent, SoarHelper::StopPhase::OUTPUT);
	runTest("testSimpleNonCueBasedRetrieval", 2);
}

void SMemFunctionalTests::testSimpleStore()
{
	SoarHelper::setStopPhase(agent, SoarHelper::StopPhase::OUTPUT);
	runTest("testSimpleStore", 2);
}

void SMemFunctionalTests::testTrivialMathQuery()
{
	SoarHelper::setStopPhase(agent, SoarHelper::StopPhase::OUTPUT);
	runTest("testTrivialMathQuery", 2);
}

void SMemFunctionalTests::testBadMathQuery()
{
	SoarHelper::setStopPhase(agent, SoarHelper::StopPhase::OUTPUT);
	runTest("testBadMathQuery", 2);
}

void SMemFunctionalTests::testMaxQuery()
{
	SoarHelper::setStopPhase(agent, SoarHelper::StopPhase::OUTPUT);
	runTest("testMax", 1);
}


void SMemFunctionalTests::testMaxMixedTypes()
{
	SoarHelper::setStopPhase(agent, SoarHelper::StopPhase::OUTPUT);
	runTest("testMaxMixedTypes", 1);
}

void SMemFunctionalTests::testMaxMultivalued()
{
	SoarHelper::setStopPhase(agent, SoarHelper::StopPhase::OUTPUT);
	runTest("testMaxMultivalued", 1);
}

void SMemFunctionalTests::testMin()
{
	SoarHelper::setStopPhase(agent, SoarHelper::StopPhase::OUTPUT);
	runTest("testMin", 1);
}

void SMemFunctionalTests::testMaxNegQuery()
{
	SoarHelper::setStopPhase(agent, SoarHelper::StopPhase::OUTPUT);
	runTest("testMaxNegation", 1);
}

void SMemFunctionalTests::testGreater()
{
	SoarHelper::setStopPhase(agent, SoarHelper::StopPhase::OUTPUT);
	runTest("testGreater", 1);
}

void SMemFunctionalTests::testLess()
{
	SoarHelper::setStopPhase(agent, SoarHelper::StopPhase::OUTPUT);
	runTest("testLess", 1);
}

void SMemFunctionalTests::testGreaterOrEqual()
{
	SoarHelper::setStopPhase(agent, SoarHelper::StopPhase::OUTPUT);
	runTest("testGreaterOrEqual", 1);
}

void SMemFunctionalTests::testLessOrEqual()
{
	SoarHelper::setStopPhase(agent, SoarHelper::StopPhase::OUTPUT);
	runTest("testLessOrEqual", 1);
}

void SMemFunctionalTests::testLessWithNeg()
{
	SoarHelper::setStopPhase(agent, SoarHelper::StopPhase::OUTPUT);
	runTest("testLessWithNeg", 1);
}

void SMemFunctionalTests::testLessNoSolution()
{
	SoarHelper::setStopPhase(agent, SoarHelper::StopPhase::OUTPUT);
	runTest("testLessNoSolution", 1);
}

void SMemFunctionalTests::testMirroring()
{
	SoarHelper::setStopPhase(agent, SoarHelper::StopPhase::OUTPUT);
	runTest("testMirroring", 4);
}

void SMemFunctionalTests::testMergeAdd()
{
	SoarHelper::setStopPhase(agent, SoarHelper::StopPhase::OUTPUT);
	runTest("testMergeAdd", 4);
}

void SMemFunctionalTests::testMergeNone()
{
	SoarHelper::setStopPhase(agent, SoarHelper::StopPhase::OUTPUT);
	runTest("testMergeNone", 4);
}

void SMemFunctionalTests::testSimpleStoreMultivaluedAttribute()
{
	SoarHelper::setStopPhase(agent, SoarHelper::StopPhase::OUTPUT);
	runTest("testSimpleStoreMultivaluedAttribute", 2);
}

void SMemFunctionalTests::testSimpleFloat()
{
	runTest("testSimpleFloat", 5);
}

void SMemFunctionalTests::testMaxDoublePrecision_Irrational()
{
	runTest("testMaxDoublePrecision-Irrational", 5);
}

void SMemFunctionalTests::testMaxDoublePrecision()
{
	runTest("testMaxDoublePrecision", 5);
}

void SMemFunctionalTests::testSimpleNonCueBasedRetrievalOfNonExistingLTI()
{
	runTest("testSimpleNonCueBasedRetrievalOfNonExistingLTI", 1);
}

void SMemFunctionalTests::testNegQuery()
{
	runTest("testNegQuery", 248);
}

void SMemFunctionalTests::testNegStringFloat()
{
	runTest("testNegStringFloat", 5);
}

void SMemFunctionalTests::testNegQueryNoHash()
{
	runTest("testNegQueryNoHash", 1);
}

void SMemFunctionalTests::testCueSelection()
{
	runTestSetup("testCueSelection");

	std::string result = agent->RunSelf(2);

	agent::BasicWeightedCue* bwc = internal_agent->lastCue;
	assertTrue_msg("Incorrect cue selected",
			   bwc &&
			   (std::string(bwc->cue->attr->to_string()) == "name") &&
			   (std::string(bwc->cue->value->to_string()) == "val") &&
			   bwc->weight == 4);
}

void SMemFunctionalTests::testSimpleNonCueBasedRetrieval_ActivationRecency()
{
	runTestSetup("testSimpleNonCueBasedRetrieval_ActivationRecency");

	std::string result = agent->RunSelf(3);

	assertTrue_msg("testSimpleNonCueBasedRetrieval_ActivationRecency functional test did not halt", halted);

	std::string expected = "========================================\n            Semantic Memory             \n========================================\n(@L1 ^x 1 ^y 2 ^z 3 [+2.000])\n(@L2 ^x 2 ^y 3 ^z 1 [+6.000])\n(@X1 ^location @L1 ^name foo [+1.000])\n(@X2 ^location @L2 ^name foo [+5.000])\n\n";

	result = agent->ExecuteCommandLine("smem --print");

	assertTrue_msg("testSimpleNonCueBasedRetrieval_ActivationRecency: Invalid Activation Values", result == expected);
}

void SMemFunctionalTests::testSimpleNonCueBasedRetrieval_ActivationRecency_WithoutActivateOnQuery()
{
	runTestSetup("testSimpleNonCueBasedRetrieval_ActivationRecency_WithoutActivateOnQuery");

	std::string result = agent->RunSelf(3);

	assertTrue_msg("testSimpleNonCueBasedRetrieval_ActivationRecency_WithoutActivateOnQuery functional test did not halt", halted);

	std::string expected = "========================================\n            Semantic Memory             \n========================================\n(@L1 ^x 1 ^y 2 ^z 3 [+2.000])\n(@L2 ^x 2 ^y 3 ^z 1 [+5.000])\n(@X1 ^location @L1 ^name foo [+1.000])\n(@X2 ^location @L2 ^name foo [+3.000])\n\n";

	result = agent->ExecuteCommandLine("smem --print");

	assertTrue_msg("testSimpleNonCueBasedRetrieval_ActivationRecency_WithoutActivateOnQuery: Invalid Activation Values", result == expected);
}

void SMemFunctionalTests::testSimpleNonCueBasedRetrieval_ActivationFrequency()
{
	runTestSetup("testSimpleNonCueBasedRetrieval_ActivationFrequency");

	std::string result = agent->RunSelf(3);

	assertTrue_msg("testSimpleNonCueBasedRetrieval_ActivationFrequency functional test did not halt", halted);

	std::string expected = "========================================\n            Semantic Memory             \n========================================\n(@L1 ^x 1 ^y 2 ^z 3 [+1.000])\n(@L2 ^x 2 ^y 3 ^z 1 [+2.000])\n(@X1 ^location @L1 ^name foo [+1.000])\n(@X2 ^location @L2 ^name foo [+2.000])\n\n";

	result = agent->ExecuteCommandLine("smem --print");

	assertTrue_msg("testSimpleNonCueBasedRetrieval_ActivationFrequency: Invalid Activation Values", result == expected);
}

bool SMemFunctionalTests::checkActivationValues(std::string activationString, std::vector<double> lowEndExpectations, std::vector<double> highEndExpectations, const char* file, const int line)
{
	std::vector<std::string> activationLevels;
	std::string activation = "";
	bool inActivationParse = false;

	for (char c : activationString)
	{
		if (c == '[')
		{
			inActivationParse = true;
			continue;
		}
		else if (c == ']' && inActivationParse)
		{
			inActivationParse = false;
			activationLevels.push_back(activation);

			activation = "";

			continue;
		}

		if (inActivationParse && (isdigit(c) || c == '.' || c == '+' || c == '-'))
		{
			if (activation.length() != 0 &&
				(c == '+' || c == '-'))
			{
				throw SoarAssertionException("Found a +/- where there shouldn't be in Activation Levels!", file, line);
			}

			activation += c;
		}
		else if (inActivationParse)
		{
			throw SoarAssertionException("Non-Digit Character in Activation Level", file, line);
		}
	}

	if (activationLevels.size() != lowEndExpectations.size())
	{
		throw SoarAssertionException("Low End Expectations is not the same size as parsed Activation Levels!", file, line);
	}
	else if (activationLevels.size() != highEndExpectations.size())
	{
		throw SoarAssertionException("High End Expectations is not the same size as parsed Activation Levels!", file, line);
	}

	std::vector<double> activationLevelsAsDoubles;

	for (std::string a : activationLevels)
	{
		std::stringstream ss(a);
		double result;
		ss >> result;
		activationLevelsAsDoubles.push_back(result);
	}

	for (size_t i = 0;i < activationLevelsAsDoubles.size();i++)
	{
		double a = activationLevelsAsDoubles[i];

		if (!(a >= lowEndExpectations[i] && a <= highEndExpectations[i]))
		{
			std::stringstream ss;
			ss << "Parsed Activation " << i+1 << " (" << a << ") is not within [" << lowEndExpectations[i] << ", " << highEndExpectations[i] << "]";
			throw SoarAssertionException(ss.str(), file, line);
		}
	}

	return true;
}

void SMemFunctionalTests::testSimpleNonCueBasedRetrieval_ActivationBaseLevel_Stable()
{
	runTestSetup("testSimpleNonCueBasedRetrieval_ActivationBaseLevel_Stable");

	agent->RunSelf(3);

	assertTrue_msg("testSimpleNonCueBasedRetrieval_ActivationBaseLevel_Stable functional test did not halt", halted);

	std::vector<double> lowEndExpectations;
	std::vector<double> highEndExpectations;

	lowEndExpectations.push_back(0.0);
	highEndExpectations.push_back(0.0);

	lowEndExpectations.push_back(0.455);
	highEndExpectations.push_back(0.456);

	lowEndExpectations.push_back(0.0);
	highEndExpectations.push_back(0.0);

	lowEndExpectations.push_back(0.455);
	highEndExpectations.push_back(0.456);

	// This is the expected output from smem --print modified from CSoar to look like JSoar outputs it (reverse string attributes)
//	std::string expected = R"raw(
//
//========================================
//            Semantic Memory
//========================================
//(@L1 ^x 1 ^y 2 ^z 3 [+0.0])
//(@L2 ^x 2 ^y 3 ^z 1 [+0.456])
//(@X1 ^name |foo| ^location @L1 [+0.0])
//(@X2 ^name |foo| ^location @L2 [+0.456])
//
//)raw";

	std::string result = agent->ExecuteCommandLine("smem --print");

	assertTrue_msg("testSimpleNonCueBasedRetrieval_ActivationBaseLevel_Stable: Invalid Activation Values", checkActivationValues(result, lowEndExpectations, highEndExpectations, __FILE__, __LINE__));
}

void SMemFunctionalTests::testSimpleNonCueBasedRetrieval_ActivationBaseLevel_Naive()
{
	runTestSetup("testSimpleNonCueBasedRetrieval_ActivationBaseLevel_Naive");

	agent->RunSelf(3);

	assertTrue_msg("testSimpleNonCueBasedRetrieval_ActivationBaseLevel_Naive functional test did not halt", halted);

	std::vector<double> lowEndExpectations;
	std::vector<double> highEndExpectations;

	lowEndExpectations.push_back(0.0);
	highEndExpectations.push_back(0.0);

	lowEndExpectations.push_back(0.455);
	highEndExpectations.push_back(0.456);

	lowEndExpectations.push_back(-0.694);
	highEndExpectations.push_back(-0.693);

	lowEndExpectations.push_back(0.455);
	highEndExpectations.push_back(0.456);

	// This is the expected output from smem --print modified from CSoar to look like JSoar outputs it (reverse string attributes)
//	std::string expected = R"raw(
//
//========================================
//            Semantic Memory
//========================================
//(@L1 ^x 1 ^y 2 ^z 3 [+0.0])
//(@L2 ^x 2 ^y 3 ^z 1 [+0.456])
//(@X1 ^name |foo| ^location @L1 [-0.693])
//(@X2 ^name |foo| ^location @L2 [+0.456])
//
//)raw";

	std::string result = agent->ExecuteCommandLine("smem --print");

	assertTrue_msg("testSimpleNonCueBasedRetrieval_ActivationBaseLevel_Naive: Invalid Activation Values", checkActivationValues(result, lowEndExpectations, highEndExpectations, __FILE__, __LINE__));
}

void SMemFunctionalTests::testSimpleNonCueBasedRetrieval_ActivationBaseLevel_Incremental()
{
	runTestSetup("testSimpleNonCueBasedRetrieval_ActivationBaseLevel_Incremental");

	agent->RunSelf(4);

	assertTrue_msg("testSimpleNonCueBasedRetrieval_ActivationBaseLevel_Incremental functional test did not halt", halted);

	std::vector<double> lowEndExpectations;
	std::vector<double> highEndExpectations;

	lowEndExpectations.push_back(-0.347);
	highEndExpectations.push_back(-0.346);

	lowEndExpectations.push_back(0.405);
	highEndExpectations.push_back(0.406);

	lowEndExpectations.push_back(0.109);
	highEndExpectations.push_back(0.110);

	lowEndExpectations.push_back(0.143);
	highEndExpectations.push_back(0.144);

	// This is the expected output from smem --print modified from CSoar to look like JSoar outputs it (reverse string attributes)
//	std::string expected = R"raw(
//
//========================================
//            Semantic Memory
//========================================
//(@L1 ^x 1 ^y 2 ^z 3 [-0.347])
//(@L2 ^x 2 ^y 3 ^z 1 [+0.405])
//(@X1 ^name |foo| ^location @L1 [+0.109])
//(@X2 ^name |foo| ^location @L2 [+0.144])
//
//)raw";

	std::string result = agent->ExecuteCommandLine("smem --print");

	assertTrue_msg("testSimpleNonCueBasedRetrieval_ActivationBaseLevel_Incremental: Invalid Activation Values", checkActivationValues(result, lowEndExpectations, highEndExpectations, __FILE__, __LINE__));
}

void SMemFunctionalTests::testDbBackupAndLoadTests()
{
	runTestSetup("testFactorization");

	agent->RunSelf(1178);

	std::string resultOfPS1 = agent->ExecuteCommandLine("p s1");

	// NOTE: This is because of an ordering difference between Windows & Linux/OS X.  Functionally,
	// it doesn't matter so this is a #def because effort was considered to be better spent elsewhere
	// than finding out why.
#ifndef _MSC_VER
	std::string expectedResultOfPS1 = "(S1 ^counter 50 ^epmem E1 ^io I1 ^name Factorization ^operator O1385\n       ^operator O1385 + ^reward-link R1 ^smem S2 ^superstate nil ^svs S3\n       ^type state ^using-smem true)\n";
#else
	std::string expectedResultOfPS1 = "(S1\n       ^counter 50 ^epmem E1 ^io I1 ^name Factorization ^operator O1385 +\n       ^operator O1385 ^reward-link R1 ^smem S2 ^superstate nil ^svs S3\n       ^type state ^using-smem true)\n";
#endif

	assertTrue_msg("Didn't stop where expected!", resultOfPS1 == expectedResultOfPS1);

	agent->ExecuteCommandLine("smem --backup backup.sqlite");
	agent->ExecuteCommandLine("smem --init");

	agent->ExecuteCommandLine("smem --print");

	std::string resultOfP = agent->ExecuteCommandLine("p");

	assertTrue_msg("smem --init didn't excise all productions!", resultOfP.length() == 0);

	resultOfPS1 = agent->ExecuteCommandLine("p s1");

	expectedResultOfPS1 = "(S1 ^epmem E1 ^io I1 ^reward-link R1 ^smem S2 ^superstate nil ^svs S3\n       ^type state)\n";

	assertTrue_msg("smem --init didn't reinit WM!", resultOfPS1 == expectedResultOfPS1);

	agent->ExecuteCommandLine("smem --set path backup.sqlite");
	agent->ExecuteCommandLine("smem --set database file");
	agent->ExecuteCommandLine("smem --set append on");
	agent->ExecuteCommandLine("smem --init");

	runTestSetup("testFactorization");

	agent->RunSelf(2811 + 1);

	assertTrue_msg("testFactorization: Test did not halt.", halted);

	std::string resultOfPD2F197 = agent->ExecuteCommandLine("p -d 2 @F197");

	std::string expectedResultOfPD2F197 = "(@F197 ^complete true ^factor @F48 ^factor @F198 ^number 100)\n  (@F48 ^multiplicity 2 ^value 5)\n  (@F198 ^multiplicity 2 ^value 2)\n";

	assertTrue_msg("testFactorization: Test did not get the correct result!", expectedResultOfPD2F197 == resultOfPD2F197);

	std::string pwd = agent->ExecuteCommandLine("pwd");
	remove((pwd + "/backup.sqlite").c_str());
}

void SMemFunctionalTests::testReadCSoarDB()
{
	agent->InitSoar();

	std::string db = SoarHelper::GetResource("smem-csoar-db.sqlite");
	assertNonZeroSize_msg("No CSoar db!", db);
	agent->ExecuteCommandLine(std::string("smem --set path \"" + db + "\"").c_str());
	agent->ExecuteCommandLine("smem --set database file");
	agent->ExecuteCommandLine("smem --set append-database on");
	agent->ExecuteCommandLine("smem --init");

	std::string actualResult = agent->ExecuteCommandLine("smem --print");
<<<<<<< HEAD

	std::string expectedResult = "========================================\n            Semantic Memory             \n========================================\n(@F1 ^complete true ^factor @F2 ^number 2 [+5.000])\n(@F2 ^multiplicity 1 ^value 2 [+6.000])\n(@F3 ^complete true ^factor @F4 ^number 3 [+3.000])\n(@F4 ^multiplicity 1 ^value 3 [+4.000])\n(@F5 ^complete true ^factor @F6 ^number 4 [+7.000])\n(@F6 ^multiplicity 2 ^value 2 [+8.000])\n\n";

=======
	
	std::string expectedResult = "========================================\n            Semantic Memory             \n========================================\n(@F1 ^complete true ^factor @F2 ^number 2 [+1.000])\n(@F2 ^multiplicity 1 ^value 2 [+1.000])\n(@F3 ^complete true ^factor @F4 ^number 3 [+1.000])\n(@F4 ^multiplicity 1 ^value 3 [+1.000])\n(@F5 ^complete true ^factor @F6 ^number 4 [+1.000])\n(@F6 ^multiplicity 2 ^value 2 [+1.000])\n\n";
	
>>>>>>> 82f27ab7
	assertTrue_msg("Unexpected output from CSoar database!", actualResult == expectedResult);
}

void SMemFunctionalTests::testMultiAgent()
{
	std::vector<sml::Agent*> agents;

	for (int i = 1;i <= 250;i++)
	{
		std::stringstream ss("Agent ");
		ss << i;

		sml::Agent* t = kernel->CreateAgent(ss.str().c_str());
		std::string sourceName = getCategoryName() + "_testMultiAgent.soar";
		std::string sourceUrl = SoarHelper::GetResource(sourceName);
		assertNonZeroSize_msg("Could not find test file " + sourceName, sourceUrl);
		agent->ExecuteCommandLine(("source " + sourceUrl).c_str());

		agents.push_back(t);
	}

	kernel->RunAllAgents(3);

	for (auto a : agents)
	{
		try
		{
			if (SoarHelper::getDecisionPhasesCount(a) != 3)
			{
				throw SoarAssertionException("Agent did not stop correctly! Ran too many cycles!", __FILE__, __LINE__);
			}

			std::string result = a->ExecuteCommandLine("epmem");

			if (result.find("memory") == std::string::npos)
			{
				throw SoarAssertionException("Non Memory Driver!", __FILE__, __LINE__);
			}
		}
		catch (SoarAssertionException& e)
		{
			kernel->DestroyAgent(a);
			throw e;
		}

		kernel->DestroyAgent(a);
	}
}

void SMemFunctionalTests::testISupport()
{
	runTest("smem-i-support", 6);
}

void SMemFunctionalTests::testISupportWithLearning()
{
	std::string result = agent->ExecuteCommandLine("learn -e") ;

	runTest("smem-i-support", 6);
}<|MERGE_RESOLUTION|>--- conflicted
+++ resolved
@@ -490,15 +490,9 @@
 	agent->ExecuteCommandLine("smem --init");
 
 	std::string actualResult = agent->ExecuteCommandLine("smem --print");
-<<<<<<< HEAD
-
-	std::string expectedResult = "========================================\n            Semantic Memory             \n========================================\n(@F1 ^complete true ^factor @F2 ^number 2 [+5.000])\n(@F2 ^multiplicity 1 ^value 2 [+6.000])\n(@F3 ^complete true ^factor @F4 ^number 3 [+3.000])\n(@F4 ^multiplicity 1 ^value 3 [+4.000])\n(@F5 ^complete true ^factor @F6 ^number 4 [+7.000])\n(@F6 ^multiplicity 2 ^value 2 [+8.000])\n\n";
-
-=======
-	
+
 	std::string expectedResult = "========================================\n            Semantic Memory             \n========================================\n(@F1 ^complete true ^factor @F2 ^number 2 [+1.000])\n(@F2 ^multiplicity 1 ^value 2 [+1.000])\n(@F3 ^complete true ^factor @F4 ^number 3 [+1.000])\n(@F4 ^multiplicity 1 ^value 3 [+1.000])\n(@F5 ^complete true ^factor @F6 ^number 4 [+1.000])\n(@F6 ^multiplicity 2 ^value 2 [+1.000])\n\n";
-	
->>>>>>> 82f27ab7
+
 	assertTrue_msg("Unexpected output from CSoar database!", actualResult == expectedResult);
 }
 
