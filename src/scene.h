#ifndef SCENE_H
#define SCENE_H

#include <string>
#include <map>
#include <cassert>
#include "sgnode.h"
#include "common.h"
#include "scene_sig.h"
#include "relation.h"
#include "cliproxy.h"

class svs;
class logger_set;

class scene : public sgnode_listener, public cliproxy {
public:
	scene(const std::string &name, svs *owner);
	~scene();
	
	scene *clone(const std::string &name) const;
	
	group_node   *get_root() { return root; }
	sgnode       *get_node(const std::string &name);
	sgnode const *get_node(const std::string &name) const;
	sgnode       *get_node(int id);
	sgnode const *get_node(int id) const;
	
	void get_all_nodes(std::vector<sgnode*> &nodes);
	void get_all_nodes(std::vector<const sgnode*> &nodes) const;

	int get_dof() const;
	
	bool add_node(const std::string &name, sgnode *n);
	bool del_node(const std::string &name);
	void clear();

	void get_properties(rvec &vals) const;
	bool set_property(const std::string &obj, const std::string &prop, double val);
	bool set_properties(const rvec &vals);
	void remove_property(const std::string &obj, const std::string &prop);
	bool parse_sgel(const std::string &s);
<<<<<<< HEAD
	void node_update(sgnode *n, sgnode::change_type t, const std::string& update_info);
	double convex_distance(const sgnode *a, const sgnode *b) const;
=======
	void node_update(sgnode *n, sgnode::change_type t, int added_child);
	double get_convex_distance(const sgnode *a, const sgnode *b) const;
>>>>>>> 8f431a77
	bool intersects(const sgnode *a, const sgnode *b) const;
	const scene_sig &get_signature() const;
	
	std::string get_name() const { return name; }
	void get_relations(relation_table &rt) const;
	bool tracking_distances() const { return track_dists; }
	void set_track_distances(bool v);
	
	void proxy_get_children(std::map<std::string, cliproxy*> &c);
	
	void refresh_draw();
	void set_draw(bool d) { draw = d; }

	void verify_listeners() const;
private:
	typedef std::map<std::string, double> property_map;
	
	struct node_info {
		node_info() : node(NULL), rels_dirty(true), closest(-1) {}
		
		sgnode *node;

		property_map props;

		
		// these fields are used by the model learning system
		std::vector<double> dists;
		mutable int closest;
		mutable bool rels_dirty;
	};
	
	typedef std::vector<node_info> node_table;
	
	std::string  name;
	group_node  *root;
	svs         *owner;
	logger_set  *loggers;
	node_table   nodes;
	bool         draw;
	bool         sig_dirty;
	bool         track_dists;
	mutable bool closest_dirty;
	
	mutable scene_sig sig;
	
	mutable relation_table cached_rels;
	relation_table type_rels;

	node_info       *find_name(const std::string &name);
	const node_info *find_name(const std::string &name) const;
	
	group_node *get_group(const std::string &name);
	void update_sig() const;
	void get_property_names(int i, std::vector<std::string> &names) const;

	int parse_add(std::vector<std::string> &f, std::string &error);
	int parse_del(std::vector<std::string> &f, std::string &error);
	int parse_change(std::vector<std::string> &f, std::string &error);
	int parse_property(std::vector<std::string> &f, std::string &error);

	void update_closest() const;
	void update_dists(int i);
	void update_all_dists();
	
	void cli_props(const std::vector<std::string> &args, std::ostream &os) const;
	void cli_dist(const std::vector<std::string> &args, std::ostream &os) const;
	void cli_sgel(const std::vector<std::string> &args, std::ostream &os);
	void cli_relations(const std::vector<std::string> &args, std::ostream &os) const;
	void cli_draw(const std::vector<std::string> &args, std::ostream &os);
	void cli_clear(const std::vector<std::string> &args, std::ostream &os);
};

#endif<|MERGE_RESOLUTION|>--- conflicted
+++ resolved
@@ -40,13 +40,10 @@
 	bool set_properties(const rvec &vals);
 	void remove_property(const std::string &obj, const std::string &prop);
 	bool parse_sgel(const std::string &s);
-<<<<<<< HEAD
+	
 	void node_update(sgnode *n, sgnode::change_type t, const std::string& update_info);
-	double convex_distance(const sgnode *a, const sgnode *b) const;
-=======
-	void node_update(sgnode *n, sgnode::change_type t, int added_child);
 	double get_convex_distance(const sgnode *a, const sgnode *b) const;
->>>>>>> 8f431a77
+
 	bool intersects(const sgnode *a, const sgnode *b) const;
 	const scene_sig &get_signature() const;
 	
