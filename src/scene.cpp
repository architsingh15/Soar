--- conflicted
+++ resolved
@@ -235,11 +235,7 @@
 
 enum node_class { CONVEX_NODE, BALL_NODE, GROUP_NODE };
 
-<<<<<<< HEAD
 bool parse_mods(vector<string> &f, int &start, string &mods, vector<ptlist> &vals, string &error) {
-=======
-bool parse_mods(vector<string> &f, int &start, string &mods, vector<ptlist> &vals) {
->>>>>>> 6608d4e3
 	ptlist v;
 	char m;
 	while (start < f.size()) {
@@ -253,20 +249,12 @@
 			case 'r':
 			case 's':
 				v.push_back(vec3());
-<<<<<<< HEAD
 				if (!parse_vec3(f, ++start, v[0], error)) {
-=======
-				if (!parse_vec3(f, ++start, 3, v[0])) {
->>>>>>> 6608d4e3
 					return false;
 				}
 				break;
 			case 'v':
-<<<<<<< HEAD
 				if (!parse_verts(f, ++start, v, error)) {
-=======
-				if (!parse_verts(f, ++start, v)) {
->>>>>>> 6608d4e3
 					return false;
 				}
 				break;
@@ -274,10 +262,7 @@
 				++start;
 				v.push_back(vec3());
 				if (start >= f.size() || !parse_double(f[start], v[0](0))) {
-<<<<<<< HEAD
 					error = "expecting radius";
-=======
->>>>>>> 6608d4e3
 					return false;
 				}
 				++start;
@@ -294,7 +279,6 @@
 
 int scene::parse_add(vector<string> &f, string &error) {
 	int p;
-<<<<<<< HEAD
 	sgnode *n = NULL;
 	group_node *par = NULL;
 	string name, type, mods;
@@ -302,27 +286,14 @@
 	ptlist vertices;
 	double radius;
 	bool is_convex, is_ball;
-=======
-	sgnode *n;
-	group_node *par;
-	string name, mods;
-	vector<ptlist> vals;
->>>>>>> 6608d4e3
 
 	if (f.size() < 2) {
 		return f.size();
 	}
-<<<<<<< HEAD
 	name = f[0], type = f[1];
 	if (get_node(name)) {
 		error = "node already exists";
 		return 0;
-=======
-	
-	name = f[0];
-	if (get_node(name)) {
-		return 0;  // already exists
->>>>>>> 6608d4e3
 	}
 	par = get_group(f[2]);
 	if (!par) {
@@ -330,13 +301,8 @@
 		return 1;
 	}
 	
-<<<<<<< HEAD
 	p = 3;
 	if (!parse_mods(f, p, mods, vals, error)) {
-=======
-	p = 2;
-	if (!parse_mods(f, p, mods, vals)) {
->>>>>>> 6608d4e3
 		return p;
 	}
 	assert(mods.size() == vals.size());
@@ -344,7 +310,6 @@
 	/*
 	 Go through once to figure out what type of node this should be
 	*/
-<<<<<<< HEAD
 	is_convex = false;
 	is_ball = false;
 	for (int i = 0, iend = mods.size(); i < iend; ++i) {
@@ -368,21 +333,6 @@
 		n = new ball_node(name, type, radius);
 	} else {
 		n = new group_node(name, type);
-=======
-	n = NULL;
-	for (int i = 0, iend = mods.size(); i < iend; ++i) {
-		switch (mods[i]) {
-			case 'v':
-				n = new convex_node(name, vals[i]);
-				break;
-			case 'b':
-				n = new ball_node(name, vals[i][0](0));
-				break;
-		}
-	}
-	if (!n) {
-		n = new group_node(name);
->>>>>>> 6608d4e3
 	}
 	
 	/*
@@ -432,11 +382,7 @@
 	}
 	
 	p = 1;
-<<<<<<< HEAD
 	if (!parse_mods(f, p, mods, vals, error)) {
-=======
-	if (!parse_mods(f, p, mods, vals)) {
->>>>>>> 6608d4e3
 		return p;
 	}
 	
@@ -452,11 +398,7 @@
 				if (!cn) {
 					return 0; // maybe not as informative as it could be
 				}
-<<<<<<< HEAD
 				cn->set_verts(vals[i]);
-=======
-				cn->set_local_points(vals[i]);
->>>>>>> 6608d4e3
 				break;
 			case 'b':
 				bn = dynamic_cast<ball_node*>(n);
@@ -995,10 +937,6 @@
 		}
 		p.print(os);
 	}
-<<<<<<< HEAD
-=======
-	const collision_table &c = cdetect.get_collisions();
-	return c.find(make_pair(a, b)) != c.end() || c.find(make_pair(b, a)) != c.end();
 }
 
 void scene::print_object_verts(std::ostream &os) const {
@@ -1014,5 +952,4 @@
 			os << '\t' << verts[j] << endl;
 		}
 	}
->>>>>>> 6608d4e3
 }