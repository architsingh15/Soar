--- conflicted
+++ resolved
@@ -113,11 +113,23 @@
 	return true;
 }
 
-bool parse_inds(vector<string> &f, int &start, vector<int> &inds, string &error) {
-	int i;
-	while (start < f.size() && parse_int(f[start], i)) {
-		inds.push_back(i);
-		++start;
+bool parse_inds(vector<string> &f, int &start, ptlist &inds, string &error) {
+	int x;
+	vec3 v;
+	while (start < f.size()) {
+		if (start + 2 >= f.size()) {
+			error = "triangle indexes must be in groups of three";
+			return false;
+		}
+		for (int i = 0; i < 3; ++i) {
+			if (!parse_int(f[start], x)) {
+				error = "expecting integer";
+				return false;
+			}
+			v(i) = x;
+			++start;
+		}
+		inds.push_back(v);
 	}
 	return true;
 }
@@ -294,26 +306,7 @@
 
 enum node_class { CONVEX_NODE, BALL_NODE, GROUP_NODE };
 
-<<<<<<< HEAD
-int scene::parse_add(vector<string> &f, string &error) {
-	sgnode *n = NULL;
-	group_node *par = NULL;
-	vec3 pos = vec3::Zero(), rot = vec3::Zero(), scale = vec3::Constant(1.0);
-=======
-bool parse_verts(vector<string> &f, int &start, ptlist &verts) {
-	verts.clear();
-	while (start < f.size()) {
-		vec3 v;
-		int i = start;
-		if (!parse_vec3(f, start, 3, v)) {
-			return (i == start);  // end of list
-		}
-		verts.push_back(v);
-	}
-	return true;
-}
-
-bool parse_mods(vector<string> &f, int &start, string &mods, vector<ptlist> &vals) {
+bool parse_mods(vector<string> &f, int &start, string &mods, vector<ptlist> &vals, string &error) {
 	ptlist v;
 	char m;
 	while (start < f.size()) {
@@ -327,12 +320,17 @@
 			case 'r':
 			case 's':
 				v.push_back(vec3());
-				if (!parse_vec3(f, ++start, 3, v[0])) {
+				if (!parse_vec3(f, ++start, v[0], error)) {
 					return false;
 				}
 				break;
 			case 'v':
-				if (!parse_verts(f, ++start, v)) {
+				if (!parse_verts(f, ++start, v, error)) {
+					return false;
+				}
+				break;
+			case 'i':
+				if (!parse_inds(f, ++start, v, error)) {
 					return false;
 				}
 				break;
@@ -340,6 +338,7 @@
 				++start;
 				v.push_back(vec3());
 				if (start >= f.size() || !parse_double(f[start], v[0](0))) {
+					error = "expecting radius";
 					return false;
 				}
 				++start;
@@ -354,28 +353,24 @@
 	return true;
 }
 
-int scene::parse_add(vector<string> &f) {
+int scene::parse_add(vector<string> &f, string &error) {
 	int p;
-	sgnode *n;
-	group_node *par;
-	string name, mods;
+	sgnode *n = NULL;
+	group_node *par = NULL;
+	string name, type, mods;
 	vector<ptlist> vals;
->>>>>>> 98afec52
+	ptlist vertices;
+	vector<int> indexes;
+	double radius;
+	bool is_convex, is_ball;
 
 	if (f.size() < 2) {
 		return f.size();
 	}
-<<<<<<< HEAD
-	string name = f[0], type = f[1];
+	name = f[0], type = f[1];
 	if (get_node(name)) {
 		error = "node already exists";
 		return 0;
-=======
-	
-	name = f[0];
-	if (get_node(name)) {
-		return 0;  // already exists
->>>>>>> 98afec52
 	}
 	par = get_group(f[2]);
 	if (!par) {
@@ -383,51 +378,8 @@
 		return 1;
 	}
 	
-<<<<<<< HEAD
-	int p = 3;
-	ptlist verts;
-	vector<int> indexes;
-	double radius;
-	node_class c = GROUP_NODE;
-	while (p < f.size()) {
-		if (f[p] == "v") {
-			if (!parse_verts(f, ++p, verts, error)) {
-				return p;
-			}
-			c = CONVEX_NODE;
-		} else if (f[p] == "i") {
-			if (!parse_inds(f, ++p, indexes, error)) {
-				return p;
-			}
-			c = CONVEX_NODE;
-		} else if (f[p] == "b") {
-			++p;
-			if (p >= f.size() || !parse_double(f[p], radius)) {
-				error = "invalid radius";
-				return p;
-			}
-			c = BALL_NODE;
-			++p;
-		} else if (!parse_transforms(f, p, pos, rot, scale, error)) {
-			return p;
-		}
-	}
-	
-	switch (c) {
-		case GROUP_NODE:
-			n = new group_node(name, type);
-			break;
-		case CONVEX_NODE:
-			n = new convex_node(name, type, verts, indexes);
-			break;
-		case BALL_NODE:
-			n = new ball_node(name, type, radius);
-			break;
-		default:
-			assert(false);
-=======
-	p = 2;
-	if (!parse_mods(f, p, mods, vals)) {
+	p = 3;
+	if (!parse_mods(f, p, mods, vals, error)) {
 		return p;
 	}
 	assert(mods.size() == vals.size());
@@ -435,19 +387,46 @@
 	/*
 	 Go through once to figure out what type of node this should be
 	*/
-	n = NULL;
+	is_convex = false;
+	is_ball = false;
 	for (int i = 0, iend = mods.size(); i < iend; ++i) {
 		switch (mods[i]) {
 			case 'v':
-				n = new convex_node(name, vals[i]);
+				vertices = vals[i];
+				is_convex = true;
+				break;
+			case 'i':
+				for (int j = 0, jend = vals[i].size(); j < jend; ++j) {
+					indexes.push_back(floor(vals[i][j](0)));
+					indexes.push_back(floor(vals[i][j](1)));
+					indexes.push_back(floor(vals[i][j](2)));
+				}
+				is_convex = true;
 				break;
 			case 'b':
-				n = new ball_node(name, vals[i][0](0));
-				break;
-		}
-	}
-	if (!n) {
-		n = new group_node(name);
+				radius = vals[i][0](0);
+				is_ball = true;
+				break;
+		}
+	}
+	if (is_convex && is_ball) {
+		error = "conflicting node type";
+		return 0; // don't know how to find a more accurate position
+	} else if (is_convex) {
+		if (vertices.size() == 3 && indexes.empty()) {
+			indexes.push_back(0);
+			indexes.push_back(1);
+			indexes.push_back(2);
+		}
+		if (indexes.empty()) {
+			error = "you must specify triangle indexes for convex nodes";
+			return 0;
+		}
+		n = new convex_node(name, type, vertices, indexes);
+	} else if (is_ball) {
+		n = new ball_node(name, type, radius);
+	} else {
+		n = new group_node(name, type);
 	}
 	
 	/*
@@ -461,7 +440,6 @@
 				n->set_trans(mods[i], vals[i][0]);
 				break;
 		}
->>>>>>> 98afec52
 	}
 	
 	par->attach_child(n);
@@ -498,15 +476,8 @@
 	}
 	
 	p = 1;
-<<<<<<< HEAD
-	while (p < f.size()) {
-		if (!parse_transforms(f, p, pos, rot, scale, error)) {
-			return p;
-		}
-=======
-	if (!parse_mods(f, p, mods, vals)) {
+	if (!parse_mods(f, p, mods, vals, error)) {
 		return p;
->>>>>>> 98afec52
 	}
 	
 	for (int i = 0, iend = mods.size(); i < iend; ++i) {
@@ -521,7 +492,7 @@
 				if (!cn) {
 					return 0; // maybe not as informative as it could be
 				}
-				cn->set_local_points(vals[i]);
+				cn->set_verts(vals[i]);
 				break;
 			case 'b':
 				bn = dynamic_cast<ball_node*>(n);
@@ -895,25 +866,5 @@
 	if (i1 < 0 || i2 < 0) {
 		return -1;
 	}
-<<<<<<< HEAD
 	return nodes[i1].dists[i2];
-=======
-	const collision_table &c = cdetect.get_collisions();
-	return c.find(make_pair(a, b)) != c.end() || c.find(make_pair(b, a)) != c.end();
-}
-
-void scene::print_object_verts(std::ostream &os) const {
-	node_map::const_iterator i, iend;
-	for (i = nodes.begin(), iend = nodes.end(); i != iend; ++i) {
-		const convex_node *cn = dynamic_cast<convex_node*>(i->second.node);
-		if (!cn) {
-			continue;
-		}
-		os << i->first << endl;
-		ptlist verts = cn->get_world_points();
-		for (int j = 0, jend = verts.size(); j < jend; ++j) {
-			os << '\t' << verts[j] << endl;
-		}
-	}
->>>>>>> 98afec52
 }