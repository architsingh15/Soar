#include <cstdlib>
#include <map>
#include <iterator>
#include <iostream>
#include <sstream>
#include <limits>
#include <utility>
#include "scene.h"
#include "sgnode.h"
#include "common.h"
#include "drawer.h"
#include "filter.h"
#include "filter_table.h"

using namespace std;

const string root_name = "world";

/*
 Making this a global variable insures that all nodes in all scenes
 will have unique identifiers.
*/
int node_counter = 100;

/*
 Native properties are currently the position, rotation, and scaling
 transforms of a node, named px, py, pz, rx, ry, rz, sx, sy, sz.
*/
const int NUM_NATIVE_PROPS = 9;
const char *NATIVE_PROPS[] = { "px", "py", "pz", "rx", "ry", "rz", "sx", "sy", "sz" };

bool is_native_prop(const string &name, char &type, int &dim) {
	int d;
	if (name.size() != 2) {
		return false;
	}
	if (name[0] != 'p' && name[0] != 'r' && name[0] != 's') {
		return false;
	}
	d = name[1] - 'x';
	if (d < 0 || d > 2) {
		return false;
	}
	type = name[0];
	dim = d;
	return true;
}

bool parse_vec3(vector<string> &f, int &start, vec3 &v, string &error) {
	if (start + 3 > f.size()) {
		start = f.size();
		error = "expecting a number";
		return false;
	}
	for (int i = 0; i < 3; ++start, ++i) {
		if (!parse_double(f[start], v[i])) {
			error = "expecting a number";
			return false;
		}
	}
	return true;
}

bool parse_verts(vector<string> &f, int &start, ptlist &verts, string &error) {
	verts.clear();
	while (start < f.size()) {
		vec3 v;
		int i = start;
		if (!parse_vec3(f, start, v, error)) {
			return (i == start);  // end of list
		}
		verts.push_back(v);
	}
	return true;
}

bool parse_transforms(vector<string> &f, int &start, vec3 &pos, vec3 &rot, vec3 &scale, string &error) {	
	vec3 t;
	char type;
	
	if (f[start] != "p" && f[start] != "r" && f[start] != "s") {
		error = "expecting p, r, or s";
		return false;
	}
	type = f[start++][0];
	if (!parse_vec3(f, start, t, error)) {
		return false;
	}
	switch (type) {
		case 'p':
			pos = t;
			break;
		case 'r':
			rot = t;
			break;
		case 's':
			scale = t;
			break;
		default:
			assert(false);
	}
	return true;
}

scene::scene(const string &name, drawer *d) 
: name(name), draw(d)
{
	root = new group_node(root_name);
	root_id = node_counter++;
	nodes[root_id].node = root;
	root->listen(this);
	node_ids[root_name] = root_id;
	dirty = true;
	sig_dirty = true;
}

scene::~scene() {
	delete root;
}

scene *scene::clone(const string &cname, drawer *d) const {
	scene *c = new scene(cname, d);
	string name;
	std::vector<sgnode*> all_nodes;
	std::vector<sgnode*>::const_iterator i;
	
	c->root = root->clone()->as_group();
	c->root->walk(all_nodes);
	
<<<<<<< HEAD
	for(int i = 0; i < all_nodes.size(); ++i) {
		sgnode *n = all_nodes[i];
		const node_info *info = get_node_info(n->get_name());
		node_info &cinfo = c->nodes[node_counter++];
		cinfo.node = n;
		cinfo.props = info->props;
		n->listen(c);
		if (!n->is_group()) {
			c->cdetect.add_node(n);
=======
	/*
	 Make a deep copy of the nodes table, which will result in
	 a table with pointers to other's nodes, then go through and
	 change to point to our nodes.
	*/
	c->nodes = nodes;
	for(i = all_nodes.begin(); i != all_nodes.end(); ++i) {
		string node_name = (**i).get_name();
		c->nodes[node_name].node = *i;
		(**i).listen(c);
		if (!(**i).is_group()) {
			c->cdetect.add_node(*i);
>>>>>>> c648aca5
		}
		if (c->draw) {
			c->draw->add(c->name, *i);
		}
	}
	
	return c;
}

scene::node_info *scene::get_node_info(int i) {
	node_info *info = map_getp(nodes, i);
	return info;
}

const scene::node_info *scene::get_node_info(int i) const {
	const node_info *info = map_getp(nodes, i);
	return info;
}

scene::node_info *scene::get_node_info(const string &name) {
	int i;
	if (!map_get(node_ids, name, i)) {
		return NULL;
	}
	return get_node_info(i);
}

const scene::node_info *scene::get_node_info(const string &name) const {
	int i;
	if (!map_get(node_ids, name, i)) {
		return NULL;
	}
	return get_node_info(i);
}

sgnode *scene::get_node(const string &name) {
	node_info *info = get_node_info(name);
	if (!info) {
		return NULL;
	}
	return info->node;
}

sgnode const *scene::get_node(const string &name) const {
	const node_info *info = get_node_info(name);
	if (!info) {
		return NULL;
	}
	return info->node;
}

sgnode *scene::get_node(int i) {
	node_info *info = get_node_info(i);
	if (!info) {
		return NULL;
	}
	return info->node;
}

const sgnode *scene::get_node(int i) const {
	const node_info *info = get_node_info(i);
	if (!info) {
		return NULL;
	}
	return info->node;
}

group_node *scene::get_group(const string &name) {
	sgnode *n = get_node(name);
	if (n) {
		return n->as_group();
	}
	return NULL;
}

void scene::get_all_nodes(vector<sgnode*> &n) {
	node_table::const_iterator i;
	for (i = nodes.begin(); i != nodes.end(); ++i) {
		if (i->first != root_id) {
			n.push_back(i->second.node);
		}
	}
}

void scene::get_all_nodes(vector<const sgnode*> &n) const {
	n.reserve(nodes.size());
	node_table::const_iterator i;
	for (i = nodes.begin(); i != nodes.end(); ++i) {
		n.push_back(i->second.node);
	}
}

void scene::get_all_node_indices(vector<int> &inds) const {
	node_table::const_iterator i;
	for (i = nodes.begin(); i != nodes.end(); ++i) {
		inds.push_back(i->first);
	}
}

void scene::get_nodes(const vector<int> &inds, vector<const sgnode*> &n) const {
	n.resize(inds.size(), NULL);
	for (int i = 0; i < inds.size(); ++i) {
		n[i] = map_get(nodes, inds[i]).node;
	}
}

bool scene::add_node(const string &name, sgnode *n) {
	group_node *par = get_group(name);
	if (!par) {
		return false;
	}
	par->attach_child(n);
	/* rest is handled in node_update */
	return true;
}

bool scene::del_node(const string &name) {
	delete get_node_info(name)->node;
	/* rest is handled in node_update */
	return true;
}

void scene::clear() {
	for (int i = 0; i < root->num_children(); ++i) {
		delete root->get_child(i);
	}
}

int scene::parse_add(vector<string> &f, string &error) {
	sgnode *n = NULL;
	group_node *par = NULL;
	vec3 pos = vec3::Zero(), rot = vec3::Zero(), scale = vec3::Constant(1.0);

	if (f.size() < 2) {
		return f.size();
	}
	if (get_node(f[0])) {
		error = "node already exists";
		return 0;
	}
	par = get_group(f[1]);
	if (!par) {
		error = "parent node does not exist";
		return 1;
	}
	
	int p = 2;
	while (p < f.size()) {
		if (n != NULL && (f[p] == "v" || f[p] == "b")) {
			error = "more than one geometry specified";
			return p;
		}
		if (f[p] == "v") {
			ptlist verts;
			if (!parse_verts(f, ++p, verts, error)) {
				return p;
			}
			n = new convex_node(f[0], verts);
		} else if (f[p] == "b") {
			++p;
			double radius;
			if (p >= f.size() || !parse_double(f[p], radius)) {
				error = "invalid radius";
				return p;
			}
			n = new ball_node(f[0], radius);
			++p;
		} else if (!parse_transforms(f, p, pos, rot, scale, error)) {
			return p;
		}
	}
	
	if (!n) {
		n = new group_node(f[0]);
	}
	n->set_trans(pos, rot, scale);
	par->attach_child(n);
	return -1;
}

int scene::parse_del(vector<string> &f, string &error) {
	if (f.size() < 1) {
		error = "expecting node name";
		return f.size();
	}
	if (!del_node(f[0])) {
		error = "node does not exist";
		return 0;
	}
	return -1;
}

int scene::parse_change(vector<string> &f, string &error) {
	int p;
	sgnode *n;
	vec3 pos, rot, scale;

	if (f.size() < 1) {
		error = "expecting node name";
		return f.size();
	}
	if (!(n = get_node(f[0]))) {
		error = "node does not exist";
		return 0;
	}
	n->get_trans(pos, rot, scale);
	p = 1;
	while (p < f.size()) {
		if (!parse_transforms(f, p, pos, rot, scale, error)) {
			return p;
		}
	}
	n->set_trans(pos, rot, scale);
	return -1;
}

int scene::parse_property(vector<string> &f, string &error) {
	int i, p = 0;
	if (p >= f.size()) {
		error = "expecting node name";
		return p;
	}
	if (!map_get(node_ids, f[p++], i) || !nodes[i].node) {
		error = "node does not exist";
		return p;
	}
	if (p >= f.size()) {
		error = "expecting property name";
		return p;
	}
	string prop = f[p++];
	
	double val;
	if (!parse_double(f[p], val)) {
		error = "expecting a number";
		return p;
	}
	nodes[i].props[prop] = val;
	return -1;
}

void scene::parse_sgel(const string &s) {
	vector<string> lines, fields;
	vector<string>::iterator i;
	char cmd;
	int errfield;
	string error;
	
	LOG(SGEL) << "received sgel" << endl << "---------" << endl << s << endl << "---------" << endl;
	split(s, "\n", lines);
	for (i = lines.begin(); i != lines.end(); ++i) {
		split(*i, " \t", fields);
		
		if (fields.size() == 0)
			continue;
		if (fields[0].size() != 1) {
			cerr << "expecting a|d|c|p|t at beginning of line '" << *i << "'" << endl;
			exit(1);
		}
		
		cmd = fields[0][0];
		fields.erase(fields.begin());
		error = "unknown error";
		
		switch(cmd) {
			case 'a':
				errfield = parse_add(fields, error);
				break;
			case 'd':
				errfield = parse_del(fields, error);
				break;
			case 'c':
				errfield = parse_change(fields, error);
				break;
			case 'p':
				errfield = parse_property(fields, error);
				break;
			default:
				cerr << "expecting a|d|c|p|t at beginning of line '" << *i << "'" << endl;
				exit(1);
		}
		
		if (errfield >= 0) {
			cerr << "error in field " << errfield + 1 << " of line '" << *i << "': " << error << endl;
			exit(1);
		}
	}
}

void scene::get_property_names(int i, vector<string> &names) const {
	const node_info *info = get_node_info(i);
	assert(info);
	
	for (int j = 0; j < NUM_NATIVE_PROPS; ++j) {
		names.push_back(NATIVE_PROPS[j]);
	}
	
	property_map::const_iterator k = info->props.begin();
	property_map::const_iterator end = info->props.end();
	for (; k != end; ++k) {
		names.push_back(k->first);
	}
}

void scene::get_properties(rvec &vals) const {
	node_table::const_iterator i;
	property_map::const_iterator j;
	int k = 0;
	
	vals.resize(get_dof());
	for (i = nodes.begin(); i != nodes.end(); ++i) {
		const node_info &info = i->second;
		for (const char *t = "prs"; *t != '\0'; ++t) {
			vec3 trans = info.node->get_trans(*t);
			vals.segment(k, 3) = trans;
			k += 3;
		}
		for (j = info.props.begin(); j != info.props.end(); ++j) {
			vals[k++] = j->second;
		}
	}
}

bool scene::get_property(const string &name, const string &prop, float &val) const {
	property_map::const_iterator j;
	char type; int d;

	const node_info *info = get_node_info(name);
	if (is_native_prop(prop, type, d)) {
		val = info->node->get_trans(type)[d];
	} else {
		if ((j = info->props.find(prop)) == info->props.end()) {
			return false;
		}
		val = j->second;
	}
	return true;
}

<<<<<<< HEAD
bool scene::add_property(const string &name, const string &prop, float val) {
	property_map::iterator j;
	char type; int d;

	node_info *info = get_node_info(name);
	if (is_native_prop(prop, type, d)) {
		return false;
	} else {
		if ((j = info->props.find(prop)) != info->props.end()) {
			return false;
		}
		info->props[prop] = val;
	}
	return true;
}

=======
>>>>>>> c648aca5
bool scene::set_property(const string &obj, const string &prop, float val) {
	char type; int d;
	node_info *info = get_node_info(name);
	assert(info);
	if (is_native_prop(prop, type, d)) {
		vec3 trans = info->node->get_trans(type);
		trans[d] = val;
		info->node->set_trans(type, trans);
	} else {
<<<<<<< HEAD
		property_map::iterator i;
		if ((i = info->props.find(prop)) == info->props.end()) {
			return false;
		}
		i->second = val;
=======
		i->second.props[prop] = val;
>>>>>>> c648aca5
	}
	return true;
}

bool scene::set_properties(const rvec &vals) {
	node_table::iterator i;
	const char *types = "prs";
	vec3 trans;
	
	for (i = nodes.begin(); i != nodes.end(); ++i) {
		node_info &info = i->second;
		int k1, k2, l = 0;
		for (k1 = 0; k1 < 3; ++k1) {
			for (k2 = 0; k2 < 3; ++k2) {
				trans[k2] = vals[l++];
				if (l >= vals.size()) {
					return false;
				}
			}
			info.node->set_trans(types[k1], trans);
		}
		
		property_map::iterator j;
		for (j = info.props.begin(); j != info.props.end(); ++j) {
			j->second = vals[l++];
			if (l >= vals.size()) {
				return false;
			}
		}
	}
	return true;
}

void scene::remove_property(const std::string &name, const std::string &prop) {
	node_info *info = get_node_info(name);
	property_map::iterator j = info->props.find(prop);
	assert(j != info->props.end());
	info->props.erase(j);
}

int scene::num_nodes() const {
	return nodes.size();
}

int scene::get_dof() const {
	int dof = 0;
	node_table::const_iterator i;
	for (i = nodes.begin(); i != nodes.end(); ++i) {
		dof += NUM_NATIVE_PROPS + i->second.props.size();
	}
	return dof;
}

void scene::node_update(sgnode *n, sgnode::change_type t, int added_child) {
	sgnode *child;
	group_node *g;
	int i;
	
	switch (t) {
		case sgnode::CHILD_ADDED:
			g = n->as_group();
			child = g->get_child(added_child);
			child->listen(this);
			i = node_counter++;
			node_ids[child->get_name()] = i;
			nodes[i].node = child;
			sig_dirty = true;
			if (!child->is_group()) {
				cdetect.add_node(child);
			}
			if (draw) {
				draw->add(name, child);
			}
			break;
		case sgnode::DELETED:
			if (!n->is_group()) {
				cdetect.del_node(n);
			}
			if (!map_get(node_ids, n->get_name(), i)) {
				assert(false);
			}
			nodes.erase(i);
			node_ids.erase(n->get_name());
			sig_dirty = true;
			if (draw && n->get_name() != "world") {
				draw->del(name, n);
			}
			break;
		case sgnode::SHAPE_CHANGED:
			if (!n->is_group()) {
				cdetect.update_points(n);
				if (draw) {
					draw->change(name, n, drawer::SHAPE);
				}
			}
			break;
		case sgnode::TRANSFORM_CHANGED:
			if (!n->is_group()) {
				cdetect.update_transform(n);
			}
			if (draw) {
				draw->change(name, n, drawer::POS | drawer::ROT | drawer::SCALE);
			}
			break;
	}
	dirty = true;
}

bool scene::intersects(const sgnode *a, const sgnode *b) const {
	if (a == b) {
		return true;
	}
	const collision_table &c = const_cast<scene*>(this)->cdetect.get_collisions();
	return c.find(make_pair(a, b)) != c.end() || c.find(make_pair(b, a)) != c.end();
}

void scene::calc_relations(relation_table &rels) const {
	get_filter_table().update_relations(this, 0, rels);
}

void scene::print_relations(ostream &os) const {
	relation_table rels;
	relation_table::const_iterator i;
	get_filter_table().update_relations(this, 0, rels);
	for (i = rels.begin(); i != rels.end(); ++i) {
		set<tuple> args;
		set<tuple>::iterator j;
		i->second.drop_first(args);
		for (j = args.begin(); j != args.end(); ++j) {
			os << i->first << "(";
			for (int k = 0; k < j->size() - 1; ++k) {
				os << get_node((*j)[k])->get_name() << ",";
			}
			os << get_node(j->back())->get_name() << ")" << endl;
		}
	}
}

void scene::update_sig() const {
	sig.clear();
	node_table::const_iterator i;
	for (i = nodes.begin(); i != nodes.end(); ++i) {
		scene_sig::entry e;
		e.id = i->first;
		e.name = i->second.node->get_name();
		get_property_names(i->first, e.props);
		if (i == nodes.begin()) {
			e.type = 0;
		} else {
			e.type = e.props.size(); // have to change this later
		}
		sig.add(e);
	}
}

const scene_sig &scene::get_signature() const {
	if (sig_dirty) {
		update_sig();
	}
	return sig;
}
<|MERGE_RESOLUTION|>--- conflicted
+++ resolved
@@ -127,7 +127,6 @@
 	c->root = root->clone()->as_group();
 	c->root->walk(all_nodes);
 	
-<<<<<<< HEAD
 	for(int i = 0; i < all_nodes.size(); ++i) {
 		sgnode *n = all_nodes[i];
 		const node_info *info = get_node_info(n->get_name());
@@ -137,23 +136,9 @@
 		n->listen(c);
 		if (!n->is_group()) {
 			c->cdetect.add_node(n);
-=======
-	/*
-	 Make a deep copy of the nodes table, which will result in
-	 a table with pointers to other's nodes, then go through and
-	 change to point to our nodes.
-	*/
-	c->nodes = nodes;
-	for(i = all_nodes.begin(); i != all_nodes.end(); ++i) {
-		string node_name = (**i).get_name();
-		c->nodes[node_name].node = *i;
-		(**i).listen(c);
-		if (!(**i).is_group()) {
-			c->cdetect.add_node(*i);
->>>>>>> c648aca5
 		}
 		if (c->draw) {
-			c->draw->add(c->name, *i);
+			c->draw->add(c->name, n);
 		}
 	}
 	
@@ -490,25 +475,6 @@
 	return true;
 }
 
-<<<<<<< HEAD
-bool scene::add_property(const string &name, const string &prop, float val) {
-	property_map::iterator j;
-	char type; int d;
-
-	node_info *info = get_node_info(name);
-	if (is_native_prop(prop, type, d)) {
-		return false;
-	} else {
-		if ((j = info->props.find(prop)) != info->props.end()) {
-			return false;
-		}
-		info->props[prop] = val;
-	}
-	return true;
-}
-
-=======
->>>>>>> c648aca5
 bool scene::set_property(const string &obj, const string &prop, float val) {
 	char type; int d;
 	node_info *info = get_node_info(name);
@@ -518,15 +484,7 @@
 		trans[d] = val;
 		info->node->set_trans(type, trans);
 	} else {
-<<<<<<< HEAD
-		property_map::iterator i;
-		if ((i = info->props.find(prop)) == info->props.end()) {
-			return false;
-		}
-		i->second = val;
-=======
-		i->second.props[prop] = val;
->>>>>>> c648aca5
+		info->props[prop] = val;
 	}
 	return true;
 }
