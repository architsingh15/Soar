#ifndef FILTER_H
#define FILTER_H

#include <iostream>
#include <string>
#include <list>
#include <map>
#include <sstream>
#include <iterator>

#include "linalg.h"
#include "sgnode.h"
#include "scene.h"
#include "common.h"

/*
 Wrapper for all filter value types so we can cache them uniformly.
*/
class filter_val {
public:
	virtual ~filter_val() {}
	virtual std::string get_string() = 0;
	virtual filter_val *clone() const = 0;
	virtual filter_val &operator=(const filter_val &rhs) = 0;
	virtual bool operator==(const filter_val &rhs) const = 0;
};

template <typename T>
class filter_val_c : public filter_val {  // c for concrete
public:
	filter_val_c(const T &v) : v(v) {}
	virtual ~filter_val_c() {}

	std::string get_string() {
		std::stringstream ss;
		ss << v;
		return ss.str();
	}
	
	filter_val *clone() const {
		return new filter_val_c<T>(v);
	}
	
	filter_val &operator=(const filter_val &rhs) {
		const filter_val_c<T> *c = dynamic_cast<const filter_val_c<T>*>(&rhs);
		assert(c);
		v = c->v;
		return *this;
	}
	
	bool operator==(const filter_val &rhs) const {
		const filter_val_c<T> *c = dynamic_cast<const filter_val_c<T>*>(&rhs);
		if (!c) {
			return false;
		}
		return v == c->v;
	}
	
	T get_value() const {
		return v;
	}
	
	void set_value(const T &n) {
		v = n;
	}
	
private:
	T v;
};

template <>
class filter_val_c <const sgnode*> : public filter_val {
public:
	filter_val_c(const sgnode *v) : v(v) {}
	virtual ~filter_val_c() {}
	
	std::string get_string() {
		return v->get_name();
	}
	
	filter_val *clone() const {
		return new filter_val_c<const sgnode *>(v);
	}
	
	filter_val &operator=(const filter_val &rhs) {
		const filter_val_c<const sgnode *> *c = dynamic_cast<const filter_val_c<const sgnode *>*>(&rhs);
		assert(c);
		v = c->v;
		return *this;
	}
	
	bool operator==(const filter_val &rhs) const {
		const filter_val_c<const sgnode *> *c = dynamic_cast<const filter_val_c<const sgnode *>*>(&rhs);
		if (!c) {
			return false;
		}
		return v == c->v;
	}
	
	const sgnode *get_value() const {
		return v;
	}
	
	void set_value(const sgnode *n) {
		v = n;
	}
	
private:
	const sgnode *v;
};

/*
 Convenience functions for getting filter results as specific values
 with error checking
 */
template <class T>
inline bool get_filter_val (const filter_val *fv, T &v) {
	const filter_val_c<T> *cast;
	
	if (!(cast = dynamic_cast<const filter_val_c<T>*>(fv))) {
		return false;
	}
	v = cast->get_value();
	return true;
}

/*
 Specialization for floats to allow getting floats, doubles, and ints
*/
template <>
inline bool get_filter_val<float>(const filter_val *fv, float &v) {
	const filter_val_c<double> *dfv;
	const filter_val_c<float> *ffv;
	const filter_val_c<int> *ifv;
	
	if (dfv = dynamic_cast<const filter_val_c<double>*>(fv)) {
		v = dfv->get_value();
		return true;
	}
	if (ffv = dynamic_cast<const filter_val_c<float>*>(fv)) {
		v = ffv->get_value();
		return true;
	}
	
	if (ifv = dynamic_cast<const filter_val_c<int>*>(fv)) {
		v = ifv->get_value();
		return true;
	}
	
	return false;
}

template <>
inline bool get_filter_val<double>(const filter_val *fv, double &v) {
	const filter_val_c<double> *dfv;
	const filter_val_c<float> *ffv;
	const filter_val_c<int> *ifv;
	
	if (dfv = dynamic_cast<const filter_val_c<double>*>(fv)) {
		v = dfv->get_value();
		return true;
	}
	if (ffv = dynamic_cast<const filter_val_c<float>*>(fv)) {
		v = ffv->get_value();
		return true;
	}
	
	if (ifv = dynamic_cast<const filter_val_c<int>*>(fv)) {
		v = ifv->get_value();
		return true;
	}
	
	return false;
}

template <class T>
inline bool set_filter_val (filter_val *fv, const T &v) {
	filter_val_c<T> *cast;
	
	if (!(cast = dynamic_cast<filter_val_c<T>*>(fv))) {
		return false;
	}
	cast->set_value(v);
	return true;
}

template<class T>
class ctlist_listener {
public:
	virtual void handle_ctlist_add(const T *e) {}
	virtual void handle_ctlist_remove(const T *e) {}
	virtual void handle_ctlist_change(const T *e) {}
};

/*
 A list that keeps track of changes made to it, so that users can respond
 to only the things that changed. Both the filter result list and filter
 input lists derive from this class. This class also assumes that it owns
 the memory of any element added to it, so it will free that memory when
 items are removed from the list.
*/
template<class T>
class change_tracking_list {
public:
	change_tracking_list() : m_added_begin(0) {}
	
	~change_tracking_list() {
		for (int i = 0; i < current.size(); ++i) {
			delete current[i];
		}
		clear_removed();
	}
	
	void add(T* v) {
		current.push_back(v);
		for (int i = 0; i < listeners.size(); ++i) {
			listeners[i]->handle_ctlist_add(v);
		}
	}
	
	void remove(const T* v) {
		bool found = false;
		for (int i = 0; i < current.size(); ++i) {
			if (current[i] == v) {
				removed.push_back(current[i]);
				current.erase(current.begin() + i);
				if (i < m_added_begin) {
					--m_added_begin;
				}
				found = true;
				break;
			}
		}
		assert(found);
		for (int i = 0; i < changed.size(); ++i) {
			if (changed[i] == v) {
				changed.erase(changed.begin() + i);
				break;
			}
		}
		for (int i = 0; i < listeners.size(); ++i) {
			listeners[i]->handle_ctlist_remove(v);
		}
	}
	
	void change(T *v) {
		changed.push_back(v);
		for (int i = 0; i < listeners.size(); ++i) {
			listeners[i]->handle_ctlist_change(v);
		}
	}
	
	void change(const T *v) {
		for(int i = 0; i < current.size(); ++i) {
			if (current[i] == v) {
				change(current[i]);
				return;
			}
		}
		assert(false);
	}
	
	void clear_changes() {
		m_added_begin = current.size();
		changed.clear();
		clear_removed();
	}
	
	/*
	 This is kind of like the opposite of clear_changes, in that it
	 makes everything a new addition.
	*/
	void reset() {
		changed.clear();
		clear_removed();
		m_added_begin = 0;
	}
	
	void clear() {
		current.clear();
		changed.clear();
		clear_removed();
		m_added_begin = 0;
	}
		
	int num_current() const {
		return current.size();
	}
	
	int num_changed() const {
		return changed.size();
	}
	
	int num_removed() const {
		return removed.size();
	}
	
	T* get_current(int i) {
		return current[i];
	}
	
	const T* get_current(int i) const {
		return current[i];
	}
	
	T* get_changed(int i) {
		return changed[i];
	}
	
	const T* get_changed(int i) const {
		return changed[i];
	}
	
	T* get_removed(int i) {
		return removed[i];
	}
	
	const T* get_removed(int i) const {
		return removed[i];
	}

	int first_added() const {
		return m_added_begin;
	}
	
	void listen(ctlist_listener<T> *l) {
		listeners.push_back(l);
	}
	
	void unlisten(ctlist_listener<T> *l) {
		typename std::vector<ctlist_listener<T>*>::iterator i;
		i = std::find(listeners.begin(), listeners.end(), l);
		if (i != listeners.end()) {
			listeners.erase(i);
		}
	}
	
private:
	void clear_removed() {
		for (int i = 0; i < removed.size(); ++i) {
			delete removed[i];
		}
		removed.clear();
	}
	
	std::vector<T*> current;
	std::vector<T*> removed;
	std::vector<T*> changed;
	
	// Index of the first new element in the current list
	int m_added_begin;
	
	std::vector<ctlist_listener<T>*> listeners;
};

class filter;

/*
 Every filter generates a list of filter values as a result, even if
 the list is empty or a singleton.
*/
typedef change_tracking_list<filter_val> filter_result;

/*
 A filter parameter set represents one complete input into a filter. It's
 just a list of pairs <parameter name, value>.
*/
typedef std::map<std::string, filter_val*> filter_param_set;

/*
 Each filter takes a number of input parameters. Each of those parameters
 is in the form of a result list. The derived classes of this abstract
 base class are responsible for combining those separate result lists into
 a single list of parameter sets. For example, the output parameter set
 could be the Cartesian product of all elements in each input result list.
 
 I'm assuming that this class owns the memory of the filters that are
 added to it.
*/
class filter_input : public change_tracking_list<filter_param_set> {
public:
	struct param_info {
		std::string name;
		filter *f;
		filter_result *res;
	};
	
	typedef std::vector<param_info> input_table;
	
	virtual ~filter_input();
	
	bool update();
	void add_param(std::string name, filter *f);

	virtual void combine(const input_table &inputs) = 0;

private:
	input_table input_info;
};

typedef ctlist_listener<filter_param_set> filter_input_listener;

class null_filter_input : public filter_input {
public:
	void combine(const input_table &inputs) {}
};

/*
 Input class that just concatenates all separate result lists into
 a single parameter set list, with each parameter set being a single
 element.
*/
class concat_filter_input : public filter_input {
public:
	void combine(const input_table &inputs);

private:
	std::map<filter_val*, filter_param_set*> val2params;
};

/*
 Input class that takes the Cartesian product of all input result lists.
*/
class product_filter_input : public filter_input {
public:
	void combine(const input_table &inputs);
	
private:
	void gen_new_combinations(const input_table &inputs);
	void erase_param_set(filter_param_set *s);
	
	typedef std::list<filter_param_set*> param_set_list;
	typedef std::map<filter_val*, param_set_list > val2param_map;
	val2param_map val2params;
};

/*
 The filter is the basic query unit in SVS. Each filter takes a list of
 parameter sets generated by the filter_input class and produces a single
 result list. Soar can "mix-and-match" filters by plugging their outputs
 into inputs of other filters. This is done by specifying the desired
 filter plumbing on the SVS command link.
 
 Filter results are updated once every output phase. Updating a filter's
 result is recursive: the filter will first request an update on its
 input, which in turn requests updates on all filters feeding into the
 input. Filters should also try to cache results when possible to avoid
 unnecessary computation.
*/
class filter {
public:
	filter() {
		input = new null_filter_input();
	}
	
	filter(filter_input *in) : input(in) {
		if (input == NULL) {
			input = new null_filter_input();
		}
	}
	
	virtual ~filter() {
		delete input;
	}
	
	std::string get_error() {
		return errmsg;
	}
	
	bool is_error() {
		return !errmsg.empty();
	}
	
	void set_error(std::string msg) {
		errmsg = msg;
		result.clear();
	}
	
	void clear_error() {
		errmsg.clear();
	}
	
	void add_result(filter_val *v, const filter_param_set *p) {
		result.add(v);
		result2params[v] = p;
	}
	
	void get_result_params(filter_val *v, const filter_param_set *&p) {
		if (!map_get(result2params, v, p)) {
			p = NULL;
		}
	}
	
	void remove_result(filter_val *v) {
		result.remove(v);
		result2params.erase(v);
	}
	
	void change_result(filter_val *v) {
		result.change(v);
	}
	
	filter_result *get_result() {
		return &result;
	}
	
	bool update() {
		if (!input->update()) {
			set_error("Errors in input");
			result.clear();
			input->reset();
			return false;
		}
		
		if (!update_results()) {
			result.clear();
			input->reset();
			return false;
		}
		input->clear_changes();
		return true;
	}
	
	const filter_input *get_input() const {
		return input;
	}
<<<<<<< HEAD
//TODO slightly less ugly hack
	virtual int getAxis()
	{
	    return -3;
	}
	
	virtual int getComp()
	{
	    return -3;
=======
	
	void listen_for_input(filter_input_listener *l) {
		input->listen(l);
	}
	
	void unlisten_for_input(filter_input_listener *l) {
		input->unlisten(l);
	}

	void mark_stale(const filter_param_set *s) {
		input->change(s);
>>>>>>> 55f78d01
	}

private:
	virtual bool update_results() = 0;
	
	filter_input *input;
	filter_result result;
	std::string errmsg;
	std::map<filter_val*, const filter_param_set*> result2params;
};

/*
 This type of filter assumes a one-to-one mapping of results to input
 parameter sets. It's also assumed that each result is only dependent
 on one parameter set. This is in contrast to filters that perform some
 kind of quantification over its inputs; returning the closest object,
 for example.
*/
class map_filter : public filter {
public:
	map_filter(filter_input *input) : filter(input) {}
	
	/*
	 All created filter_vals are owned by the result list and cleaned
	 up there, so don't do it here.
	*/
	virtual ~map_filter() {}
	
	/*
	 Compute the result from parameters. If called with a new
	 parameter set, res will be NULL, and the implementation should
	 set it to a new filter_val object (which will be owned by the
	 result list). Otherwise, res will point to a valid filter_val and
	 the implementation should change its value. If the value is
	 actually changed, the changed output argument should be set to
	 true. The implementation should return false if an error occurs.
	 */
	virtual bool compute(const filter_param_set *params, filter_val *&res, bool &changed) = 0;
	
	/*
	 Some derived classes might allocate memory associated with each
	 result. They should override this function so they know when
	 to deallocate that memory.
	*/
	virtual void result_removed(const filter_val *res) { }
	
	bool update_results() {
		const filter_input* input = get_input();
		std::vector<const filter_param_set*>::iterator j;
		
		for (int i = input->first_added(); i < input->num_current(); ++i) {
			filter_val *v = NULL;
			bool changed = false;
			if (!compute(input->get_current(i), v, changed)) {
				return false;
			}
			add_result(v, input->get_current(i));
			io_map[input->get_current(i)] = v;
		}
		for (int i = 0; i < input->num_removed(); ++i) {
			io_map_t::iterator r = io_map.find(input->get_removed(i));
			assert(r != io_map.end());
			remove_result(r->second);
			result_removed(r->second);
			io_map.erase(r);
		}
		for (int i = 0; i < input->num_changed(); ++i) {
			if (!update_one(input->get_changed(i))) {
				return false;
			}
		}
		for (j = stale.begin(); j != stale.end(); ++j) {
			if (!update_one(*j)) {
				return false;
			}
		}
		stale.clear();
		return true;
	}
	
	void reset() {}

private:
	bool update_one(const filter_param_set *params) {
		filter_val *v = io_map[params];
		bool changed = false;
		if (!compute(params, v, changed)) {
			return false;
		}
		if (changed) {
			change_result(v);
		}
		return true;
	}
	
	typedef std::map<const filter_param_set*, filter_val*> io_map_t;
	io_map_t io_map;
	std::vector<const filter_param_set*> stale;
};

/*
 User-defined filters should derive from this class so that they don't
 have to work with filter_val* directly. Assumes that the filter only
 returns one type of result.
*/
template <class T>
class typed_map_filter : public map_filter {
public:
	typed_map_filter(filter_input *input) : map_filter(input) {}
	virtual ~typed_map_filter() {}
	
	virtual bool compute(const filter_param_set *params, bool adding, T &res, bool &changed) = 0;
	virtual void result_removed(const T &res) { }
	
private:
	bool compute(const filter_param_set *params, filter_val *&res, bool &changed) {
		bool success;
		T val;
		if (res != NULL) {
			success = get_filter_val(res, val);
			assert(success);
		}
		success = compute(params, res == NULL, val, changed);
		if (!success) {
			return false;
		}
		if (!res) {
			res = new filter_val_c<T>(val);
		} else {
			success = set_filter_val(res, val);
			assert(success);
		}
		return true;
	}
	
	void result_removed(const filter_val *res) {
		T val;
		bool success = get_filter_val(res, val);
		assert(success);
		result_removed(val);
	}
};

/*
 This type of filter processes all inputs and produces a single
 result. 
*/
template<typename T>
class reduce_filter : public filter {
public:
	reduce_filter(filter_input *input) : filter(input), result(NULL) {}
	virtual ~reduce_filter() {}
	
	bool update_results() {
		T new_val = value;
		const filter_input *input = get_input();
		for (int i = input->first_added(); i < input->num_current(); ++i) {
			if (!input_added(input->get_current(i), new_val)) {
				return false;
			}
		}
		for (int i = 0; i < input->num_changed(); ++i) {
			if (!input_changed(input->get_changed(i), new_val)) {
				return false;
			}
		}
		for (int i = 0; i < input->num_removed(); ++i) {
			if (!input_removed(input->get_removed(i), new_val)) {
				return false;
			}
		}
		
		if (!result && input->num_current() > 0) {
			result = new filter_val_c<T>(new_val);
			add_result(result, NULL);
		} else if (result && input->num_current() == 0) {
			remove_result(result);
			result = NULL;
		} else if (result && value != new_val) {
			bool success = set_filter_val(result, new_val);
			assert(success);
			change_result(result);
		}
		value = new_val;
		return true;
	}
	
private:
	virtual bool input_added(const filter_param_set *params, T &res) = 0;
	virtual bool input_changed(const filter_param_set *params, T &res) = 0;
	virtual bool input_removed(const filter_param_set *params, T &res) = 0;
	
	filter_val_c<T> *result;
	T value;
};

class rank_filter : public filter {
public:
	rank_filter(filter_input *input) : filter(input), result(NULL), old(NULL) {}

	virtual bool rank(const filter_param_set *params, double &r) = 0;

private:
	bool update_results() {
		const filter_input *input = get_input();
		double r;
		const filter_param_set *p;
		for (int i = input->first_added(); i < input->num_current(); ++i) {
			p = input->get_current(i);
			if (!rank(p, r)) {
				return false;
			}
			elems.push_back(make_pair(r, p));
		}
		for (int i = 0; i < input->num_changed(); ++i) {
			p = input->get_changed(i);
			if (!rank(p, r)) {
				return false;
			}
			bool found = false;
			for (int j = 0; j < elems.size(); ++j) {
				if (elems[j].second == p) {
					elems[j].first = r;
					found = true;
					break;
				}
			}
			assert(found);
		}
		for (int i = 0; i < input->num_removed(); ++i) {
			p = input->get_removed(i);
			bool found = false;
			for (int j = 0; j < elems.size(); ++j) {
				if (elems[j].second == p) {
					elems.erase(elems.begin() + j);
					found = true;
					break;
				}
			}
			assert(found);
		}

		if (!elems.empty()) {
			std::pair<double, const filter_param_set *> m = *std::max_element(elems.begin(), elems.end());
			if (m.second != old) {
				if (result) {
					remove_result(result);
				}
				result = new filter_val_c<double>(m.first);
				add_result(result, m.second);
				old = m.second;
			} else {
				assert(result);
				set_filter_val(result, m.first);
				change_result(result);
			}
		} else if (result) {
			remove_result(result);
			result = NULL;
		}
		return true;
	}

	std::vector<std::pair<double, const filter_param_set*> > elems;
	filter_val *result;
	const filter_param_set *old;
};

/*
 Filters that don't take any inputs and always output the same result
*/
template <class T>
class const_filter : public filter {
public:
	const_filter(const T &single) : added(false) {
		v.push_back(single);
	}
	
	const_filter(const std::vector<T> &v) : filter(NULL), v(v), added(false) {}
	
	bool update_results() {
		if (!added) {
			typename std::vector<T>::const_iterator i;
			for (i = v.begin(); i != v.end(); ++i) {
				add_result(new filter_val_c<T>(*i), NULL);
			}
			added = true;
		}
		return true;
	}
		
private:
	std::vector<T> v;
	bool added;
};

/*
 Passes an arbitrary element in each input parameter set to the result
 list. This filter is intended to be used with concat_filter_input to
 implement a "combine" filter that multiplexes an arbitrary number of
 inputs into a single list.
*/
class passthru_filter : public map_filter {
public:
	passthru_filter(filter_input *input) : map_filter(input) {}
	
	bool compute(const filter_param_set *params, filter_val *&res, bool &changed) {
		if (params->empty()) {
			return false;
		}
		if (res == NULL) {
			res = params->begin()->second->clone();
			changed = true;
		} else {
			changed = (*res == *params->begin()->second);
			if (changed) {
				*res = *params->begin()->second;
			}
		}
		return true;
	}
};

template <typename T>
inline bool get_filter_param(filter *f, const filter_param_set *params, const std::string &name, T &val) {
	filter_val *fv;
	std::stringstream ss;
	if (!map_get(*params, name, fv)) {
		if (f) {
			ss << "parameter \"" << name << "\" missing";
			f->set_error(ss.str());
		}
		return false;
	}
	if (!get_filter_val(fv, val)) {
		if (f) {
			ss << "parameter \"" << name << "\" has wrong type";
			f->set_error(ss.str());
		}
		return false;
	}
	return true;
}

#endif<|MERGE_RESOLUTION|>--- conflicted
+++ resolved
@@ -524,7 +524,7 @@
 	const filter_input *get_input() const {
 		return input;
 	}
-<<<<<<< HEAD
+
 //TODO slightly less ugly hack
 	virtual int getAxis()
 	{
@@ -534,8 +534,7 @@
 	virtual int getComp()
 	{
 	    return -3;
-=======
-	
+	}
 	void listen_for_input(filter_input_listener *l) {
 		input->listen(l);
 	}
@@ -546,7 +545,6 @@
 
 	void mark_stale(const filter_param_set *s) {
 		input->change(s);
->>>>>>> 55f78d01
 	}
 
 private:
