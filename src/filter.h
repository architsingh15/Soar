--- conflicted
+++ resolved
@@ -458,7 +458,6 @@
 	filter(Symbol *root, soar_interface *si, filter_input *in);
 	virtual ~filter();
 	
-<<<<<<< HEAD
 	void set_status(const std::string &msg);
 	
 	void add_output(filter_val *v, const filter_params *p);
@@ -466,69 +465,6 @@
 	void remove_output(filter_val *v);
 	void change_output(filter_val *v);
 	bool update();
-=======
-	virtual ~filter() {
-		delete input;
-	}
-	
-	void set_status(const std::string &msg) {
-		if (status == msg) {
-			return;
-		}
-		status = msg;
-		if (status_wme) {
-			si->remove_wme(status_wme);
-		}
-		if (root && si) {
-			status_wme = si->make_wme(root, si->get_common_syms().status, status);
-		}
-	}
-	
-	void add_result(filter_val *v, const filter_params *p) {
-		result.add(v);
-		result2params[v] = p;
-	}
-	
-	void get_result_params(filter_val *v, const filter_params *&p) {
-		if (!map_get(result2params, v, p)) {
-			p = NULL;
-		}
-	}
-	
-	void remove_result(filter_val *v) {
-		result.remove(v);
-		result2params.erase(v);
-	}
-	
-	void change_result(filter_val *v) {
-		result.change(v);
-	}
-	
-	filter_result *get_result() {
-		return &result;
-	}
-	
-	bool update() {
-		if (!input->update()) {
-			set_status("Errors in input");
-			result.clear();
-			input->reset();
-			return false;
-		}
-		
-		if (!update_results()) {
-			result.clear();
-			input->reset();
-			return false;
-		}
-		set_status("success");
-		input->clear_changes();
-		return true;
-	}
-	
-	const filter_input *get_input() const {
-		return input;
-	}
 
 //TODO slightly less ugly hack
 	virtual int getAxis()
@@ -540,10 +476,6 @@
 	{
 	    return -3;
 	}
-	void listen_for_input(filter_input_listener *l) {
-		input->listen(l);
-	}
->>>>>>> 6608d4e3
 	
 	filter_output *get_output()                        { return &output;     }
 	const filter_input *get_input() const              { return input;       }
