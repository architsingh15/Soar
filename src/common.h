--- conflicted
+++ resolved
@@ -204,13 +204,8 @@
 class bbox {
 public:
 	bbox() {
-<<<<<<< HEAD
 		min.setZero();
 		max.setZero();
-=======
-		min.zero();
-		max.zero();
->>>>>>> 18c629d7
 	}
 	
 	/* bounding box around single point */
@@ -221,8 +216,8 @@
 	
 	bbox(ptlist &pts) {
 		if (pts.size() == 0) {
-			min.zero();
-			max.zero();
+			min.setZero();
+			max.setZero();
 		} else {
 			min = pts[0];
 			max = pts[0];
