#include <vector>
#include <string>
#include "sgnode.h"
#include "scene.h"
#include "filter.h"
#include "filter_table.h"
#include "common.h"

using namespace std;

/*
 Percentage of the smaller of two bodies that they can overlap before being
 considered overlapping.
*/
const double OVERLAP_MARGIN = .05;

/*
Calculates whether a bounding box is located to the left (-1), overlapping
(0), or right (1) of another bounding box along the specified axis.
*/
bool direction(const sgnode *a, const sgnode *b, int axis, int comp) {
	assert(0 <= axis && axis < 3);
	
	int dir;
	vec3 amin, amax, bmin, bmax;
	double asize, bsize, margin;

	a->get_bounds().get_vals(amin, amax);
	b->get_bounds().get_vals(bmin, bmax);
	
	asize = amax(axis) - amin(axis);
	bsize = bmax(axis) - bmin(axis);
	margin = OVERLAP_MARGIN * ( asize < bsize ? asize : bsize );
	
	/*
	 dir = [-1, 0, 1] if a is [less than, overlapping,
	 greater than] b in that dimension.
	*/
	if (amax[axis] <= bmin[axis] + margin) {
		dir = -1;
	} else if (bmax[axis] <= amin[axis] + margin) {
		dir = 1;
	} else {
		dir = 0;
	}
	return comp == dir;
}

<<<<<<< HEAD
bool north_of(const scene *scn, const vector<const sgnode*> &args) {
=======
bool size_comp(const sgnode *a, const sgnode *b) {
	int i, dir[3];
	vec3 amin, amax, bmin, bmax;

	a->get_bounds().get_vals(amin, amax);
	b->get_bounds().get_vals(bmin, bmax);
	float adiag = (amax-amin).norm();
	float bdiag = (bmax-bmin).norm();
	
	return (adiag*1.1) < bdiag;
}

bool linear_comp(const sgnode *a, const sgnode *b, const sgnode *c) {

/*	for now ignore z
1/2[x1(y2-y3) + x2(y3-y1) + x3(y1-y2)
*/
	vec3 ca = a->get_centroid();
	vec3 cb = b->get_centroid();
	vec3 cc = c->get_centroid();
	float tri_area = 0.5*(ca[0]*(cb[1]-cc[1]) + cb[0]*(cc[1]-ca[1]) + cc[0]*(ca[1]-cb[1]));
	//std::cout << tri_area << std::endl;
		
	return (tri_area == 0);
}

bool north_of(scene *scn, const vector<const sgnode*> &args) {
>>>>>>> 6608d4e3
	assert(args.size() == 2);
	return direction(args[0], args[1], 1, 1);
}
bool smaller(scene *scn, const vector<const sgnode*> &args) {
	assert(args.size() == 2);
	return size_comp(args[0], args[1]);
}
bool linear(scene *scn, const vector<const sgnode*> &args) {
	assert(args.size() == 3);
	return linear_comp(args[0], args[1], args[2]);
}

bool south_of(const scene *scn, const vector<const sgnode*> &args) {
	assert(args.size() == 2);
	return direction(args[0], args[1], 1, -1);
}

bool east_of(const scene *scn, const vector<const sgnode*> &args) {
	assert(args.size() == 2);
	return direction(args[0], args[1], 0, 1);
}

bool west_of(const scene *scn, const vector<const sgnode*> &args) {
	assert(args.size() == 2);
	return direction(args[0], args[1], 0, -1);
}

bool x_overlap(const scene *scn, const vector<const sgnode*> &args) {
	assert(args.size() == 2);
	return direction(args[0], args[1], 0, 0);
}

bool y_overlap(const scene *scn, const vector<const sgnode*> &args) {
	assert(args.size() == 2);
	return direction(args[0], args[1], 1, 0);
}

bool z_overlap(const scene *scn, const vector<const sgnode*> &args) {
	assert(args.size() == 2);
	return direction(args[0], args[1], 2, 0);
}

bool above(const scene *scn, const vector<const sgnode*> &args) {
	assert(args.size() == 2);
	return direction(args[0], args[1], 2, 1);
}

bool below(const scene *scn, const vector<const sgnode*> &args) {
	assert(args.size() == 2);
	return direction(args[0], args[1], 2, -1);
}

/*
Filter version
*/

class direction_filter : public typed_map_filter<bool> {
public:
	direction_filter(Symbol *root, soar_interface *si, filter_input *input, int axis, int comp)
	: typed_map_filter<bool>(root, si, input), axis(axis), comp(comp) {}
	
	bool compute(const filter_params *p, bool adding, bool &res, bool &changed) {
		const sgnode *a, *b;
		
		if (!get_filter_param(this, p, "a", a)) {
			return false;
		}
		if (!get_filter_param(this, p, "b", b)) {
			return false;
		}
		
		bool newres = direction(a, b, axis, comp);
		changed = (newres != res);
		res = newres;
		return true;
	}
	virtual int getAxis() {
		return axis;
	}
	virtual int getComp() {
		return comp;
	}
private:
	int axis, comp;
};





class size_comp_filter : public typed_map_filter<bool> {
public:
	size_comp_filter(Symbol *root, soar_interface *si, filter_input *input)
	: typed_map_filter<bool>(root, si, input) {}
	
	bool compute(const filter_params *p, bool adding, bool &res, bool &changed) {
		const sgnode *a, *b;
		
		if (!get_filter_param(this, p, "a", a)) {
			return false;
		}
		if (!get_filter_param(this, p, "b", b)) {
			return false;
		}
		
		bool newres = size_comp(a, b);
		changed = (newres != res);
		res = newres;
		return true;
	}
};
class linear_comp_filter : public typed_map_filter<bool> {
public:
	linear_comp_filter(Symbol *root, soar_interface *si, filter_input *input)
	: typed_map_filter<bool>(root, si, input) {}
	
	bool compute(const filter_params *p, bool adding, bool &res, bool &changed) {
		const sgnode *a, *b, *c;
		
		if (!get_filter_param(this, p, "a", a)) {
			return false;
		}
		if (!get_filter_param(this, p, "b", b)) {
			return false;
		}
		if (!get_filter_param(this, p, "c", c)) {
			return false;
		}
		
		bool newres = linear_comp(a, b, c);
		changed = (newres != res);
		res = newres;
		return true;
	}
};

filter *make_north_of(Symbol *root, soar_interface *si, scene *scn, filter_input *input) {
	return new direction_filter(root, si, input, 1, 1);
}
filter *make_smaller(Symbol *root, soar_interface *si, scene *scn, filter_input *input) {
	return new size_comp_filter(root, si, input);
}
filter *make_linear(Symbol *root, soar_interface *si, scene *scn, filter_input *input) {
	return new linear_comp_filter(root, si, input);
}

filter *make_south_of(Symbol *root, soar_interface *si, scene *scn, filter_input *input) {
	return new direction_filter(root, si, input, 1, -1);
}

filter *make_east_of(Symbol *root, soar_interface *si, scene *scn, filter_input *input) {
	return new direction_filter(root, si, input, 0, 1);
}

filter *make_west_of(Symbol *root, soar_interface *si, scene *scn, filter_input *input) {
	return new direction_filter(root, si, input, 0, -1);
}

filter *make_x_overlap(Symbol *root, soar_interface *si, scene *scn, filter_input *input) {
	return new direction_filter(root, si, input, 0, 0);
}

filter *make_y_overlap(Symbol *root, soar_interface *si, scene *scn, filter_input *input) {
	return new direction_filter(root, si, input, 1, 0);
}

filter *make_z_overlap(Symbol *root, soar_interface *si, scene *scn, filter_input *input) {
	return new direction_filter(root, si, input, 2, 0);
}

filter *make_above(Symbol *root, soar_interface *si, scene *scn, filter_input *input) {
	return new direction_filter(root, si, input, 2, 1);
}

filter *make_below(Symbol *root, soar_interface *si, scene *scn, filter_input *input) {
	return new direction_filter(root, si, input, 2, -1);
}


<<<<<<< HEAD
filter_table_entry *north_of_fill_entry() {
	filter_table_entry *e = new filter_table_entry;
	e->name = "north-of";
	e->parameters.push_back("a");
	e->parameters.push_back("b");
	e->ordered = true;
	e->allow_repeat = false;
	e->create = &make_north_of;
	e->calc = &north_of;
	return e;
}

filter_table_entry *south_of_fill_entry() {
	filter_table_entry *e = new filter_table_entry;
	e->name = "south-of";
	e->parameters.push_back("a");
	e->parameters.push_back("b");
	e->ordered = true;
	e->allow_repeat = false;
	e->create = &make_south_of;
	e->calc = &south_of;
	return e;
}

filter_table_entry *east_of_fill_entry() {
	filter_table_entry *e = new filter_table_entry;
	e->name = "east-of";
	e->parameters.push_back("a");
	e->parameters.push_back("b");
	e->ordered = true;
	e->allow_repeat = false;
	e->create = &make_east_of;
	e->calc = &east_of;
	return e;
}

filter_table_entry *west_of_fill_entry() {
	filter_table_entry *e = new filter_table_entry;
	e->name = "west-of";
	e->parameters.push_back("a");
	e->parameters.push_back("b");
	e->ordered = true;
	e->allow_repeat = false;
	e->create = &make_west_of;
	e->calc = &west_of;
	return e;
}

filter_table_entry *x_overlap_fill_entry() {
	filter_table_entry *e = new filter_table_entry;
	e->name = "x-overlap";
	e->parameters.push_back("a");
	e->parameters.push_back("b");
	e->ordered = false;
	e->allow_repeat = false;
	e->create = &make_x_overlap;
	e->calc = &x_overlap;
	return e;
}

filter_table_entry *y_overlap_fill_entry() {
	filter_table_entry *e = new filter_table_entry;
	e->name = "y-overlap";
	e->parameters.push_back("a");
	e->parameters.push_back("b");
	e->ordered = false;
	e->allow_repeat = false;
	e->create = &make_y_overlap;
	e->calc = &y_overlap;
	return e;
}

filter_table_entry *z_overlap_fill_entry() {
	filter_table_entry *e = new filter_table_entry;
	e->name = "z-overlap";
	e->parameters.push_back("a");
	e->parameters.push_back("b");
	e->ordered = false;
	e->allow_repeat = false;
	e->create = &make_z_overlap;
	e->calc = &z_overlap;
	return e;
}

filter_table_entry *above_fill_entry() {
	filter_table_entry *e = new filter_table_entry;
	e->name = "above";
	e->parameters.push_back("a");
	e->parameters.push_back("b");
	e->ordered = true;
	e->allow_repeat = false;
	e->create = &make_above;
	e->calc = &above;
	return e;
}

filter_table_entry *below_fill_entry() {
	filter_table_entry *e = new filter_table_entry;
	e->name = "below";
	e->parameters.push_back("a");
	e->parameters.push_back("b");
	e->ordered = true;
	e->allow_repeat = false;
	e->create = &make_below;
	e->calc = &below;
=======
filter_table_entry smaller_fill_entry() {
	filter_table_entry e;
	e.name = "smaller-than";
	e.parameters.push_back("a");
	e.parameters.push_back("b");
	e.ordered = true;
	e.allow_repeat = false;
	e.create = &make_smaller;
	e.calc = &smaller;
	return e;
}
filter_table_entry linear_fill_entry() {
	filter_table_entry e;
	e.name = "linear-with";
	e.parameters.push_back("a");
	e.parameters.push_back("b");
	e.parameters.push_back("c");
	e.ordered = true;
	e.allow_repeat = false;
	e.create = &make_linear;
	e.calc = &linear;
	return e;
}

filter_table_entry north_of_fill_entry() {
	filter_table_entry e;
	e.name = "y-greater-than";
	e.parameters.push_back("a");
	e.parameters.push_back("b");
	e.ordered = true;
	e.allow_repeat = false;
	e.create = &make_north_of;
	e.calc = &north_of;
	return e;
}

filter_table_entry south_of_fill_entry() {
	filter_table_entry e;
	e.name = "y-less-than";
	e.parameters.push_back("a");
	e.parameters.push_back("b");
	e.ordered = true;
	e.allow_repeat = false;
	e.create = &make_south_of;
	e.calc = &south_of;
	return e;
}

filter_table_entry east_of_fill_entry() {
	filter_table_entry e;
	e.name = "x-greater-than";
	e.parameters.push_back("a");
	e.parameters.push_back("b");
	e.ordered = true;
	e.allow_repeat = false;
	e.create = &make_east_of;
	e.calc = &east_of;
	return e;
}

filter_table_entry west_of_fill_entry() {
	filter_table_entry e;
	e.name = "x-less-than";
	e.parameters.push_back("a");
	e.parameters.push_back("b");
	e.ordered = true;
	e.allow_repeat = false;
	e.create = &make_west_of;
	e.calc = &west_of;
	return e;
}

filter_table_entry horizontally_aligned_fill_entry() {
	filter_table_entry e;
	e.name = "y-aligned";
	e.parameters.push_back("a");
	e.parameters.push_back("b");
	e.ordered = false;
	e.allow_repeat = false;
	e.create = &make_horizontally_aligned;
	e.calc = &horizontally_aligned;
	return e;
}

filter_table_entry vertically_aligned_fill_entry() {
	filter_table_entry e;
	e.name = "x-aligned";
	e.parameters.push_back("a");
	e.parameters.push_back("b");
	e.ordered = false;
	e.allow_repeat = false;
	e.create = &make_vertically_aligned;
	e.calc = &vertically_aligned;
	return e;
}

filter_table_entry planar_aligned_fill_entry() {
	filter_table_entry e;
	e.name = "z-aligned";
	e.parameters.push_back("a");
	e.parameters.push_back("b");
	e.ordered = false;
	e.allow_repeat = false;
	e.create = &make_planar_aligned;
	e.calc = &planar_aligned;
	return e;
}

filter_table_entry above_fill_entry() {
	filter_table_entry e;
	e.name = "z-greater-than";
	e.parameters.push_back("a");
	e.parameters.push_back("b");
	e.ordered = true;
	e.allow_repeat = false;
	e.create = &make_above;
	e.calc = &above;
	return e;
}

filter_table_entry below_fill_entry() {
	filter_table_entry e;
	e.name = "z-less-than";
	e.parameters.push_back("a");
	e.parameters.push_back("b");
	e.ordered = true;
	e.allow_repeat = false;
	e.create = &make_below;
	e.calc = &below;
>>>>>>> 6608d4e3
	return e;
}<|MERGE_RESOLUTION|>--- conflicted
+++ resolved
@@ -46,9 +46,6 @@
 	return comp == dir;
 }
 
-<<<<<<< HEAD
-bool north_of(const scene *scn, const vector<const sgnode*> &args) {
-=======
 bool size_comp(const sgnode *a, const sgnode *b) {
 	int i, dir[3];
 	vec3 amin, amax, bmin, bmax;
@@ -75,16 +72,15 @@
 	return (tri_area == 0);
 }
 
-bool north_of(scene *scn, const vector<const sgnode*> &args) {
->>>>>>> 6608d4e3
+bool north_of(const scene *scn, const vector<const sgnode*> &args) {
 	assert(args.size() == 2);
 	return direction(args[0], args[1], 1, 1);
 }
-bool smaller(scene *scn, const vector<const sgnode*> &args) {
+bool smaller(const scene *scn, const vector<const sgnode*> &args) {
 	assert(args.size() == 2);
 	return size_comp(args[0], args[1]);
 }
-bool linear(scene *scn, const vector<const sgnode*> &args) {
+bool linear(const scene *scn, const vector<const sgnode*> &args) {
 	assert(args.size() == 3);
 	return linear_comp(args[0], args[1], args[2]);
 }
@@ -256,10 +252,34 @@
 }
 
 
-<<<<<<< HEAD
+filter_table_entry *smaller_fill_entry() {
+	filter_table_entry *e = new filter_table_entry;
+	e->name = "smaller-than";
+	e->parameters.push_back("a");
+	e->parameters.push_back("b");
+	e->ordered = true;
+	e->allow_repeat = false;
+	e->create = &make_smaller;
+	e->calc = &smaller;
+	return e;
+}
+
+filter_table_entry linear_fill_entry() {
+	filter_table_entry *e = new filter_table_entry;
+	e->name = "linear-with";
+	e->parameters.push_back("a");
+	e->parameters.push_back("b");
+	e->parameters.push_back("c");
+	e->ordered = true;
+	e->allow_repeat = false;
+	e->create = &make_linear;
+	e->calc = &linear;
+	return e;
+}
+
 filter_table_entry *north_of_fill_entry() {
 	filter_table_entry *e = new filter_table_entry;
-	e->name = "north-of";
+	e->name = "y-greater-than";
 	e->parameters.push_back("a");
 	e->parameters.push_back("b");
 	e->ordered = true;
@@ -271,7 +291,7 @@
 
 filter_table_entry *south_of_fill_entry() {
 	filter_table_entry *e = new filter_table_entry;
-	e->name = "south-of";
+	e->name = "y-less-than";
 	e->parameters.push_back("a");
 	e->parameters.push_back("b");
 	e->ordered = true;
@@ -283,7 +303,7 @@
 
 filter_table_entry *east_of_fill_entry() {
 	filter_table_entry *e = new filter_table_entry;
-	e->name = "east-of";
+	e->name = "x-greater-than";
 	e->parameters.push_back("a");
 	e->parameters.push_back("b");
 	e->ordered = true;
@@ -295,7 +315,7 @@
 
 filter_table_entry *west_of_fill_entry() {
 	filter_table_entry *e = new filter_table_entry;
-	e->name = "west-of";
+	e->name = "x-less-than";
 	e->parameters.push_back("a");
 	e->parameters.push_back("b");
 	e->ordered = true;
@@ -341,9 +361,45 @@
 	return e;
 }
 
+filter_table_entry *planar_aligned_fill_entry() {
+	filter_table_entry *e = new filter_table_entry;
+	e->name = "z-aligned";
+	e->parameters.push_back("a");
+	e->parameters.push_back("b");
+	e->ordered = false;
+	e->allow_repeat = false;
+	e->create = &make_planar_aligned;
+	e->calc = &planar_aligned;
+	return e;
+}
+
+filter_table_entry *horizontally_aligned_fill_entry() {
+	filter_table_entry *e = new filter_table_entry;
+	e->name = "y-aligned";
+	e->parameters.push_back("a");
+	e->parameters.push_back("b");
+	e->ordered = false;
+	e->allow_repeat = false;
+	e->create = &make_horizontally_aligned;
+	e->calc = &horizontally_aligned;
+	return e;
+}
+
+filter_table_entry *vertically_aligned_fill_entry() {
+	filter_table_entry *e = new filter_table_entry;
+	e->name = "x-aligned";
+	e->parameters.push_back("a");
+	e->parameters.push_back("b");
+	e->ordered = false;
+	e->allow_repeat = false;
+	e->create = &make_vertically_aligned;
+	e->calc = &vertically_aligned;
+	return e;
+}
+
 filter_table_entry *above_fill_entry() {
 	filter_table_entry *e = new filter_table_entry;
-	e->name = "above";
+	e->name = "z-greater-than";
 	e->parameters.push_back("a");
 	e->parameters.push_back("b");
 	e->ordered = true;
@@ -355,143 +411,12 @@
 
 filter_table_entry *below_fill_entry() {
 	filter_table_entry *e = new filter_table_entry;
-	e->name = "below";
+	e->name = "z-less-than";
 	e->parameters.push_back("a");
 	e->parameters.push_back("b");
 	e->ordered = true;
 	e->allow_repeat = false;
 	e->create = &make_below;
 	e->calc = &below;
-=======
-filter_table_entry smaller_fill_entry() {
-	filter_table_entry e;
-	e.name = "smaller-than";
-	e.parameters.push_back("a");
-	e.parameters.push_back("b");
-	e.ordered = true;
-	e.allow_repeat = false;
-	e.create = &make_smaller;
-	e.calc = &smaller;
-	return e;
-}
-filter_table_entry linear_fill_entry() {
-	filter_table_entry e;
-	e.name = "linear-with";
-	e.parameters.push_back("a");
-	e.parameters.push_back("b");
-	e.parameters.push_back("c");
-	e.ordered = true;
-	e.allow_repeat = false;
-	e.create = &make_linear;
-	e.calc = &linear;
-	return e;
-}
-
-filter_table_entry north_of_fill_entry() {
-	filter_table_entry e;
-	e.name = "y-greater-than";
-	e.parameters.push_back("a");
-	e.parameters.push_back("b");
-	e.ordered = true;
-	e.allow_repeat = false;
-	e.create = &make_north_of;
-	e.calc = &north_of;
-	return e;
-}
-
-filter_table_entry south_of_fill_entry() {
-	filter_table_entry e;
-	e.name = "y-less-than";
-	e.parameters.push_back("a");
-	e.parameters.push_back("b");
-	e.ordered = true;
-	e.allow_repeat = false;
-	e.create = &make_south_of;
-	e.calc = &south_of;
-	return e;
-}
-
-filter_table_entry east_of_fill_entry() {
-	filter_table_entry e;
-	e.name = "x-greater-than";
-	e.parameters.push_back("a");
-	e.parameters.push_back("b");
-	e.ordered = true;
-	e.allow_repeat = false;
-	e.create = &make_east_of;
-	e.calc = &east_of;
-	return e;
-}
-
-filter_table_entry west_of_fill_entry() {
-	filter_table_entry e;
-	e.name = "x-less-than";
-	e.parameters.push_back("a");
-	e.parameters.push_back("b");
-	e.ordered = true;
-	e.allow_repeat = false;
-	e.create = &make_west_of;
-	e.calc = &west_of;
-	return e;
-}
-
-filter_table_entry horizontally_aligned_fill_entry() {
-	filter_table_entry e;
-	e.name = "y-aligned";
-	e.parameters.push_back("a");
-	e.parameters.push_back("b");
-	e.ordered = false;
-	e.allow_repeat = false;
-	e.create = &make_horizontally_aligned;
-	e.calc = &horizontally_aligned;
-	return e;
-}
-
-filter_table_entry vertically_aligned_fill_entry() {
-	filter_table_entry e;
-	e.name = "x-aligned";
-	e.parameters.push_back("a");
-	e.parameters.push_back("b");
-	e.ordered = false;
-	e.allow_repeat = false;
-	e.create = &make_vertically_aligned;
-	e.calc = &vertically_aligned;
-	return e;
-}
-
-filter_table_entry planar_aligned_fill_entry() {
-	filter_table_entry e;
-	e.name = "z-aligned";
-	e.parameters.push_back("a");
-	e.parameters.push_back("b");
-	e.ordered = false;
-	e.allow_repeat = false;
-	e.create = &make_planar_aligned;
-	e.calc = &planar_aligned;
-	return e;
-}
-
-filter_table_entry above_fill_entry() {
-	filter_table_entry e;
-	e.name = "z-greater-than";
-	e.parameters.push_back("a");
-	e.parameters.push_back("b");
-	e.ordered = true;
-	e.allow_repeat = false;
-	e.create = &make_above;
-	e.calc = &above;
-	return e;
-}
-
-filter_table_entry below_fill_entry() {
-	filter_table_entry e;
-	e.name = "z-less-than";
-	e.parameters.push_back("a");
-	e.parameters.push_back("b");
-	e.ordered = true;
-	e.allow_repeat = false;
-	e.create = &make_below;
-	e.calc = &below;
->>>>>>> 6608d4e3
 	return e;
 }