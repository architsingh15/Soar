#include <assert.h>
#include <stdio.h>
#include <stdlib.h>
#include <iostream>
#include <iterator>
#include <utility>
#include <algorithm>
#include <fstream>

#include "svs.h"
#include "command.h"
#include "sgnode.h"
#include "soar_interface.h"
#include "scene.h"
#include "common.h"
#include "model.h"
#include "filter_table.h"
#include "drawer.h"
#include "logger.h"
#include "model.h"

using namespace std;

typedef map<wme*,command*>::iterator cmd_iter;

svs_interface *make_svs(agent *a) {
	return new svs(a);
}


sgwme::sgwme(soar_interface *si, Symbol *ident, sgwme *parent, sgnode *node)
: soarint(si), id(ident), parent(parent), node(node)
{
	node->listen(this);
	name_wme = soarint->make_wme(id, si->get_common_syms().id, node->get_name());

	if (node->is_group()) {
		group_node *g = node->as_group();
		for (int i = 0; i < g->num_children(); ++i) {
			add_child(g->get_child(i));
		}
	}

	// Create wmes for all string properties
	const string_properties_map& str_props = node->get_string_properties();
	for(string_properties_map::const_iterator i = str_props.begin(); i != str_props.end(); i++){
		set_property(i->first, i->second);
	}

	// Create wmes for all numeric properties
	const numeric_properties_map& num_props = node->get_numeric_properties();
	for(numeric_properties_map::const_iterator i = num_props.begin(); i != num_props.end(); i++){
		set_property(i->first, i->second);
	}
}

sgwme::~sgwme() {
	map<sgwme*,wme*>::iterator i;

	if (node) {
		node->unlisten(this);
	}
	soarint->remove_wme(name_wme);

	for(std::map<std::string, wme*>::iterator i = properties.begin(); i != properties.end(); i++){
		soarint->remove_wme(i->second);
	}

	for (i = childs.begin(); i != childs.end(); ++i) {
		i->first->parent = NULL;
		delete i->first;
		soarint->remove_wme(i->second);
	}
	if (parent) {
		map<sgwme*, wme*>::iterator ci = parent->childs.find(this);
		assert(ci != parent->childs.end());
		soarint->remove_wme(ci->second);
		parent->childs.erase(ci);
	}
}

void sgwme::node_update(sgnode *n, sgnode::change_type t, const std::string& update_info) {
	int added_child = 0;
	group_node *g;
	switch (t) {
		case sgnode::CHILD_ADDED:
			if(parse_int(update_info, added_child)){
				g = node->as_group();
				add_child(g->get_child(added_child));
			}
			break;
		case sgnode::DELETED:
			node = NULL;
			delete this;
			break;
		case sgnode::PROPERTY_CHANGED:
			update_property(update_info);
			break;
		case sgnode::PROPERTY_DELETED:
			delete_property(update_info);
			break;
		default:
			break;
	};
}

void sgwme::add_child(sgnode *c) {
	char letter;
	string cname = c->get_name();
	sgwme *child;

	if (cname.size() == 0 || !isalpha(cname[0])) {
		letter = 'n';
	} else {
		letter = cname[0];
	}
	wme *cid_wme = soarint->make_id_wme(id, "child");

	child = new sgwme(soarint, soarint->get_wme_val(cid_wme), this, c);
	childs[child] = cid_wme;
}

template <class WmeType>
void sgwme::set_property(const std::string& propertyName, const WmeType& value){
  Symbol* rootID = id;
	std::string att = propertyName;
	std::string parentAtt = "";
	size_t periodPos = propertyName.find_first_of('.');
	if(periodPos != std::string::npos){
		// This is a two level property
		parentAtt = propertyName.substr(0, periodPos);
		att = propertyName.substr(periodPos+1);
		wme* parentWME;

		// First, we get the parent WME
		std::map<std::string, wme*>::iterator i = properties.find(parentAtt);

		if(i == properties.end()){
			// First time seeing this parent WME, make a new one
			parentWME = soarint->make_id_wme(id, parentAtt);
			properties[parentAtt] = parentWME;
		} else {
		  // The parent WME already exists
			parentWME = i->second;
			if(!soarint->is_identifier(soarint->get_wme_val(parentWME))){
				// Something weird, the parent WME exists but not as an identifier
				soarint->remove_wme(parentWME);
				parentWME = soarint->make_id_wme(id, parentAtt);
				properties[parentAtt] = parentWME;
			}
		}

		rootID = soarint->get_wme_val(parentWME);
	}

  // Remove the old wme and add the new one
	std::map<std::string, wme*>::iterator i = properties.find(propertyName);
	if(i != properties.end()){
		soarint->remove_wme(i->second);
  }
	properties[propertyName] = soarint->make_wme(rootID, att, value);
}

void sgwme::update_property(const std::string& propertyName){
	wme* propWme;
	const string_properties_map& str_props = node->get_string_properties();
	const numeric_properties_map& num_props = node->get_numeric_properties();

	string_properties_map::const_iterator str_it = str_props.find(propertyName);
	numeric_properties_map::const_iterator num_it = num_props.find(propertyName);

	if(str_it != str_props.end()){
		// Make a wme with a string value
		set_property(propertyName, str_it->second);
	} else if(num_it != num_props.end()){
		// Make a wme with a numeric value
		set_property(propertyName, num_it->second);
	} else {
		// Something went wrong, the property is not on the node
		return;
	}
}

void sgwme::delete_property(const std::string& propertyName){
	for(std::map<std::string, wme*>::iterator i = properties.begin(); i != properties.end(); i++){
		if (i->first.find(propertyName) == 0){
			soarint->remove_wme(i->second);
			properties.erase(i);
		}
	}
}


svs_state::svs_state(svs *svsp, Symbol *state, soar_interface *si, scene *scn)
: svsp(svsp), parent(NULL), state(state), si(si), level(0),
  scene_num(-1), scene_num_wme(NULL), scn(scn), scene_link(NULL)
{
	assert (si->is_top_state(state));
	si->get_name(state, name);
	outspec = svsp->get_output_spec();
	loggers = svsp->get_loggers();
	init();
}

svs_state::svs_state(Symbol *state, svs_state *parent)
: parent(parent), state(state), svsp(parent->svsp), si(parent->si),
  outspec(parent->outspec), level(parent->level+1), scene_num(-1),
  scene_num_wme(NULL), scn(NULL), scene_link(NULL)
{
	assert (si->get_parent_state(state) == parent->state);
	loggers = svsp->get_loggers();
	init();
}

svs_state::~svs_state() {
	map<wme*, command*>::iterator i, iend;

	for (i = curr_cmds.begin(), iend = curr_cmds.end(); i != iend; ++i) {
		delete i->second;
	}

	delete mmdl;

	if (scn) {
		svsp->get_drawer()->delete_scene(scn->get_name());
		delete scn; // results in root being deleted also
	}
}

void svs_state::init() {
	string name;
	common_syms &cs = si->get_common_syms();

	si->get_name(state, name);
	svs_link = si->get_wme_val(si->make_id_wme(state, cs.svs));
	cmd_link = si->get_wme_val(si->make_id_wme(svs_link, cs.cmd));
	scene_link = si->get_wme_val(si->make_id_wme(svs_link, cs.scene));
	if (!scn) {
		if (parent) {
			scn = parent->scn->clone(name);
		} else {
			// top state
			scn = new scene(name, svsp);
			scn->set_draw(true);
		}
	}
	scn->refresh_draw();
	root = new sgwme(si, scene_link, (sgwme*) NULL, scn->get_root());
	mmdl = new multi_model(svsp->get_models());
	learn_models = false;
	test_models = false;
}

void svs_state::update_scene_num() {
	long curr;
	if (scene_num_wme) {
		if (!si->get_val(si->get_wme_val(scene_num_wme), curr)) {
			exit(1);
		}
		if (curr == scene_num) {
			return;
		}
		si->remove_wme(scene_num_wme);
	}
	if (scene_num >= 0) {
		scene_num_wme = si->make_wme(svs_link, "scene-num", scene_num);
	}
}

void svs_state::update_cmd_results(bool early) {
	cmd_iter i;
	if (early) {
		set_default_output();
	}
	for (i = curr_cmds.begin(); i != curr_cmds.end(); ++i) {
		if (i->second->early() == early) {
			i->second->update();
		}
	}
}

void svs_state::process_cmds() {
	wme_list all;
	wme_list::iterator i;
	cmd_iter j;

	si->get_child_wmes(cmd_link, all);

	for (j = curr_cmds.begin(); j != curr_cmds.end(); ) {
		if ((i = find(all.begin(), all.end(), j->first)) == all.end()) {
			delete j->second;
			curr_cmds.erase(j++);
		} else {
			all.erase(i);
			++j;
		}
	}

	// all now contains only new commands
	for (i = all.begin(); i != all.end(); ++i) {
		command *c = make_command(this, *i);
		if (c) {
			curr_cmds[*i] = c;
		} else {
			string attr;
			si->get_val(si->get_wme_attr(*i), attr);
			loggers->get(LOG_ERR) << "could not create command " << attr << endl;
		}
	}
}

void svs_state::clear_scene() {
	scn->clear();
}

void svs_state::update_models() {
	function_timer t(timers.get_or_add("model"));
	scene_sig curr_sig, out_names;
	output_spec::const_iterator i;
	rvec curr_pvals, out;
	relation_table curr_rels;

	if (level > 0) {
		/* No legitimate information to learn from imagined states */
		return;
	}

	scn->get_properties(curr_pvals);
	get_output(out);
	curr_sig = scn->get_signature();

	timer &t1 = timers.get_or_add("up_rels");
	t1.start();
	scn->get_relations(curr_rels);
	t1.stop();

	// add an entry to the signature for the output
	scene_sig::entry out_entry;
	out_entry.id = -2;
	out_entry.name = "output";
	out_entry.type = "output";
	for (int i = 0; i < outspec->size(); ++i) {
		out_entry.props.push_back(outspec->at(i).name);
	}
	curr_sig.add(out_entry);

	if (prev_sig == curr_sig) {
		rvec x(prev_pvals.size() + out.size());
		if (out.size() > 0) {      // work-around for eigen bug when out.size() == 0
			x << prev_pvals, out;
		} else {
			x = prev_pvals;
		}
		if (test_models) {
			mmdl->test(curr_sig, prev_rels, x, curr_pvals);
		}
		if (learn_models) {
			mmdl->learn(curr_sig, prev_rels, x, curr_pvals);
		}
	}
	prev_sig = curr_sig;
	prev_rels = curr_rels;
	prev_pvals = curr_pvals;
}

void svs_state::set_output(const rvec &out) {
	assert(out.size() == outspec->size());
	next_out = out;
}

void svs_state::set_default_output() {
	next_out.resize(outspec->size());
	for (int i = 0; i < outspec->size(); ++i) {
		next_out[i] = (*outspec)[i].def;
	}
}

bool svs_state::get_output(rvec &out) const {
	if (next_out.size() != outspec->size()) {
		out.resize(outspec->size());
		for (int i = 0; i < outspec->size(); ++i) {
			out[i] = (*outspec)[i].def;
		}
		return false;
	} else {
		out = next_out;
		return true;
	}
}

void svs_state::proxy_get_children(map<string, cliproxy*> &c) {
	c["learn_models"] = new bool_proxy(&learn_models, "Learn models in this state.");
	c["test_models"]  = new bool_proxy(&test_models, "Test models in this state.");
	c["timers"]       = &timers;
	c["mconfig"]      = mmdl;
	c["scene"]        = scn;
	c["output"]       = new memfunc_proxy<svs_state>(this, &svs_state::cli_out);
	c["output"]->set_help("Print current output.");

	proxy_group *cmds = new proxy_group;
	map<wme*, command*>::const_iterator i;
	for (i = curr_cmds.begin(); i != curr_cmds.end(); ++i) {
		string id;
		if (!si->get_name(si->get_wme_val(i->first), id)) {
			assert(false);
		}
		cmds->add(id, i->second);
	}

	c["command"] = cmds;
}

// add ability to set it?
void svs_state::cli_out(const vector<string> &args, ostream &os) {
	if (next_out.size() == 0) {
		os << "no output" << endl;
	} else {
		table_printer t;
		for (int i = 0; i < next_out.size(); ++i) {
			t.add_row() << (*outspec)[i].name << next_out(i);
		}
		t.print(os);
	}
}

void svs_state::disown_scene() {
	delete root;
	scn = NULL;
}

svs::svs(agent *a)
: use_models(false), record_movie(false), scn_cache(NULL)
{
	si = new soar_interface(a);
	draw = new drawer();
	loggers = new logger_set(si);
}

svs::~svs() {
	for (int i = 0, iend = state_stack.size(); i < iend; ++i) {
		delete state_stack[i];
	}
	if (scn_cache) {
		delete scn_cache;
	}

	delete si;
	map<string, model*>::iterator j;
	for (j = models.begin(); j != models.end(); ++j) {
		delete j->second;
	}
	delete draw;
}

void svs::state_creation_callback(Symbol *state) {
	string type, msg;
	svs_state *s;

	if (state_stack.empty()) {
		if (scn_cache) {
			scn_cache->verify_listeners();
		}
		s = new svs_state(this, state, si, scn_cache);
		scn_cache = NULL;
	} else {
		s = new svs_state(state, state_stack.back());
	}

	state_stack.push_back(s);
}

void svs::state_deletion_callback(Symbol *state) {
	svs_state *s;
	s = state_stack.back();
	assert(state == s->get_state());
	if (state_stack.size() == 1) {
		// removing top state, save scene for reinit
		scn_cache = s->get_scene();
		s->disown_scene();
	}
	delete s;
	state_stack.pop_back();
}

void svs::proc_input(svs_state *s) {
	for (int i = 0; i < env_inputs.size(); ++i) {
		strip(env_inputs[i], " \t");
		if (env_inputs[i][0] == 'o') {
			int err = parse_output_spec(env_inputs[i]);
			if (err >= 0) {
				cerr << "error in output description at field " << err << endl;
			}
		} else {
			s->get_scene()->parse_sgel(env_inputs[i]);
		}
	}
	env_inputs.clear();
}

void svs::output_callback() {
	function_timer t(timers.get_or_add("output"));

	vector<svs_state*>::iterator i;
	string sgel;
	svs_state *topstate = state_stack.front();

	for (i = state_stack.begin(); i != state_stack.end(); ++i) {
		(**i).process_cmds();
	}
	for (i = state_stack.begin(); i != state_stack.end(); ++i) {
		(**i).update_cmd_results(true);
	}

	/* environment IO */
	rvec out;
	topstate->get_output(out);

	assert(outspec.size() == out.size());

	stringstream ss;
	for (int i = 0; i < outspec.size(); ++i) {
		ss << outspec[i].name << " " << out[i] << endl;
	}
	env_output = ss.str();
}

void svs::input_callback() {
	function_timer t(timers.get_or_add("input"));

	svs_state *topstate = state_stack.front();
	proc_input(topstate);
	if (use_models) {
		topstate->update_models();
	}

	vector<svs_state*>::iterator i;
	for (i = state_stack.begin(); i != state_stack.end(); ++i) {
		(**i).update_cmd_results(false);
	}

	if (record_movie) {
		static int frame = 0;
		stringstream ss;
		ss << "save screen" << setfill('0') << setw(4) << frame++ << ".ppm";
		draw->send(ss.str());
	}
}

/*
 This is a naive implementation. If this method is called concurrently
 with proc_input, the env_inputs vector will probably become
 inconsistent. This eventually needs to be replaced by a thread-safe FIFO.
*/
void svs::add_input(const string &in) {
	split(in, "\n", env_inputs);
}

string svs::get_output() const {
	return env_output;
}

string svs::svs_query(const string &query){
<<<<<<< HEAD
	if(state_stack.size() == 0){
		return "";
	}
	return state_stack[0]->get_scene()->parse_query(query);
=======
    return "";
>>>>>>> a4c91b41
}

void svs::proxy_get_children(map<string, cliproxy*> &c) {
	c["record_movie"]      = new bool_proxy(&record_movie, "Automatically take screenshots in viewer after every decision cycle.");
	c["connect_viewer"]    = new memfunc_proxy<svs>(this, &svs::cli_connect_viewer);
	c["connect_viewer"]->set_help("Connect to a running viewer.")
	                     .add_arg("PORT", "TCP port (or file socket path in Linux) to connect to.")
	                     ;

	c["disconnect_viewer"] = new memfunc_proxy<svs>(this, &svs::cli_disconnect_viewer);
	c["disconnect_viewer"]->set_help("Disconnect from viewer.");

	c["use_models"]        = new memfunc_proxy<svs>(this, &svs::cli_use_models);
	c["use_models"]->set_help("Use model learning system.")
	                 .add_arg("[VALUE]", "New value. Must be (0|1|on|off|true|false).");

	c["add_model"]         = new memfunc_proxy<svs>(this, &svs::cli_add_model);
	c["add_model"]->set_help("Add a model.")
	                 .add_arg("NAME", "Name of the model.")
	                 .add_arg("TYPE", "Type of the model.")
	                 .add_arg("[PATH]", "Path of file to load model from.");

	c["timers"]            = &timers;
	c["loggers"]           = loggers;
	c["filters"]           = &get_filter_table();

	proxy_group *model_group = new proxy_group;
	map<string, model*>::iterator i, iend;
	for (i = models.begin(), iend = models.end(); i != iend; ++i) {
		model_group->add(i->first, i->second);
	}
	c["model"] = model_group;

	for (int j = 0, jend = state_stack.size(); j < jend; ++j) {
		c[state_stack[j]->get_name()] = state_stack[j];
	}
}

bool svs::do_cli_command(const vector<string> &args, string &output) {
	stringstream ss;
	vector<string> rest;

	if (args.size() < 2) {
		output = "specify path\n";
		return false;
	}

	for (int i = 2, iend = args.size(); i < iend; ++i) {
		rest.push_back(args[i]);
	}

	proxy_use(args[1], rest, ss);
	output = ss.str();
	return true;
}

void svs::cli_connect_viewer(const vector<string> &args, ostream &os) {
	if (args.empty()) {
		os << "specify socket path" << endl;
		return;
	}
	if (draw->connect(args[0])) {
		os << "connection successful" << endl;
		for (int i = 0, iend = state_stack.size(); i < iend; ++i) {
			state_stack[i]->get_scene()->refresh_draw();
		}
	} else {
		os << "connection failed" << endl;
	}
}

void svs::cli_disconnect_viewer(const vector<string> &args, ostream &os) {
	draw->disconnect();
}

int svs::parse_output_spec(const string &s) {
	vector<string> fields;
	vector<double> vals(4);
	output_dim_spec sp;
	char *end;

	split(s, "", fields);
	assert(fields[0] == "o");
	if ((fields.size() - 1) % 5 != 0) {
		return fields.size();
	}

	output_spec new_spec;
	for (int i = 1; i < fields.size(); i += 5) {
		sp.name = fields[i];
		for (int j = 0; j < 4; ++j) {
			if (!parse_double(fields[i + j + 1], vals[j])) {
				return i + j + 1;
			}
		}
		sp.min = vals[0];
		sp.max = vals[1];
		sp.def = vals[2];
		sp.incr = vals[3];
		new_spec.push_back(sp);
	}
	outspec = new_spec;
	return -1;
}

bool svs::add_model(const string &name, model *m) {
	if (models.find(name) != models.end()) {
		return false;
	}
	models[name] = m;
	return true;
}

void svs::cli_use_models(const vector<string> &args, ostream &os) {
	bool_proxy p(&use_models, "Use model learning system.");
	p.proxy_use("", args, os);
	state_stack[0]->get_scene()->set_track_distances(use_models);
}

void svs::cli_add_model(const vector<string> &args, ostream &os) {
	if (args.size() < 2) {
		os << "Specify name and type." << endl;
		return;
	}
	model *m = make_model(this, args[0], args[1]);
	if (!m) {
		os << "Cannot create model. Probably no such type." << endl;
		return;
	}
	if (args.size() >= 3) {
		ifstream input(args[2].c_str());
		if (!input) {
			os << "File could not be read. Model not loaded." << endl;
			delete m;
			return;
		}
		m->unserialize(input);
		input.close();
	}
	add_model(args[0], m);
}<|MERGE_RESOLUTION|>--- conflicted
+++ resolved
@@ -526,13 +526,13 @@
 
 void svs::input_callback() {
 	function_timer t(timers.get_or_add("input"));
-
+	
 	svs_state *topstate = state_stack.front();
 	proc_input(topstate);
 	if (use_models) {
 		topstate->update_models();
 	}
-
+	
 	vector<svs_state*>::iterator i;
 	for (i = state_stack.begin(); i != state_stack.end(); ++i) {
 		(**i).update_cmd_results(false);
@@ -560,14 +560,10 @@
 }
 
 string svs::svs_query(const string &query){
-<<<<<<< HEAD
 	if(state_stack.size() == 0){
 		return "";
 	}
 	return state_stack[0]->get_scene()->parse_query(query);
-=======
-    return "";
->>>>>>> a4c91b41
 }
 
 void svs::proxy_get_children(map<string, cliproxy*> &c) {
@@ -579,7 +575,7 @@
 
 	c["disconnect_viewer"] = new memfunc_proxy<svs>(this, &svs::cli_disconnect_viewer);
 	c["disconnect_viewer"]->set_help("Disconnect from viewer.");
-
+	
 	c["use_models"]        = new memfunc_proxy<svs>(this, &svs::cli_use_models);
 	c["use_models"]->set_help("Use model learning system.")
 	                 .add_arg("[VALUE]", "New value. Must be (0|1|on|off|true|false).");
@@ -589,11 +585,11 @@
 	                 .add_arg("NAME", "Name of the model.")
 	                 .add_arg("TYPE", "Type of the model.")
 	                 .add_arg("[PATH]", "Path of file to load model from.");
-
+	
 	c["timers"]            = &timers;
 	c["loggers"]           = loggers;
 	c["filters"]           = &get_filter_table();
-
+	
 	proxy_group *model_group = new proxy_group;
 	map<string, model*>::iterator i, iend;
 	for (i = models.begin(), iend = models.end(); i != iend; ++i) {
@@ -614,7 +610,7 @@
 		output = "specify path\n";
 		return false;
 	}
-
+	
 	for (int i = 2, iend = args.size(); i < iend; ++i) {
 		rest.push_back(args[i]);
 	}
@@ -648,13 +644,13 @@
 	vector<double> vals(4);
 	output_dim_spec sp;
 	char *end;
-
+	
 	split(s, "", fields);
 	assert(fields[0] == "o");
 	if ((fields.size() - 1) % 5 != 0) {
 		return fields.size();
 	}
-
+	
 	output_spec new_spec;
 	for (int i = 1; i < fields.size(); i += 5) {
 		sp.name = fields[i];
