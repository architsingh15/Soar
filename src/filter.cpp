--- conflicted
+++ resolved
@@ -421,12 +421,8 @@
 		output_removed(out_it->second);
 		io_map.erase(out_it);
 	} else if(out != NULL && is_present && changed){
-<<<<<<< HEAD
-		// Update the output
-=======
 		// Update the output 
 		//cout << padd() << "update_one - change output" << endl;
->>>>>>> e5429f2a
 		change_output(out);
 	} else if(out != NULL && !is_present){
 		// Need to add
