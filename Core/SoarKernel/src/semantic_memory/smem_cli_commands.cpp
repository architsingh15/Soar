--- conflicted
+++ resolved
@@ -393,8 +393,7 @@
         {
             (*result_message)->append("SMem| No results for query.");
         }
-<<<<<<< HEAD
-=======
+
         // clear cache
         {
             symbol_triple_list::iterator mw_it;
@@ -419,8 +418,6 @@
         }
 
         delete prohibit;
-
->>>>>>> 41d697fc
     }
 
     /*
