/*
 * smem_install.cpp
 *
 *  Created on: Aug 21, 2016
 *      Author: mazzin
 */
#include "semantic_memory.h"
#include "smem_settings.h"
#include "smem_timers.h"
#include "smem_db.h"

#include "VariadicBind.h"

#include "agent.h"
#include "dprint.h"
#include "ebc.h"
#include "episodic_memory.h"
#include "instantiation.h"
#include "mem.h"
#include "preference.h"
#include "production.h"
#include "symbol_manager.h"
#include "test.h"
#include "working_memory.h"
#include "working_memory_activation.h"

void SMem_Manager::install_buffered_triple_list(Symbol* state, wme_set& cue_wmes, symbol_triple_list& my_list, bool meta)
{
    if (my_list.empty())
    {
        return;
    }
    dprint(DT_SMEM_INSTANCE, "install_buffered_triple_list called in state %y.  Creating architectural instantiation.\n", state);

    instantiation* inst = make_architectural_instantiation(thisAgent, state, &cue_wmes, &my_list);
    for (preference* pref = inst->preferences_generated; pref;)
    {

        // add the preference to temporary memory
        if (!pref->in_tm && add_preference_to_tm(thisAgent, pref))
        {
            // and add it to the list of preferences to be removed
            // when the goal is removed
            dprint(DT_SMEM_INSTANCE, "...adding preference %p to WM\n", pref);
            insert_at_head_of_dll(state->id->preferences_from_goal, pref, all_of_goal_next, all_of_goal_prev);
            pref->on_goal_list = true;
            if (meta)
            {
                // if this is a meta wme, then it is completely local
                // to the state and thus we will manually remove it
                // (via preference removal) when the time comes
                state->id->smem_info->smem_wmes->push_back(pref);
            }
        }
        else
        {
            dprint(DT_SMEM_INSTANCE, "...could not add preference %p to WM.  Deallocating.\n", pref);
            if (pref->reference_count == 0)
            {
                preference* previous = pref;
                pref = pref->inst_next;
                possibly_deallocate_preference_and_clones(thisAgent, previous);
                continue;
            }
        }

        pref = pref->inst_next;
    }

    if (!meta)
    {
        // otherwise, we submit the fake instantiation to backtracing
        // such as to potentially produce justifications that can follow
        // it to future adventures (potentially on new states)
        instantiation* my_justification_list = NIL;
        dprint(DT_MILESTONES, "Calling chunk instantiation from _smem_process_buffered_wme_list...\n");
        thisAgent->explanationBasedChunker->set_learning_for_instantiation(inst);
        thisAgent->explanationBasedChunker->build_chunk_or_justification(inst, &my_justification_list);

        // if any justifications are created, assert their preferences manually
        // (copied mainly from assert_new_preferences with respect to our circumstances)
        if (my_justification_list != NIL)
        {
            preference* just_pref = NIL;
            instantiation* next_justification = NIL;

            for (instantiation* my_justification = my_justification_list;
                my_justification != NIL;
                my_justification = next_justification)
            {
                next_justification = my_justification->next;

                if (my_justification->in_ms)
                {
                    insert_at_head_of_dll(my_justification->prod->instantiations, my_justification, next, prev);
                }

                for (just_pref = my_justification->preferences_generated; just_pref != NIL;)
                {
                    if (add_preference_to_tm(thisAgent, just_pref))
                    {
                        if (wma_enabled(thisAgent))
                        {
                            wma_activate_wmes_in_pref(thisAgent, just_pref);
                        }
                    }
                    else
                    {
                        if (just_pref->reference_count == 0)
                        {
                            preference* previous = just_pref;
                            just_pref = just_pref->inst_next;
                            possibly_deallocate_preference_and_clones(thisAgent, previous);
                            continue;
                        }
                    }

                    just_pref = just_pref->inst_next;
                }
            }
        }
    }
}

void SMem_Manager::install_recall_buffer(Symbol* state, wme_set& cue_wmes, symbol_triple_list& meta_wmes, symbol_triple_list& retrieval_wmes)
{
    dprint(DT_SMEM_INSTANCE, "Installing meta wme buffer.\n");
    install_buffered_triple_list(state, cue_wmes, meta_wmes, true);
    dprint(DT_SMEM_INSTANCE, "Installing retrieved wme buffer.\n");
    install_buffered_triple_list(state, cue_wmes, retrieval_wmes, false);
}

void SMem_Manager::add_triple_to_recall_buffer(symbol_triple_list& my_list, Symbol* id, Symbol* attr, Symbol* value)
{
    symbol_triple* new_triple;
    thisAgent->memoryManager->allocate_with_pool(MP_sym_triple, &new_triple);
    new_triple->id = id;
    new_triple->attr = attr;
    new_triple->value = value;
    thisAgent->symbolManager->symbol_add_ref(id);
    thisAgent->symbolManager->symbol_add_ref(attr);
    thisAgent->symbolManager->symbol_add_ref(value);
    my_list.push_back(new_triple);
    dprint(DT_SMEM_INSTANCE, "Adding (%y ^%y %y) to recall buffer.\n", id, attr, value);
}

void SMem_Manager::clear_instance_mappings()
{
    lti_to_sti_map.clear();
    sti_to_identity_map.clear();
    iSti_to_lti_map.clear();
    dprint(DT_SMEM_INSTANCE, "Clearing instance mapping %d %d %d.\n", lti_to_sti_map.size(), sti_to_identity_map.size(), iSti_to_lti_map.size());
}

uint64_t SMem_Manager::get_identity_for_iSTI(Symbol* pSym, uint64_t pI_ID)
{
    sym_to_id_map::iterator lIter;

    if (!pSym->is_sti()) return NIL;

    lIter = sti_to_identity_map.find(pSym);

    if (lIter != sti_to_identity_map.end())
    {
        return lIter->second;
    } else {
        uint64_t lID = thisAgent->explanationBasedChunker->get_or_create_o_id(pSym, pI_ID);
        sti_to_identity_map[pSym] = lID;
        return lID;
    }
}

void SMem_Manager::add_identity_to_iSTI_test(test pTest, uint64_t pI_ID)
{
    sym_to_id_map::iterator lIter;

    if (pTest->identity) return;

    pTest->identity = get_identity_for_iSTI(pTest->data.referent, pI_ID);
}

Symbol* SMem_Manager::get_current_iSTI_for_LTI(uint64_t pLTI_ID, goal_stack_level pLevel, char pChar)
{
    id_to_sym_map::iterator lIter;

    dprint(DT_SMEM_INSTANCE, "Getting current iSTI for lti ID %u at level %d.\n", pLTI_ID, static_cast<int64_t>(pLevel));
    lIter = lti_to_sti_map.find(pLTI_ID);

    if (lIter != lti_to_sti_map.end())
    {
        thisAgent->symbolManager->symbol_add_ref(lIter->second);
        dprint(DT_SMEM_INSTANCE, "-> returning existing symbol %y.\n",lIter->second);
        return (lIter->second);
    } else {
        Symbol* return_val;
        return_val = thisAgent->symbolManager->make_new_identifier(pChar, pLevel, NIL);
        return_val->id->level = pLevel;
        return_val->id->promotion_level = pLevel;
        return_val->id->LTI_ID = pLTI_ID;
        return_val->id->smem_valid = smem_validation;
        lti_to_sti_map[pLTI_ID] = return_val;
        dprint(DT_SMEM_INSTANCE, "-> returning newly created symbol %y.\n",return_val);
        return return_val;
    }
}


uint64_t SMem_Manager::get_current_LTI_for_iSTI(Symbol* pISTI, bool useLookupTable, bool pOverwriteOldLinkToLTM)
{
    uint64_t returnVal = 0;

    if (useLookupTable)
    {
        sym_to_id_map::iterator lIter;

        dprint(DT_SMEM_INSTANCE, "Getting current LTI ID for STI %y.\n", pISTI);
        lIter = iSti_to_lti_map.find(pISTI);

        if (lIter != iSti_to_lti_map.end())
        {
            dprint(DT_SMEM_INSTANCE, "-> returning existing lti id %u.\n", lIter->second);
            returnVal = lIter->second;
        } else {
            uint64_t lNewID = add_new_LTI();
            iSti_to_lti_map[pISTI]  = lNewID;
            dprint(DT_SMEM_INSTANCE, "-> returning newly generated lti id %u.\n",lNewID);
            returnVal = lNewID;
        }
    } else {
        if (!pISTI->id->LTI_ID)
        {
            uint64_t lNewID = add_new_LTI();
            dprint(DT_SMEM_INSTANCE, "-> returning newly generated lti id %u.\n",lNewID);
            returnVal = lNewID;
        } else {
            dprint(DT_SMEM_INSTANCE, "-> returning existing lti id %u.\n", pISTI->id->LTI_ID);
            returnVal = pISTI->id->LTI_ID;
        }
    }
    if (pOverwriteOldLinkToLTM || !pISTI->id->LTI_ID)
    {
        pISTI->id->LTI_ID = returnVal;
        pISTI->id->smem_valid = smem_validation;
    }
    return returnVal;

}

void SMem_Manager::install_memory(Symbol* state, uint64_t pLTI_ID, Symbol* sti, bool activate_lti, symbol_triple_list& meta_wmes, symbol_triple_list& retrieval_wmes, smem_install_type install_type, uint64_t depth, std::set<uint64_t>* visited)
{
    ////////////////////////////////////////////////////////////////////////////
    timers->ncb_retrieval->start();
    ////////////////////////////////////////////////////////////////////////////

    // get the ^result header for this state
    Symbol* result_header = NULL;
    if (install_type == wm_install)
    {
        result_header = state->id->smem_info->result_wme->value;
    }
    dprint(DT_SMEM_INSTANCE, "Install memory called for %y %u %y.\n", state, pLTI_ID, sti);
    // get identifier if not known
    bool sti_created_here = false;
    if (install_type == wm_install)
    {
        if (sti == NIL)
        {
            sti = get_current_iSTI_for_LTI(pLTI_ID, result_header->id->level);
            sti_created_here = true;
        } else {
            assert(sti->id->LTI_ID && sti->id->level && (sti->id->level <= result_header->id->level));
        }
    }
    // activate lti
    if (activate_lti)
    {
        lti_activate(pLTI_ID, true);
    }

    dprint(DT_SMEM_INSTANCE, "...installing meta wmes for %y\n", sti);
    // point retrieved to lti
    if (install_type == wm_install)
    {
        if (visited == NULL)
        {
            add_triple_to_recall_buffer(meta_wmes, result_header, thisAgent->symbolManager->soarSymbols.smem_sym_retrieved, sti);
        }
        else
        {
            add_triple_to_recall_buffer(meta_wmes, result_header, thisAgent->symbolManager->soarSymbols.smem_sym_depth_retrieved, sti);
        }
    }

    /* Not sure if this is still needed with this new implementation of smem*/
    if (sti_created_here)
    {
        // if the identifier was created above we need to
        // remove a single ref count AFTER the wme
        // is added (such as to not deallocate the symbol
        // prematurely)
        thisAgent->symbolManager->symbol_remove_ref(&sti);
    }

    dprint(DT_SMEM_INSTANCE, "...installing children of %y\n", sti);
    bool triggered = false;

    /* This previously would only return the children if there were no impasse wmes, input wmes and slots for sti */
    if (visited == NULL)
    {
        triggered = true;
        visited = new std::set<uint64_t>;
    }

    Symbol* attr_sym;
    Symbol* value_sym;

    std::set<Symbol*> children;

    // get direct children: attr_type, attr_hash, value_type, value_hash, value_letter, value_num, value_lti

    //attr_type, attr_hash, value_type, value_hash, value_lti"
    struct result_t {
        byte attr_type;
        smem_hash_id attr_hash;
        byte value_type;
        smem_hash_id value_hash;
        uint64_t value_lti;
    };

    std::packaged_task<std::vector<result_t>()> expand([this, pLTI_ID, depth] {
        std::vector<result_t> results;
        auto sql = sqlite_thread_guard(SQL->web_expand);

        sql->bind(1, pLTI_ID);

        while (sql->executeStep())
            results.push_back   ({
                static_cast<byte>(sql->getColumn(0).getInt()),
                sql->getColumn(1).getUInt64(),
                static_cast<byte>(sql->getColumn(2).getInt()),
                sql->getColumn(3).getUInt64(),
                sql->getColumn(4).getUInt64()
                                });

        return results;
    });

    auto results = JobQueue->post(expand).get();
    for (const auto& r : results)
    {
        // make the identifier symbol irrespective of value type
        Symbol* attr_sym = rhash_(r.attr_type, r.attr_hash);
        Symbol* value_sym = nullptr;

        if (r.value_lti != SMEM_AUGMENTATIONS_NULL)
        {
            dprint(DT_SMEM_INSTANCE, "Child LTI augmentation found.  Getting STI for lti_id %u...", r.value_lti);
            value_sym = get_current_iSTI_for_LTI(r.value_lti, sti->id->level, 'L');
            dprint_noprefix(DT_SMEM_INSTANCE, "%y\n", value_sym);
            if (depth > 1)
            {
<<<<<<< HEAD
                dprint(DT_SMEM_INSTANCE, "Depth parameter > 1, so adding children of %y to add list.\n", value_sym);
                children.insert(value_sym);
=======
                visited->insert((*iterator)->id->LTI_ID);
                install_memory(state, (*iterator)->id->LTI_ID, (*iterator), false, meta_wmes, retrieval_wmes, install_type, depth - 1, visited);//choosing not to bla children of retrived node
>>>>>>> 41d697fc
            }
        }
        else
        {
            dprint(DT_SMEM_INSTANCE, "Child constant augmentation found.  Getting constant for value hash %d %u...", r.value_type, r.value_hash);
            value_sym = rhash_(r.value_type, r.value_hash);
            dprint_noprefix(DT_SMEM_INSTANCE, "%y\n", value_sym);
        }

        // add wme
        add_triple_to_recall_buffer(retrieval_wmes, sti, attr_sym, value_sym);

        // deal with ref counts - attribute/values are always created in this function
        // (thus an extra ref count is set before adding a wme)
        thisAgent->symbolManager->symbol_remove_ref(&attr_sym);
        thisAgent->symbolManager->symbol_remove_ref(&value_sym);
    }

    //Attempt to find children for the case of depth.
    std::set<Symbol*>::iterator iterator;
    std::set<Symbol*>::iterator end = children.end();
    dprint(DT_SMEM_INSTANCE, "...processing add list of children of %y\n", sti);
    for (iterator = children.begin(); iterator != end; ++iterator)
    {
        if (visited->find((*iterator)->id->LTI_ID) == visited->end())
        {
            visited->insert((*iterator)->id->LTI_ID);
            install_memory(state, (*iterator)->id->LTI_ID, (*iterator), (settings->activate_on_query->get_value() == on), meta_wmes, retrieval_wmes, install_type, depth - 1, visited);
        }
    }
    dprint(DT_SMEM_INSTANCE, "Done installng memory called for %y %u %y.\n", state, pLTI_ID, sti);

    if (triggered)
    {
        delete visited;
    }

    ////////////////////////////////////////////////////////////////////////////
    timers->ncb_retrieval->stop();
    ////////////////////////////////////////////////////////////////////////////
}
<|MERGE_RESOLUTION|>--- conflicted
+++ resolved
@@ -359,14 +359,8 @@
             dprint_noprefix(DT_SMEM_INSTANCE, "%y\n", value_sym);
             if (depth > 1)
             {
-<<<<<<< HEAD
-                dprint(DT_SMEM_INSTANCE, "Depth parameter > 1, so adding children of %y to add list.\n", value_sym);
-                children.insert(value_sym);
-=======
                 visited->insert((*iterator)->id->LTI_ID);
-                install_memory(state, (*iterator)->id->LTI_ID, (*iterator), false, meta_wmes, retrieval_wmes, install_type, depth - 1, visited);//choosing not to bla children of retrived node
->>>>>>> 41d697fc
-            }
+                install_memory(state, (*iterator)->id->LTI_ID, (*iterator), false, meta_wmes, retrieval_wmes, install_type, depth - 1, visited);//choosing not to bla children of retrived node            }
         }
         else
         {
