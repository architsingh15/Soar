--- conflicted
+++ resolved
@@ -255,13 +255,9 @@
     bool triggered = false;
 
     // if no children, then retrieve children
-<<<<<<< HEAD
-    if ((install_type == fake_install) || (!sti->id->impasse_wmes && !sti->id->input_wmes && !sti->id->slots)) //(The first bit is if this is being called by the remove command.)
-=======
     // if ((!sti->id->impasse_wmes && !sti->id->input_wmes && !sti->id->slots)
     //      || (install_type == fake_install)) //(The final bit is if this is being called by the remove command.)
     /* I think we always want to return the children now since it is always an instance */
->>>>>>> b8af7927
     {
         if (visited == NULL)
         {
