--- conflicted
+++ resolved
@@ -46,12 +46,9 @@
 
         soar_module::int_set_param* base_incremental_threshes;
 
-<<<<<<< HEAD
         void print_settings(agent* thisAgent);
         void print_summary(agent* thisAgent);
-=======
         soar_module::unsigned_integer_param* initial_variable_id;
->>>>>>> 6718b57e
 
         smem_param_container(agent* new_agent);
 };
