--- conflicted
+++ resolved
@@ -47,18 +47,16 @@
 
         soar_module::int_set_param* base_incremental_threshes;
 
-<<<<<<< HEAD
         soar_module::boolean_param* spreading;
         soar_module::integer_param* spreading_limit;
         soar_module::integer_param* spreading_depth_limit;
         soar_module::decimal_param* spreading_baseline;
         soar_module::decimal_param* spreading_continue_probability;
         soar_module::boolean_param* spreading_loop_avoidance;
-=======
+
         void print_settings(agent* thisAgent);
         void print_summary(agent* thisAgent);
         soar_module::unsigned_integer_param* initial_variable_id;
->>>>>>> 7b86053c
 
         smem_param_container(agent* new_agent);
 };
