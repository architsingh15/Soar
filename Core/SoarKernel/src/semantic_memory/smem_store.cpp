--- conflicted
+++ resolved
@@ -72,8 +72,8 @@
         {
             delete pLTM;
             pLTM = NULL;
-        }
-    }
+            }
+            }
 }
 
 /*
@@ -167,14 +167,8 @@
         {
             char buf[256];
 
-<<<<<<< HEAD
-            snprintf_with_symbols(thisAgent, buf, 256, "<=SMEM: (@%lld ^* *)\n", pLTI_ID);
-
-            print(thisAgent, buf);
-=======
-            thisAgent->outputManager->sprinta_sf_cstr(thisAgent, buf, 256, "<=SMEM: (%y ^* *)\n", print_id);
+            thisAgent->outputManager->sprinta_sf_cstr(thisAgent, buf, 256, "<=SMEM: (@%u ^* *)\n", pLTI_ID);
             thisAgent->outputManager->printa(thisAgent, buf);
->>>>>>> 6d74b354
             xml_generate_warning(thisAgent, buf);
         }
     }
@@ -248,14 +242,9 @@
                     {
                         char buf[256];
 
-<<<<<<< HEAD
-                        snprintf_with_symbols(thisAgent, buf, 256, "=>SMEM: (@%lld ^%y %y)\n", pLTI_ID, s->first, (*v)->val_const.val_value);
-
-                        print(thisAgent, buf);
-=======
-                        thisAgent->outputManager->sprinta_sf_cstr(thisAgent, buf, 256, "=>SMEM: (%y ^%y %y)\n", print_id, s->first, (*v)->val_const.val_value);
+                        thisAgent->outputManager->sprinta_sf_cstr(thisAgent, buf, 256, "=>SMEM: (@%u ^%y %y)\n", pLTI_ID, s->first, (*v)->val_const.val_value);
+
                         thisAgent->outputManager->printa(thisAgent, buf);
->>>>>>> 6d74b354
                         xml_generate_warning(thisAgent, buf);
                     }
                 }
@@ -286,14 +275,8 @@
                     {
                         char buf[256];
 
-<<<<<<< HEAD
-                        snprintf_with_symbols(thisAgent, buf, 256, "=>SMEM: (@%lld ^%y @%lld)\n", pLTI_ID, s->first, (*v)->val_lti.val_value->lti_id);
-
-                        print(thisAgent, buf);
-=======
-                        thisAgent->outputManager->sprinta_sf_cstr(thisAgent, buf, 256, "=>SMEM: (%y ^%y %y)\n", print_id, s->first, (*v)->val_lti.val_value->soar_id);
+                        thisAgent->outputManager->sprinta_sf_cstr(thisAgent, buf, 256, "=>SMEM: (%u ^%y %u)\n", pLTI_ID, s->first, (*v)->val_lti.val_value->lti_id);
                         thisAgent->outputManager->printa(thisAgent, buf);
->>>>>>> 6d74b354
                         xml_generate_warning(thisAgent, buf);
                     }
                 }
