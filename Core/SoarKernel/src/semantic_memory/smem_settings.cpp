--- conflicted
+++ resolved
@@ -234,10 +234,7 @@
 
 bool SMem_Manager::connected()
 {
-<<<<<<< HEAD
     return DB != nullptr && SQL != nullptr && JobQueue != nullptr;
-=======
-    return (DB->get_status() == soar_module::connected);
 }
 
 void smem_param_container::print_settings(agent* thisAgent)
@@ -322,5 +319,4 @@
     outputManager->printa_sf(thisAgent, "%s   %-%s\n", concatJustified("Memory Usage", std::to_string(thisAgent->SMem->statistics->mem_usage->get_value()), 52).c_str(), "bytes");
     outputManager->printa(thisAgent,    "----------------------------------------------------\n");
     outputManager->printa_sf(thisAgent, "For a full list of smem's sub-commands and settings:  smem ?");
->>>>>>> 044f6922
 }