/*
 * smem_print.cpp
 *
 *  Created on: Aug 21, 2016
 *      Author: mazzin
 */

#include "semantic_memory.h"
#include "smem_db.h"
#include "dprint.h"

#include "lexer.h"

#include <algorithm>
<<<<<<< HEAD
=======

void SMem_Manager::visualize_store(std::string* return_val)
{
    // header
    return_val->append("digraph smem {");
    return_val->append("\n");
>>>>>>> fde1b12b

bool SMem_Manager::export_smem(uint64_t lti_id, std::string& result_text, std::string** err_msg)
{
    ltm_set store_set;

    if (!lti_id)
    {
        thisAgent->SMem->create_full_store_set(&store_set);
    } else {
        thisAgent->SMem->create_store_set(&store_set, lti_id, 0);
    }

    thisAgent->outputManager->sprinta_sf(thisAgent, result_text, "smem --add {\n");

    for (auto it = store_set.begin(); it != store_set.end(); ++it)
    {
        ltm_object* current_ltm = *it;

        /* Skip if LTI has no augmentations.  Will be added by other smem --add clause */
        if (current_ltm->slots->size() > 0)
        {
            thisAgent->outputManager->sprinta_sf(thisAgent, result_text, "(@%u", current_ltm->lti_id);

            for (auto map_it = current_ltm->slots->begin(); map_it != current_ltm->slots->end(); ++map_it)
            {
                Symbol* attr = map_it->first;
                ltm_slot* current_slot  = map_it->second;

                thisAgent->outputManager->sprinta_sf(thisAgent, result_text, " ^%y", attr);

                for (auto slot_it = current_slot->begin(); slot_it != current_slot->end(); ++slot_it)
                {
                    if ((*slot_it)->val_lti.val_type == value_lti_t)
                    {
                        thisAgent->outputManager->sprinta_sf(thisAgent, result_text, " @%u", (*slot_it)->val_lti.val_value->lti_id);
                    }
                    else
                    {
                        thisAgent->outputManager->sprinta_sf(thisAgent, result_text, " %y", (*slot_it)->val_const.val_value);
                    }
                }
            }
            thisAgent->outputManager->sprinta_sf(thisAgent, result_text, ")\n");
        }

    }
    thisAgent->outputManager->sprinta_sf(thisAgent, result_text, "}\n");

    thisAgent->SMem->clear_store_set(&store_set);
    return true;
}

void SMem_Manager::create_store_set(ltm_set* store_set, uint64_t lti_id, uint64_t depth)
{
    /*
     * This populates the input argument store_set (a ltm set) with a given lti_id's contents.
     * scijones Sept 9, 2016.
     */
    soar_module::sqlite_statement* expand_q = thisAgent->SMem->SQL->web_expand;
    std::string attr_str;
    int64_t attr_int;
    double attr_double;
    std::string val_str;
    int64_t val_int;
    double val_double;

    smem_vis_lti* new_lti;
    smem_vis_lti* parent_lti;

    std::map< uint64_t, smem_vis_lti* > close_list;
    std::map< uint64_t, smem_vis_lti* >::iterator cl_p;

    std::queue<smem_vis_lti*> bfs;
    new_lti = new smem_vis_lti;
    new_lti->lti_id = lti_id;
    new_lti->level = 0;
    thisAgent->SMem->get_lti_name(new_lti->lti_id, new_lti->lti_name);
    bfs.push(new_lti);
        // optionally depth-limited breadth-first-search of children
    while (!bfs.empty())
    {
        parent_lti = bfs.front();
        bfs.pop();
        ltm_object* new_ltm = new ltm_object();
        new_ltm->lti_id = parent_lti->lti_id;
        new_ltm->slots = new ltm_slot_map();
        // get direct children: attr_type, attr_hash, value_type, value_hash, value_lti
        expand_q->bind_int(1, parent_lti->lti_id);
        while (expand_q->execute() == soar_module::row)
        {
            Symbol* attr = rhash_(static_cast<byte>(expand_q->column_int(0)), static_cast<smem_hash_id>(expand_q->column_int(1)));
            //thisAgent->symbolManager->symbol_remove_ref(&attr);
            if (new_ltm->slots->find(attr) == new_ltm->slots->end())
            {
                (*(new_ltm->slots))[attr] = new ltm_slot();
            }
            ltm_value* new_value = new ltm_value();

            if (expand_q->column_int(4) != SMEM_AUGMENTATIONS_NULL)
            {
                new_lti = new smem_vis_lti;
                new_lti->lti_id = expand_q->column_int(4);
                new_lti->level = (parent_lti->level + 1);
                thisAgent->SMem->get_lti_name(new_lti->lti_id, new_lti->lti_name);
                new_value->val_lti.val_type = value_lti_t;
                new_value->val_const.val_type = value_lti_t;
                new_value->val_lti.val_value = new ltm_object();
                new_value->val_lti.val_value->lti_id = new_lti->lti_id;
                // prevent looping
                {
                    cl_p = close_list.find(new_lti->lti_id);
                    if (cl_p == close_list.end())
                    {
                        close_list.insert(std::make_pair(new_lti->lti_id, new_lti));

                        if ((depth == 0) || (new_lti->level < depth))
                        {
                            bfs.push(new_lti);
                        }
                    }
                    else
                    {
                        delete new_lti;
                        new_lti = NULL;
                    }
                }
            }
            else
            {
                new_value->val_const.val_type = value_const_t;
                new_value->val_lti.val_type = value_const_t;
                new_value->val_const.val_value  = rhash_(expand_q->column_int(2),expand_q->column_int(3));
                //thisAgent->symbolManager->symbol_remove_ref(&(new_value->val_const.val_value));
            }
            new_ltm->slots->at(attr)->push_back(new_value);
        }
        store_set->insert(new_ltm);
        expand_q->reinitialize();
    }
}

void SMem_Manager::create_full_store_set(ltm_set* store_set)
{
    //This makes a set that contains the entire contents of smem.
    soar_module::sqlite_statement* q;
    q = thisAgent->SMem->SQL->vis_lti;
    while (q->execute() == soar_module::row)
    {
        create_store_set(store_set, q->column_int(0), 1);
    }
    q->reinitialize();
}

void SMem_Manager::clear_store_set(ltm_set* store_set)
{
    //this doesn't delete the set itself. This deletes the contents.
    ltm_set::iterator set_it;
    for (set_it = store_set->begin(); set_it != store_set->end(); ++set_it)
    {
        ltm_object* current_ltm = *set_it;
        ltm_slot_map* current_ltm_slot_map = current_ltm->slots;
        ltm_slot_map::iterator map_it;
        for (map_it = current_ltm_slot_map->begin(); map_it != current_ltm_slot_map->end(); ++map_it)
        {
            Symbol* attr = map_it->first;
            ltm_slot* current_slot  = map_it->second;
            ltm_slot::iterator slot_it;
            for (slot_it = current_slot->begin(); slot_it != current_slot->end(); ++slot_it)
            {
                if ((*slot_it)->val_lti.val_type == value_lti_t)
                {
                    delete ((*slot_it)->val_lti.val_value);
                }
                else
                {
                    thisAgent->symbolManager->symbol_remove_ref(&((*slot_it)->val_const.val_value));
                }
                delete (*slot_it);
            }
            delete current_slot;
            thisAgent->symbolManager->symbol_remove_ref(&(attr));
        }
        delete current_ltm_slot_map;
        delete current_ltm;
    }
}

id_set SMem_Manager::print_LTM(uint64_t pLTI_ID, double lti_act, std::string* return_val, std::list<uint64_t>* history)
{

    id_set next;

    std::string temp_str, temp_str2, temp_str3;
    int64_t temp_int;
    double temp_double;
    uint64_t temp_lti_id;

    std::map< std::string, std::list< std::string > > augmentations;
    std::map< std::string, std::list< std::string > >::iterator lti_slot;
    std::list< std::string >::iterator slot_val;

    attach();

    soar_module::sqlite_statement* expand_q = thisAgent->SMem->SQL->web_expand;

    return_val->append("(");
    get_lti_name(pLTI_ID, *return_val);

    bool possible_id, possible_ic, possible_fc, possible_sc, possible_var, is_rereadable;

    // get direct children: attr_type, attr_hash, value_type, value_hash, value_letter, value_num, value_lti
    expand_q->bind_int(1, pLTI_ID);
    while (expand_q->execute() == soar_module::row)
    {
        // get attribute
        switch (expand_q->column_int(0))
        {
            case STR_CONSTANT_SYMBOL_TYPE:
            {
                rhash__str(expand_q->column_int(1), temp_str);

                if (count(temp_str.begin(), temp_str.end(), ' ') > 0)
                {
                    temp_str.insert(0, "|");
                    temp_str += '|';
                    break;
                }

                soar::Lexer::determine_possible_symbol_types_for_string(temp_str.c_str(),
                        strlen(temp_str.c_str()),
                        &possible_id,
                        &possible_var,
                        &possible_sc,
                        &possible_ic,
                        &possible_fc,
                        &is_rereadable);

                bool has_angle_bracket = temp_str[0] == '<' || temp_str[temp_str.length() - 1] == '>';

                if ((!possible_sc)   || possible_var || possible_ic || possible_fc ||
                        (!is_rereadable) ||
                        has_angle_bracket)
                {
                    /* BUGBUG if in context where id's could occur, should check
                     possible_id flag here also */
                    temp_str.insert(0, "|");
                    temp_str += '|';
                }
                break;
            }
            case INT_CONSTANT_SYMBOL_TYPE:
                temp_int = rhash__int(expand_q->column_int(1));
                to_string(temp_int, temp_str);
                break;

            case FLOAT_CONSTANT_SYMBOL_TYPE:
                temp_double = rhash__float(expand_q->column_int(1));
                to_string(temp_double, temp_str);
                break;

            default:
                temp_str.clear();
                break;
        }

        // identifier vs. constant
        if (expand_q->column_int(4) != SMEM_AUGMENTATIONS_NULL)
        {
            temp_lti_id = static_cast<uint64_t>(expand_q->column_int(4));
            temp_str2.clear();
            get_lti_name(temp_lti_id, temp_str2);

            /* The following line prints the children indented.  It seems redundant when printing the
             * smem store, but perhaps it's useful for printing something rooted in an lti? */
             next.insert(temp_lti_id);
        }
        else
        {
            switch (expand_q->column_int(2))
            {
                case STR_CONSTANT_SYMBOL_TYPE:
                {
                    rhash__str(expand_q->column_int(3), temp_str2);

                    if (count(temp_str2.begin(), temp_str2.end(), ' ') > 0)
                    {
                        temp_str2.insert(0, "|");
                        temp_str2 += '|';
                        break;
                    }

                    soar::Lexer::determine_possible_symbol_types_for_string(temp_str2.c_str(),
                            temp_str2.length(),
                            &possible_id,
                            &possible_var,
                            &possible_sc,
                            &possible_ic,
                            &possible_fc,
                            &is_rereadable);

                    bool has_angle_bracket = temp_str2[0] == '<' || temp_str2[temp_str2.length() - 1] == '>';

                    if ((!possible_sc)   || possible_var || possible_ic || possible_fc ||
                            (!is_rereadable) ||
                            has_angle_bracket)
                    {
                        /* BUGBUG if in context where id's could occur, should check
                         possible_id flag here also */
                        temp_str2.insert(0, "|");
                        temp_str2 += '|';
                    }
                    break;
                }
                case INT_CONSTANT_SYMBOL_TYPE:
                    temp_int = rhash__int(expand_q->column_int(3));
                    to_string(temp_int, temp_str2);
                    break;

                case FLOAT_CONSTANT_SYMBOL_TYPE:
                    temp_double = rhash__float(expand_q->column_int(3));
                    to_string(temp_double, temp_str2);
                    break;

                default:
                    temp_str2.clear();
                    break;
            }
        }

        augmentations[ temp_str ].push_back(temp_str2);
    }
    expand_q->reinitialize();

    // output augmentations nicely
    {
        for (lti_slot = augmentations.begin(); lti_slot != augmentations.end(); lti_slot++)
        {
            return_val->append(" ^");
            return_val->append(lti_slot->first);

            for (slot_val = lti_slot->second.begin(); slot_val != lti_slot->second.end(); slot_val++)
            {
                return_val->append(" ");
                return_val->append((*slot_val));
            }
        }
    }
    augmentations.clear();

    return_val->append(" [");
    to_string(lti_act, temp_str, 3, true);
    if (lti_act >= 0)
    {
        return_val->append("+");
    }
    return_val->append(temp_str);
    return_val->append("]");
    return_val->append(")\n");

    if (history != NIL)
    {
        std::ostringstream temp_string;
        return_val->append("SMem Access Cycle History\n");
        return_val->append("[-");
        for (std::list<uint64_t>::iterator history_item = (*history).begin(); history_item != (*history).end(); ++history_item)
        {
            if (history_item != (*history).begin())
            {
                return_val->append(", -");
            }
            temp_string << ((int64_t)thisAgent->SMem->smem_max_cycle - (int64_t)*history_item);
            return_val->append(temp_string.str());
            temp_string.str("");
        }
        return_val->append("]\n");
    }

    return next;
}

void SMem_Manager::print_store(std::string* return_val)
{
    soar_module::sqlite_statement* q = thisAgent->SMem->SQL->vis_lti;
    while (q->execute() == soar_module::row)
    {
        print_smem_object(q->column_int(0), 1, return_val);
    }
    q->reinitialize();
}

void SMem_Manager::print_smem_object(uint64_t pLTI_ID, uint64_t depth, std::string* return_val, bool history)
{
    id_set visited;
    std::pair< id_set::iterator, bool > visited_ins_result;

    std::queue< std::pair< uint64_t, unsigned int > > to_visit;
    std::pair< uint64_t, unsigned int > c;

    id_set next;
    id_set::iterator next_it;

    soar_module::sqlite_statement* act_q = thisAgent->SMem->SQL->vis_lti_act;
    soar_module::sqlite_statement* hist_q = thisAgent->SMem->SQL->history_get;
    soar_module::sqlite_statement* lti_access_q = thisAgent->SMem->SQL->lti_access_get;
    unsigned int i;


    // initialize queue/set
    to_visit.push(std::make_pair(pLTI_ID, 1u));
    visited.insert(pLTI_ID);

    while (!to_visit.empty())
    {
        c = to_visit.front();
        to_visit.pop();

        // output leading spaces ala depth
        for (i = 1; i < c.second; i++)
        {
            return_val->append("  ");
        }

        // get lti info
        {
            act_q->bind_int(1, c.first);
            act_q->execute();

            //Look up activation history.
            std::list<uint64_t> access_history;
            if (history)
            {
                lti_access_q->bind_int(1, c.first);
                lti_access_q->execute();
                uint64_t n = lti_access_q->column_int(0);
                lti_access_q->reinitialize();
                hist_q->bind_int(1, c.first);
                hist_q->execute();
                for (int i = 0; i < n && i < 10; ++i) //10 because of the length of the history record kept for smem.
                {
                    if (thisAgent->SMem->SQL->history_get->column_int(i) != 0)
                    {
                        access_history.push_back(hist_q->column_int(i));
                    }
                }
                hist_q->reinitialize();
            }

            if (history && !access_history.empty())
            {
                next = print_LTM(c.first, act_q->column_double(0), return_val, &(access_history));
            }
            else
            {
                next = print_LTM(c.first, act_q->column_double(0), return_val);
            }

            // done with lookup
            act_q->reinitialize();

            // consider further depth
            if (c.second < depth)
            {
                for (next_it = next.begin(); next_it != next.end(); next_it++)
                {
                    visited_ins_result = visited.insert((*next_it));
                    if (visited_ins_result.second)
                    {
                        to_visit.push(std::make_pair((*next_it), c.second + 1u));
                    }
                }
            }
        }
    }
}<|MERGE_RESOLUTION|>--- conflicted
+++ resolved
@@ -12,15 +12,6 @@
 #include "lexer.h"
 
 #include <algorithm>
-<<<<<<< HEAD
-=======
-
-void SMem_Manager::visualize_store(std::string* return_val)
-{
-    // header
-    return_val->append("digraph smem {");
-    return_val->append("\n");
->>>>>>> fde1b12b
 
 bool SMem_Manager::export_smem(uint64_t lti_id, std::string& result_text, std::string** err_msg)
 {
@@ -99,7 +90,7 @@
     new_lti->level = 0;
     thisAgent->SMem->get_lti_name(new_lti->lti_id, new_lti->lti_name);
     bfs.push(new_lti);
-        // optionally depth-limited breadth-first-search of children
+    // optionally depth-limited breadth-first-search of children
     while (!bfs.empty())
     {
         parent_lti = bfs.front();
@@ -250,7 +241,70 @@
                 }
 
                 soar::Lexer::determine_possible_symbol_types_for_string(temp_str.c_str(),
-                        strlen(temp_str.c_str()),
+                    strlen(temp_str.c_str()),
+                    &possible_id,
+                    &possible_var,
+                    &possible_sc,
+                    &possible_ic,
+                    &possible_fc,
+                    &is_rereadable);
+
+                bool has_angle_bracket = temp_str[0] == '<' || temp_str[temp_str.length() - 1] == '>';
+
+                if ((!possible_sc)   || possible_var || possible_ic || possible_fc ||
+                    (!is_rereadable) ||
+                    has_angle_bracket)
+                {
+                    /* BUGBUG if in context where id's could occur, should check
+                     possible_id flag here also */
+                    temp_str.insert(0, "|");
+                    temp_str += '|';
+                }
+                break;
+            }
+            case INT_CONSTANT_SYMBOL_TYPE:
+                temp_int = rhash__int(expand_q->column_int(1));
+                to_string(temp_int, temp_str);
+                break;
+
+            case FLOAT_CONSTANT_SYMBOL_TYPE:
+                temp_double = rhash__float(expand_q->column_int(1));
+                to_string(temp_double, temp_str);
+                break;
+
+            default:
+                temp_str.clear();
+                break;
+        }
+
+        // identifier vs. constant
+        if (expand_q->column_int(4) != SMEM_AUGMENTATIONS_NULL)
+        {
+            temp_lti_id = static_cast<uint64_t>(expand_q->column_int(4));
+            temp_str2.clear();
+            get_lti_name(temp_lti_id, temp_str2);
+
+            /* The following line prints the children indented.  It seems redundant when printing the
+             * smem store, but perhaps it's useful for printing something rooted in an lti? */
+            next.insert(temp_lti_id);
+        }
+        else
+        {
+            switch (expand_q->column_int(2))
+            {
+                case STR_CONSTANT_SYMBOL_TYPE:
+                {
+                    rhash__str(expand_q->column_int(3), temp_str2);
+
+                    if (count(temp_str2.begin(), temp_str2.end(), ' ') > 0)
+                    {
+                        temp_str2.insert(0, "|");
+                        temp_str2 += '|';
+                        break;
+                    }
+
+                    soar::Lexer::determine_possible_symbol_types_for_string(temp_str2.c_str(),
+                        temp_str2.length(),
                         &possible_id,
                         &possible_var,
                         &possible_sc,
@@ -258,74 +312,11 @@
                         &possible_fc,
                         &is_rereadable);
 
-                bool has_angle_bracket = temp_str[0] == '<' || temp_str[temp_str.length() - 1] == '>';
-
-                if ((!possible_sc)   || possible_var || possible_ic || possible_fc ||
+                    bool has_angle_bracket = temp_str2[0] == '<' || temp_str2[temp_str2.length() - 1] == '>';
+
+                    if ((!possible_sc)   || possible_var || possible_ic || possible_fc ||
                         (!is_rereadable) ||
                         has_angle_bracket)
-                {
-                    /* BUGBUG if in context where id's could occur, should check
-                     possible_id flag here also */
-                    temp_str.insert(0, "|");
-                    temp_str += '|';
-                }
-                break;
-            }
-            case INT_CONSTANT_SYMBOL_TYPE:
-                temp_int = rhash__int(expand_q->column_int(1));
-                to_string(temp_int, temp_str);
-                break;
-
-            case FLOAT_CONSTANT_SYMBOL_TYPE:
-                temp_double = rhash__float(expand_q->column_int(1));
-                to_string(temp_double, temp_str);
-                break;
-
-            default:
-                temp_str.clear();
-                break;
-        }
-
-        // identifier vs. constant
-        if (expand_q->column_int(4) != SMEM_AUGMENTATIONS_NULL)
-        {
-            temp_lti_id = static_cast<uint64_t>(expand_q->column_int(4));
-            temp_str2.clear();
-            get_lti_name(temp_lti_id, temp_str2);
-
-            /* The following line prints the children indented.  It seems redundant when printing the
-             * smem store, but perhaps it's useful for printing something rooted in an lti? */
-             next.insert(temp_lti_id);
-        }
-        else
-        {
-            switch (expand_q->column_int(2))
-            {
-                case STR_CONSTANT_SYMBOL_TYPE:
-                {
-                    rhash__str(expand_q->column_int(3), temp_str2);
-
-                    if (count(temp_str2.begin(), temp_str2.end(), ' ') > 0)
-                    {
-                        temp_str2.insert(0, "|");
-                        temp_str2 += '|';
-                        break;
-                    }
-
-                    soar::Lexer::determine_possible_symbol_types_for_string(temp_str2.c_str(),
-                            temp_str2.length(),
-                            &possible_id,
-                            &possible_var,
-                            &possible_sc,
-                            &possible_ic,
-                            &possible_fc,
-                            &is_rereadable);
-
-                    bool has_angle_bracket = temp_str2[0] == '<' || temp_str2[temp_str2.length() - 1] == '>';
-
-                    if ((!possible_sc)   || possible_var || possible_ic || possible_fc ||
-                            (!is_rereadable) ||
-                            has_angle_bracket)
                     {
                         /* BUGBUG if in context where id's could occur, should check
                          possible_id flag here also */
