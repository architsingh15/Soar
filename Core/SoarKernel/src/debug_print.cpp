/*************************************************************************
 * PLEASE SEE THE FILE "COPYING" (INCLUDED WITH THIS SOFTWARE PACKAGE)
 * FOR LICENSE AND COPYRIGHT INFORMATION.
 *************************************************************************/

/*------------------------------------------------------------------
             debug_print.cpp

   @brief debugPrint.cpp provides some printing functions that are
          not used from the kernel but can be used for debugging,
          for example by being called from gdb.

------------------------------------------------------------------ */

#include "debug.h"

#ifdef SOAR_DEBUG_UTILITIES
#include "rhs.h"
#include "print.h"
#include "agent.h"
#include "instantiations.h"
#include "rete.h"
#include "reorder.h"
#include "rhs.h"
#include "rhs_functions.h"
#include "output_manager.h"
#include "prefmem.h"
#include "wmem.h"
#include "soar_instance.h"
#include "test.h"

inline void dprint_string(TraceMode mode, const char* message, bool noPrefix = false)
{
    Output_Manager::Get_OM().print_debug(message, mode, noPrefix);
}

void dprint(TraceMode mode, const char* format, ...)
{

    if (!Output_Manager::Get_OM().debug_mode_enabled(mode))
    {
        return;
    }

    va_list args;
    char buf[PRINT_BUFSIZE];

    va_start(args, format);
    vsprintf(buf, format, args);
    va_end(args);

    dprint_string(mode, buf);

}

void dprint_noprefix(TraceMode mode, const char* format, ...)
{

    if (!Output_Manager::Get_OM().debug_mode_enabled(mode))
    {
        return;
    }

    va_list args;
    char buf[PRINT_BUFSIZE];

    va_start(args, format);
    vsprintf(buf, format, args);
    va_end(args);

    dprint_string(mode, buf, true);
}

void dprint_start_fresh_line(TraceMode mode)
{
    if (!Output_Manager::Get_OM().debug_mode_enabled(mode))
    {
        return;
    }
    agent* debug_agent = Soar_Instance::Get_Soar_Instance().Get_Default_Agent();
    if (!debug_agent) return;
    Output_Manager::Get_OM().start_fresh_line(debug_agent);
}

void dprint_identity(TraceMode mode, identity_info* i, const char* pre_string, const char* post_string)
{
    if (!Output_Manager::Get_OM().debug_mode_enabled(mode))
    {
        return;
    }

    if (i->original_var)
    {
        dprint_noprefix(mode, "%s%s", pre_string, i->original_var->to_string());
    }
    else
    {
        dprint_noprefix(mode, "%s", pre_string);
    }

    if (i->grounding_id != NON_GENERALIZABLE)
    {
        if (i->original_var)
        {
            dprint_noprefix(mode, " g%llu\%s", i->grounding_id, post_string);
        }
        else
        {
            dprint_noprefix(mode, "g%llu\%s", i->grounding_id, post_string);
        }
    }
    else
    {
        dprint_noprefix(mode, "%s", post_string);
    }
}

void dprint_wme(TraceMode mode, wme* w, bool pOnlyWithIdentity)
{
    if (!w) return;
    if (!Output_Manager::Get_OM().debug_mode_enabled(mode)) return;
    agent* debug_agent = Soar_Instance::Get_Soar_Instance().Get_Default_Agent();
    if (!debug_agent) return;


    bool lFoundIdentity;
    if (pOnlyWithIdentity)
    {
        grounding_info* g = w->ground_id_list;
        lFoundIdentity = false;
        for (; g && !lFoundIdentity; g = g->next)
        {
            if ((g->grounding_id[0] > 0) || (g->grounding_id[1] > 0) || (g->grounding_id[2] > 0))
            {
                lFoundIdentity = true;
            }
        }
    }
    if (!pOnlyWithIdentity || (pOnlyWithIdentity && lFoundIdentity))
    {
        dprint_noprefix(mode, "(%llu: ", w->timetag);
        dprint_noprefix(mode, "%s ^%s %s", w->id->to_string(), w->attr->to_string(), w->value->to_string());
        if (w->acceptable)
        {
            dprint_noprefix(mode, " +");
        }
        dprint_noprefix(mode, "): [");
        grounding_info* g = w->ground_id_list;
        for (; g; g = g->next)
        {
            dprint_noprefix(mode, "%hi: g%llu g%llu g%llu", g->level, g->grounding_id[0], g->grounding_id[1], g->grounding_id[2]);
            if (g->next)
            {
                dprint_noprefix(mode, ", ");
            }
        }
        dprint_noprefix(mode, "]");
    }
}

void dprint_wmes(TraceMode mode, bool pOnlyWithIdentity)
{
    if (!Output_Manager::Get_OM().debug_mode_enabled(mode))
    {
        return;
    }
    agent* debug_agent = Soar_Instance::Get_Soar_Instance().Get_Default_Agent();
    if (!debug_agent)
    {
        return;
    }

    wme* w;
    dprint_noprefix(mode, "--------------------------- WMEs --------------------------\n");
    bool lFoundIdentity;
    for (w = debug_agent->all_wmes_in_rete; w != NIL; w = w->rete_next)
    {
        if (pOnlyWithIdentity)
        {
            grounding_info* g = w->ground_id_list;
            lFoundIdentity = false;
            for (; g && !lFoundIdentity; g = g->next)
            {
                if ((g->grounding_id[0] > 0) || (g->grounding_id[1] > 0) || (g->grounding_id[2] > 0))
                {
                    lFoundIdentity = true;
                }
            }
        }
        if (!pOnlyWithIdentity || (pOnlyWithIdentity && lFoundIdentity))
        {
            dprint_noprefix(mode, "(%llu: ", w->timetag);
            dprint_noprefix(mode, "%s ^%s %s", w->id->to_string(), w->attr->to_string(), w->value->to_string());
            if (w->acceptable)
            {
                dprint_noprefix(mode, " +");
            }
            dprint_noprefix(mode, "): [");
            grounding_info* g = w->ground_id_list;
            for (; g; g = g->next)
            {
                dprint_noprefix(mode, "%hi: g%llu g%llu g%llu", g->level, g->grounding_id[0], g->grounding_id[1], g->grounding_id[2]);
                if (g->next)
                {
                    dprint_noprefix(mode, ", ");
                }
            }
            dprint_noprefix(mode, "]\n");
        }
    }
}

/* UITODO| Make this method of Test */
void dprint_test(TraceMode mode, test t, bool print_actual, bool print_original, bool print_identity, const char* pre_string, const char* post_string)
{
    if (!Output_Manager::Get_OM().debug_mode_enabled(mode))
    {
        return;
    }

    cons* c;
    const char* no_type_test_fstring, *type_test_fstring;


    if (!t)
    {
        dprint_noprefix(mode, "%sNIL%s", pre_string, post_string);
        return;
    }

    if (t->type == CONJUNCTIVE_TEST)
    {
        dprint_noprefix(mode, "%s{ ", pre_string);
        for (c = t->data.conjunct_list; c != NIL; c = c->rest)
        {
            dprint_test(mode, static_cast<test>(c->first), print_actual, print_original, print_identity, "", (c->rest != NULL ? ", " : ""));
        }
        dprint_noprefix(mode, " }%s", post_string);
        return;
    }

    if (print_actual)
    {
        no_type_test_fstring = "%s%s";
        type_test_fstring = "%s%s%s";
        switch (t->type)
        {
            case GOAL_ID_TEST:
            case IMPASSE_ID_TEST:
                dprint_noprefix(mode, no_type_test_fstring, pre_string, test_type_to_string_brief(t->type));
                break;
            case DISJUNCTION_TEST:
                dprint_noprefix(mode, "%s<< ", pre_string);
                for (c = t->data.disjunction_list; c != NIL; c = c->rest)
                {
                    dprint_noprefix(mode, no_type_test_fstring, static_cast<symbol_struct*>(c->first)->to_string(), " ");
                }
                dprint_noprefix(mode, ">>");
                break;
            default:
                dprint_noprefix(mode, type_test_fstring, pre_string,
                                test_type_to_string_brief(t->type),
                                t->data.referent->to_string());
                break;
        }
        if (!print_original && !print_identity)
        {
            dprint_noprefix(mode, "%s", post_string);
            return;
        }
    }

    if (print_original)
    {
        if (t->original_test)
        {
            if (print_actual)
            {
                dprint_test(mode, t->original_test, true, false, false, " (", ")");
            }
            else
            {
                dprint_test(mode, t->original_test, true, false, false, pre_string, "");
            }
        }
        else
        {
            if (print_actual)
            {
                dprint_test(mode, t, true, false, false, " (", "*)");
            }
            else
            {
                dprint_test(mode, t, true, false, false, pre_string, "*");
//                dprint_noprefix(mode, " (0)");
//            }
//            else
//            {
//                dprint_noprefix(mode, "%sNULL", pre_string);
            }
        }
    }

    if (print_identity)
    {
        if (print_actual)
        {
            dprint_identity(mode, t->identity, "[", "]");
        }
        else
        {
            dprint_noprefix(mode, "%s", pre_string);
            dprint_identity(mode, t->identity, "[", "]");
        }
    }

    dprint_noprefix(mode, "%s", post_string);
}


bool dprint_sym(agent* thisAgent, void* item, void* vMode)
{
    TraceMode mode = * static_cast < TraceMode* >(vMode);

    if (!Output_Manager::Get_OM().debug_mode_enabled(mode))
    {
        return false;
    }

    dprint(mode,  "%s (%lld)\n", static_cast<symbol_struct*>(item)->to_string(true), static_cast<symbol_struct*>(item)->reference_count);
    return false;
}

void dprint_identifiers(TraceMode mode)
{
    if (!Output_Manager::Get_OM().debug_mode_enabled(mode))
    {
        return;
    }
    agent* debug_agent = Soar_Instance::Get_Soar_Instance().Get_Default_Agent();
    if (!debug_agent)
    {
        return;
    }

    dprint(mode,  "--- Identifiers: ---\n");
    do_for_all_items_in_hash_table(debug_agent, debug_agent->identifier_hash_table, dprint_sym, &mode);
}

void dprint_variables(TraceMode mode)
{
    if (!Output_Manager::Get_OM().debug_mode_enabled(mode))
    {
        return;
    }
    agent* debug_agent = Soar_Instance::Get_Soar_Instance().Get_Default_Agent();
    if (!debug_agent)
    {
        return;
    }

    dprint(mode,  "--- Variables: ---\n");
    do_for_all_items_in_hash_table(debug_agent, debug_agent->variable_hash_table, dprint_sym, &mode);
}

void debug_print_db_err(TraceMode mode)
{
    if (!Output_Manager::Get_OM().debug_mode_enabled(mode))
    {
        return;
    }
    agent* debug_agent = Soar_Instance::Get_Soar_Instance().Get_Default_Agent();
    if (!debug_agent)
    {
        return;
    }


    print_sysparam_trace(debug_agent, 0, "Debug| Printing database status/errors...\n");
//  if (debug_agent->debug_params->epmem_commands->get_value() == on)
//  {
//    if (!db_err_epmem_db)
//    {
//      print_trace (debug_agent,0, "Debug| Cannot access epmem database because wmg not yet initialized.\n");
//    }
//    else
//    {
//      print_trace (debug_agent,0, "Debug| EpMem DB: %d - %s\n", sqlite3_errcode( db_err_epmem_db->get_db() ),
//          sqlite3_errmsg( db_err_epmem_db->get_db() ));
//    }
//  }
//  if (debug_agent->debug_params->smem_commands->get_value() == on)
//  {
//    if (!db_err_smem_db)
//    {
//      print_trace (debug_agent,0, "Debug| Cannot access smem database because wmg not yet initialized.\n");
//    }
//    else
//    {
//      print_trace (debug_agent,0, "Debug| SMem DB: %d - %s\n", sqlite3_errcode( db_err_smem_db->get_db() ),
//          sqlite3_errmsg( db_err_smem_db->get_db() ));
//    }
//  }
}

void debug_print_epmem_table(const char* table_name, TraceMode mode)
{
    if (!Output_Manager::Get_OM().debug_mode_enabled(mode))
    {
        return;
    }
    agent* debug_agent = Soar_Instance::Get_Soar_Instance().Get_Default_Agent();
    if (!debug_agent)
    {
        return;
    }

//  if (!db_err_epmem_db)
//  {
//    if ((debug_agent->epmem_db) && ( debug_agent->epmem_db->get_status() == soar_module::connected ))
//    {
//      db_err_epmem_db = debug_agent->epmem_db;
//      debug_agent->debug_params->epmem_commands->set_value(on);
//    }
//    else
//    {
//      print_trace (debug_agent,0, "Debug| Cannot access epmem database because database not yet initialized.\n");
//      return;
//    }
//  }
//
//  db_err_epmem_db->print_table(table_name);
}

void debug_print_smem_table(const char* table_name, TraceMode mode)
{
    if (!Output_Manager::Get_OM().debug_mode_enabled(mode))
    {
        return;
    }
    agent* debug_agent = Soar_Instance::Get_Soar_Instance().Get_Default_Agent();
    if (!debug_agent)
    {
        return;
    }

//  if (!db_err_smem_db)
//  {
//    if (debug_agent->smem_db && ( debug_agent->smem_db->get_status() == soar_module::connected ))
//    {
//      db_err_smem_db = debug_agent->smem_db;
//      debug_agent->debug_params->smem_commands->set_value(on);
//    }
//    else
//    {
//      print_trace (debug_agent,0, "Debug| Cannot access smem database because database not yet initialized.\n");
//      return;
//    }
//  }
//  db_err_smem_db->print_table(table_name);
}

void dprint_current_lexeme(TraceMode mode, soar::Lexer* lexer)
{
    std::string lex_type_string;

    if (!Output_Manager::Get_OM().debug_mode_enabled(mode))
    {
        return;
    }
    agent* debug_agent = Soar_Instance::Get_Soar_Instance().Get_Default_Agent();
    if (!debug_agent)
    {
        return;
    }

    switch (lexer->current_lexeme.type)
    {
        case EOF_LEXEME:
            lex_type_string = "EOF_LEXEME";
            break;
        case IDENTIFIER_LEXEME:
            lex_type_string = "IDENTIFIER_LEXEME";
            break;
        case VARIABLE_LEXEME:
            lex_type_string = "VARIABLE_LEXEME";
            break;
        case STR_CONSTANT_LEXEME:
            lex_type_string = "STR_CONSTANT_LEXEME";
            break;
        case INT_CONSTANT_LEXEME:
            lex_type_string = "INT_CONSTANT_LEXEME";
            break;
        case FLOAT_CONSTANT_LEXEME:
            lex_type_string = "FLOAT_CONSTANT_LEXEME";
            break;
        case L_PAREN_LEXEME:
            lex_type_string = "L_PAREN_LEXEME";
            break;
        case R_PAREN_LEXEME:
            lex_type_string = "R_PAREN_LEXEME";
            break;
        case L_BRACE_LEXEME:
            lex_type_string = "L_BRACE_LEXEME";
            break;
        case R_BRACE_LEXEME:
            lex_type_string = "R_BRACE_LEXEME";
            break;
        case PLUS_LEXEME:
            lex_type_string = "PLUS_LEXEME";
            break;
        case MINUS_LEXEME:
            lex_type_string = "MINUS_LEXEME";
            break;
        case RIGHT_ARROW_LEXEME:
            lex_type_string = "RIGHT_ARROW_LEXEME";
            break;
        case GREATER_LEXEME:
            lex_type_string = "GREATER_LEXEME";
            break;
        case LESS_LEXEME:
            lex_type_string = "LESS_LEXEME";
            break;
        case EQUAL_LEXEME:
            lex_type_string = "EQUAL_LEXEME";
            break;
        case LESS_EQUAL_LEXEME:
            lex_type_string = "LESS_EQUAL_LEXEME";
            break;
        case GREATER_EQUAL_LEXEME:
            lex_type_string = "GREATER_EQUAL_LEXEME";
            break;
        case NOT_EQUAL_LEXEME:
            lex_type_string = "NOT_EQUAL_LEXEME";
            break;
        case LESS_EQUAL_GREATER_LEXEME:
            lex_type_string = "LESS_EQUAL_GREATER_LEXEME";
            break;
        case LESS_LESS_LEXEME:
            lex_type_string = "LESS_LESS_LEXEME";
            break;
        case GREATER_GREATER_LEXEME:
            lex_type_string = "GREATER_GREATER_LEXEME";
            break;
        case AMPERSAND_LEXEME:
            lex_type_string = "AMPERSAND_LEXEME";
            break;
        case AT_LEXEME:
            lex_type_string = "AT_LEXEME";
            break;
        case TILDE_LEXEME:
            lex_type_string = "TILDE_LEXEME";
            break;
        case UP_ARROW_LEXEME:
            lex_type_string = "UP_ARROW_LEXEME";
            break;
        case EXCLAMATION_POINT_LEXEME:
            lex_type_string = "EXCLAMATION_POINT_LEXEME";
            break;
        case COMMA_LEXEME:
            lex_type_string = "COMMA_LEXEME";
            break;
        case PERIOD_LEXEME:
            lex_type_string = "PERIOD_LEXEME";
            break;
        case QUOTED_STRING_LEXEME:
            lex_type_string = "QUOTED_STRING_LEXEME";
            break;
        case DOLLAR_STRING_LEXEME:
            lex_type_string = "DOLLAR_STRING_LEXEME";
            break;
        case NULL_LEXEME:
            lex_type_string = "NULL_LEXEME";
            break;
        default:
            break;
    }
<<<<<<< HEAD
    dprint_noprefix(mode,  "%s: \"%s\"\n", lex_type_string.c_str(), debug_agent->lexeme.string);
=======
    dprint(mode,  "%s: \"%s\"\n", lex_type_string.c_str(), lexer->current_lexeme.string());
>>>>>>> 47588997

}

void dprint_condition_cons(TraceMode mode, cons* c, bool print_actual, bool print_original, bool print_identity, const char* pre_string)
{
    while (c)
    {
        dprint_condition(mode, static_cast<condition_struct*>(c->first), pre_string, print_actual, print_original, print_identity);
        c = c->rest;
    }
}

void dprint_condition(TraceMode mode, condition* cond, const char* indent_string, bool print_actual, bool print_original, bool print_identity)
{
    if (!Output_Manager::Get_OM().debug_mode_enabled(mode))
    {
        return;
    }


    if (cond->type != CONJUNCTIVE_NEGATION_CONDITION)
    {
        dprint_noprefix(mode, "%s(", indent_string);
        dprint_test(mode, cond->data.tests.id_test, print_actual, print_original, print_identity, "", " ");
        if (cond->type == NEGATIVE_CONDITION)
        {
            dprint_noprefix(mode, "-");
        }
        dprint_test(mode, cond->data.tests.attr_test, print_actual, print_original, print_identity, "^", " ");
        dprint_test(mode, cond->data.tests.value_test, print_actual, print_original, print_identity, "", ")\n");
    }
    else
    {
        dprint_noprefix(mode, "%s-{\n", indent_string);
        dprint_condition_list(mode, cond->data.ncc.top, indent_string, print_actual, print_original, print_identity);
        dprint_noprefix(mode, "%s }\n", indent_string);
    }
}

void dprint_condition_list(TraceMode mode, condition* top_cond, const char* indent_string, bool print_actual, bool print_original, bool print_identity)
{
    if (!Output_Manager::Get_OM().debug_mode_enabled(mode))
    {
        return;
    }

    condition* cond;
    int64_t count = 0;
    for (cond = top_cond; cond != NIL; cond = cond->next)
    {
        assert(cond != cond->next);
        dprint_noprefix(mode, "%s%lld: ", indent_string, ++count);
        dprint_condition(mode, cond, "", print_actual, print_original, print_identity);
    }
    return;
}

void dprint_rhs_value(TraceMode mode, rhs_value rv, struct token_struct* tok, wme* w)
{
    if (!Output_Manager::Get_OM().debug_mode_enabled(mode))
    {
        return;
    }


    rhs_symbol rsym = NIL;
    Symbol* sym = NIL;
    cons* c;
    list* fl;
    rhs_function* rf;
    int i;
    if (!rv)
    {
        dprint_noprefix(mode, "#");
    }
    else if (rhs_value_is_unboundvar(rv))
    {
        /* -- unbound variable -- */
        dprint_noprefix(mode, "<unbound-var>");
    }
    else if (rhs_value_is_symbol(rv))
    {

        /* -- rhs symbol -- */
        rsym = rhs_value_to_rhs_symbol(rv);
        dprint_noprefix(mode, "%s [%s %llu]", rsym->referent->to_string(), rsym->original_rhs_variable->to_string(), rsym->g_id);
    }
    else if (rhs_value_is_reteloc(rv))
    {
        /* -- rete location (cannot get symbol without token information) -- */
        if (tok && w)
        {
            sym = get_symbol_from_rete_loc(
                      rhs_value_to_reteloc_levels_up(rv),
                      rhs_value_to_reteloc_field_num(rv), tok, w);
            dprint_noprefix(mode, "%s(reteloc)", sym->to_string());
        }
        else
        {
            dprint_noprefix(mode, "(rete-loc no tok/w)");
        }
    }
    else
    {
        /* -- function call -- */
        fl = rhs_value_to_funcall_list(rv);
        rf = static_cast<rhs_function_struct*>(fl->first);

        dprint_noprefix(mode, "(");
        if (!strcmp(rf->name->sc->name, "+"))
        {
            dprint_noprefix(mode, "+");
        }
        else if (!strcmp(rf->name->sc->name, "-"))
        {
            dprint_noprefix(mode, "-");
        }
        else
        {
            dprint_noprefix(mode, "(", rf->name->to_string());
        }

        for (c = fl->rest; c != NIL; c = c->rest)
        {
            dprint_noprefix(mode, " ");
            dprint_rhs_value(mode, static_cast<char*>(c->first));
        }
        dprint_noprefix(mode, ")");
    }
}

void dprint_action(TraceMode mode, action* a, const char* indent_string)
{
    if (!Output_Manager::Get_OM().debug_mode_enabled(mode))
    {
        return;
    }

    if (a->type == FUNCALL_ACTION)
    {
        dprint_noprefix(mode, "%s(funcall ", indent_string);
        dprint_rhs_value(mode, a->value);
        dprint_noprefix(mode, ")\n");
    }
    else
    {
        dprint_noprefix(mode, "%s(", indent_string);
        dprint_rhs_value(mode, a->id);
        dprint_noprefix(mode, " ^");
        dprint_rhs_value(mode, a->attr);
        dprint_noprefix(mode, " ");
        dprint_rhs_value(mode, a->value);
        dprint_noprefix(mode, " ref: ");
        dprint_rhs_value(mode, a->referent);
        dprint_noprefix(mode, ")\n");
    }
}

void dprint_action_list(TraceMode mode, action* action_list, const char* indent_string)
{
    if (!Output_Manager::Get_OM().debug_mode_enabled(mode))
    {
        return;
    }

    action* a = NIL;

    for (a = action_list; a != NIL; a = a->next)
    {
        dprint_action(mode, a);
    }
}

void dprint_action_list_old(TraceMode mode, action* top_action, const char* indent_string)
{
    if (!Output_Manager::Get_OM().debug_mode_enabled(mode))
    {
        return;
    }
    agent* debug_agent = Soar_Instance::Get_Soar_Instance().Get_Default_Agent();
    if (!debug_agent)
    {
        return;
    }

//  dprint_noprefix(mode, "           ");
    print_action_list(debug_agent, top_action, strlen(indent_string), false);
}

void dprint_preference(TraceMode mode, preference* pref, const char* indent_string, bool print_actual, bool print_original, bool print_identity)
{
    char pref_type;

    if (!Output_Manager::Get_OM().debug_mode_enabled(mode))
    {
        return;
    }
    pref_type = preference_to_char(pref->type);
    if (print_actual)
    {
        dprint_noprefix(mode, "%s(%s ^%s %s)", indent_string,
                        (pref->id ? pref->id->to_string() : ""),
                        (pref->attr ? pref->attr->to_string() : ""),
                        (pref->value ? pref->value->to_string() : "")
                       );
    }
    else if (print_original)
    {
        dprint_noprefix(mode, "%s(%s ^%s %s)", indent_string,
                        (pref->original_symbols.id ? pref->original_symbols.id->to_string() : "#"),
                        (pref->original_symbols.attr ? pref->original_symbols.attr->to_string() : "#"),
                        (pref->original_symbols.value ? pref->original_symbols.value->to_string() : "#")
                       );
    }
    else if (print_identity)
    {
        dprint_noprefix(mode, "%s(%s(g%llu) ^%s[g%llu] %s[g%llu])", indent_string,
                        (pref->id ? pref->id->to_string() : ""), pref->g_ids.id,
                        (pref->attr ? pref->attr->to_string() : ""), pref->g_ids.attr,
                        (pref->value ? pref->value->to_string() : ""), pref->g_ids.value
                       );
    }
    dprint_noprefix(mode, " %c", pref_type);
    if (preference_is_binary(pref->type))
    {
        dprint_noprefix(mode, " %s", pref->referent->to_string());
    }
    if (pref->o_supported)
    {
        dprint_noprefix(mode, " :O ");
    }
}

// Use pref_list_type = 0 to print a single pref
void dprint_preferences(TraceMode mode, preference* top_pref, const char* indent_string, bool print_actual, bool print_original, bool print_identity, int pref_list_type)
{
    preference* pref;
    char pref_type;

    if (!Output_Manager::Get_OM().debug_mode_enabled(mode))
    {
        return;
    }

    for (pref = top_pref; pref != NIL;)
    {
        dprint_preference(mode, pref, indent_string, print_actual, print_original, print_identity);
        dprint_noprefix(mode, ")\n");
        if (pref_list_type == 1)
        {
            pref = pref->inst_next;
        }
        else if (pref_list_type == 2)
        {
            pref = pref->next_result;
        }
        else
        {
            pref = NIL;
        }
    }
}

void dprint_production(TraceMode mode, production* prod)
{
    if (!Output_Manager::Get_OM().debug_mode_enabled(mode))
    {
        return;
    }
    agent* debug_agent = Soar_Instance::Get_Soar_Instance().Get_Default_Agent();
    if (!debug_agent)
    {
        return;
    }

    if (prod)
    {
        print_production(debug_agent, prod, false);
    }
}

void dprint_cond_prefs(TraceMode mode, condition* top_cond, preference* top_pref,  const char* indent_string, int pref_list_type)
{
    if (!Output_Manager::Get_OM().debug_mode_enabled(mode))
    {
        return;
    }


    dprint_noprefix(mode, "%s--------------------------- Match --------------------------\n", indent_string);
    dprint_condition_list(mode, top_cond, indent_string, true, false, false);
    dprint_noprefix(mode, "%s-->\n", indent_string);
    dprint_preferences(mode, top_pref, indent_string, true, false, false, pref_list_type);

    dprint_noprefix(mode, "%s-------------------------- Original ------------------------\n", indent_string);
    dprint_condition_list(mode, top_cond, indent_string, false, true, false);
    dprint_noprefix(mode, "%s-->\n", indent_string);
    dprint_preferences(mode, top_pref, indent_string, false, true, false, pref_list_type);

    dprint_noprefix(mode, "%s------------------------- Identity -------------------------\n", indent_string);
    dprint_condition_list(mode, top_cond, indent_string, true, false, true);
    dprint_noprefix(mode, "%s-->\n", indent_string);
    dprint_preferences(mode, top_pref, indent_string, false, false, true, pref_list_type);

    dprint_noprefix(mode, "%s\n", indent_string);

}

void dprint_cond_results(TraceMode mode, condition* top_cond, preference* top_pref,  const char* indent_string)
{
    dprint_cond_prefs(mode, top_cond, top_pref, indent_string, 2);

}

void dprint_cond_actions(TraceMode mode, condition* top_cond, action* top_action,  const char* indent_string)
{
    if (!Output_Manager::Get_OM().debug_mode_enabled(mode))
    {
        return;
    }


    dprint_noprefix(mode, "%s--------------------------- Match --------------------------\n", indent_string);
    dprint_condition_list(mode, top_cond, indent_string, true, false, false);
    dprint_noprefix(mode, "%s-->\n", indent_string);
    dprint_action_list(mode, top_action, indent_string);

    dprint_noprefix(mode, "%s-------------------------- Original ------------------------\n", indent_string);
    dprint_condition_list(mode, top_cond, indent_string, false, true, false);
    dprint_noprefix(mode, "%s-->\n", indent_string);
    dprint_action_list(mode, top_action, indent_string);

    dprint_noprefix(mode, "%s------------------------- Identity -------------------------\n", indent_string);
    dprint_condition_list(mode, top_cond, indent_string, true, false, true);
    dprint_noprefix(mode, "%s-->\n", indent_string);
    dprint_action_list(mode, top_action, indent_string);

    dprint_noprefix(mode, "%s\n", indent_string);

}

void dprint_instantiation(TraceMode mode, instantiation* inst, const char* indent_string)
{
    if (!Output_Manager::Get_OM().debug_mode_enabled(mode))
    {
        return;
    }


    if (inst->prod)
    {
        dprint_noprefix(mode, "%sMatched %s ", indent_string, inst->prod->name->to_string());
    }
    else
    {
        dprint_noprefix(mode, "%sMatched nothing (dummy production?) \n", indent_string);
    }
    dprint_noprefix(mode, "in state %s (level %d)\n", inst->match_goal->to_string(), inst->match_goal_level);
    dprint_cond_prefs(mode, inst->top_of_instantiated_conditions, inst->preferences_generated, indent_string);

}

void add_inst_of_type(agent* thisAgent, unsigned int productionType, std::vector<instantiation*>& instantiation_list)
{
    for (production* prod = thisAgent->all_productions_of_type[productionType]; prod != NIL; prod = prod->next)
        for (instantiation* inst = prod->instantiations; inst != NIL; inst = inst->next)
        {
            instantiation_list.push_back(inst);
        }
}

void dprint_all_inst(TraceMode mode)
{
    if (!Output_Manager::Get_OM().debug_mode_enabled(mode))
    {
        return;
    }
    agent* debug_agent = Soar_Instance::Get_Soar_Instance().Get_Default_Agent();
    if (!debug_agent)
    {
        return;
    }

    dprint_noprefix(mode,  "--- Instantiations: ---\n");

    std::vector<instantiation*> instantiation_list;
    add_inst_of_type(debug_agent, CHUNK_PRODUCTION_TYPE, instantiation_list);
    add_inst_of_type(debug_agent, DEFAULT_PRODUCTION_TYPE, instantiation_list);
    add_inst_of_type(debug_agent, JUSTIFICATION_PRODUCTION_TYPE, instantiation_list);
    add_inst_of_type(debug_agent, USER_PRODUCTION_TYPE, instantiation_list);
    add_inst_of_type(debug_agent, TEMPLATE_PRODUCTION_TYPE, instantiation_list);

    for (int y = 0; y < instantiation_list.size(); y++)
    {
        dprint_noprefix(mode, "========================================= Instantiation %d\n", y);
        dprint_instantiation(mode, instantiation_list[y], "");
    }
}

void dprint_saved_test(TraceMode mode, saved_test* st)
{
    if (!Output_Manager::Get_OM().debug_mode_enabled(mode))
    {
        return;
    }


    dprint(mode, "  Index: %y  Test: ", st->var->to_string());
    dprint_test(mode, st->the_test);
    dprint(mode,  "\n");
}

void dprint_saved_test_list(TraceMode mode, saved_test* st)
{
    if (!Output_Manager::Get_OM().debug_mode_enabled(mode))
    {
        return;
    }


    while (st)
    {
        dprint_saved_test(mode, st);
        st = st->next;
    }
}

void dprint_varnames(TraceMode mode, varnames* var_names)
{
    cons* c;;

    if (!Output_Manager::Get_OM().debug_mode_enabled(mode))
    {
        return;
    }


    if (!var_names)
    {
        dprint_noprefix(mode, "None.");;
    }
    else if (varnames_is_one_var(var_names))
    {
        dprint_noprefix(mode, "%s ", varnames_to_one_var(var_names)->to_string());;
    }
    else
    {
        c = varnames_to_var_list(var_names);
        while (c)
        {
            dprint_noprefix(mode, "%s ", static_cast<Symbol*>(c->first)->to_string());;
            c = c->rest;
        }
    }
}
void dprint_varnames_node(TraceMode mode, node_varnames* var_names_node)
{

    if (!Output_Manager::Get_OM().debug_mode_enabled(mode))
    {
        return;
    }


    if (!var_names_node)
    {
        dprint_noprefix(mode, "varnames node empty.\n");
    }
    else
    {
        dprint(mode, "varnames for node = ID: ");

        dprint_varnames(mode, var_names_node->data.fields.id_varnames);
        dprint_noprefix(mode, " | Attr: ");
        dprint_varnames(mode, var_names_node->data.fields.attr_varnames);
        dprint_noprefix(mode, " | Value: ");
        dprint_varnames(mode, var_names_node->data.fields.value_varnames);
        dprint_noprefix(mode, "\n");
    }
}

#endif<|MERGE_RESOLUTION|>--- conflicted
+++ resolved
@@ -575,11 +575,7 @@
         default:
             break;
     }
-<<<<<<< HEAD
-    dprint_noprefix(mode,  "%s: \"%s\"\n", lex_type_string.c_str(), debug_agent->lexeme.string);
-=======
-    dprint(mode,  "%s: \"%s\"\n", lex_type_string.c_str(), lexer->current_lexeme.string());
->>>>>>> 47588997
+    dprint_noprefix(mode,  "%s: \"%s\"\n", lex_type_string.c_str(), lexer->current_lexeme.string());
 
 }
 
@@ -777,40 +773,40 @@
     {
         return;
     }
-    pref_type = preference_to_char(pref->type);
-    if (print_actual)
-    {
-        dprint_noprefix(mode, "%s(%s ^%s %s)", indent_string,
-                        (pref->id ? pref->id->to_string() : ""),
-                        (pref->attr ? pref->attr->to_string() : ""),
-                        (pref->value ? pref->value->to_string() : "")
-                       );
-    }
-    else if (print_original)
-    {
-        dprint_noprefix(mode, "%s(%s ^%s %s)", indent_string,
-                        (pref->original_symbols.id ? pref->original_symbols.id->to_string() : "#"),
-                        (pref->original_symbols.attr ? pref->original_symbols.attr->to_string() : "#"),
-                        (pref->original_symbols.value ? pref->original_symbols.value->to_string() : "#")
-                       );
-    }
-    else if (print_identity)
-    {
-        dprint_noprefix(mode, "%s(%s(g%llu) ^%s[g%llu] %s[g%llu])", indent_string,
-                        (pref->id ? pref->id->to_string() : ""), pref->g_ids.id,
-                        (pref->attr ? pref->attr->to_string() : ""), pref->g_ids.attr,
-                        (pref->value ? pref->value->to_string() : ""), pref->g_ids.value
-                       );
-    }
-    dprint_noprefix(mode, " %c", pref_type);
-    if (preference_is_binary(pref->type))
-    {
-        dprint_noprefix(mode, " %s", pref->referent->to_string());
-    }
-    if (pref->o_supported)
-    {
-        dprint_noprefix(mode, " :O ");
-    }
+        pref_type = preference_to_char(pref->type);
+        if (print_actual)
+        {
+            dprint_noprefix(mode, "%s(%s ^%s %s)", indent_string,
+                            (pref->id ? pref->id->to_string() : ""),
+                            (pref->attr ? pref->attr->to_string() : ""),
+                            (pref->value ? pref->value->to_string() : "")
+                           );
+        }
+        else if (print_original)
+        {
+            dprint_noprefix(mode, "%s(%s ^%s %s)", indent_string,
+                            (pref->original_symbols.id ? pref->original_symbols.id->to_string() : "#"),
+                            (pref->original_symbols.attr ? pref->original_symbols.attr->to_string() : "#"),
+                            (pref->original_symbols.value ? pref->original_symbols.value->to_string() : "#")
+                           );
+        }
+        else if (print_identity)
+        {
+            dprint_noprefix(mode, "%s(%s(g%llu) ^%s[g%llu] %s[g%llu])", indent_string,
+                            (pref->id ? pref->id->to_string() : ""), pref->g_ids.id,
+                            (pref->attr ? pref->attr->to_string() : ""), pref->g_ids.attr,
+                            (pref->value ? pref->value->to_string() : ""), pref->g_ids.value
+                           );
+        }
+        dprint_noprefix(mode, " %c", pref_type);
+        if (preference_is_binary(pref->type))
+        {
+            dprint_noprefix(mode, " %s", pref->referent->to_string());
+        }
+        if (pref->o_supported)
+        {
+            dprint_noprefix(mode, " :O ");
+        }
 }
 
 // Use pref_list_type = 0 to print a single pref
