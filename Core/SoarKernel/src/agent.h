/*************************************************************************
 * PLEASE SEE THE FILE "license.txt" (INCLUDED WITH THIS SOFTWARE PACKAGE)
 * FOR LICENSE AND COPYRIGHT INFORMATION.
 *************************************************************************/

/*************************************************************************
 *
 *  file:  agent.h
 *
 * =======================================================================
 *  Initialization for the agent structure.  Also the cleanup routine
 *  when an agent is destroyed.  These routines are usually replaced
 *  by the same-named routines in the Tcl interface file soarAgent.c
 *  The versions in this file are used only when not linking in Tcl.
 *  HOWEVER, this code should be maintained, and the agent structure
 *  must be kept up to date.
 * =======================================================================
 */

#ifndef AGENT_H
#define AGENT_H

#include "memory_manager.h"
#include "gsysparam.h"
#include "kernel.h"
#include "init_soar.h"
#include "soar_module.h"
#include "mem.h"
#include "callback.h"
#include "exploration.h"
#include "reinforcement_learning.h"
#include "wma.h"
#include "episodic_memory.h"
#include "semantic_memory.h"
#include <string>
#include <map>
#include <unordered_map>

// JRV: Added to support XML management inside Soar
// These handles should not be used directly, see xml.h
typedef void* xml_handle;

/* RBD Need more comments here, or should this stuff be here at all? */

#define UPDATE_LINKS_NORMALLY 0
#define UPDATE_DISCONNECTED_IDS_LIST 1
#define JUST_UPDATE_COUNT 2


typedef struct symbol_struct Symbol;
typedef struct hash_table_struct hash_table;
typedef struct wme_struct wme;
typedef struct memory_pool_struct memory_pool;
typedef struct production_struct production;
typedef struct preference_struct preference;
typedef struct pi_struct parent_inst;
typedef struct backtrace_struct backtrace_str;
typedef struct explain_chunk_struct explain_chunk_str;
typedef struct io_wme_struct io_wme;
typedef struct multi_attributes_struct multi_attribute;
typedef struct rhs_function_struct rhs_function;
typedef struct select_info_struct select_info;
class AgentOutput_Info;
class debug_param_container;
class Output_Manager;
class Variablization_Manager;
class Memory_Manager;

/* This typedef makes soar_callback_array equivalent to an array of list
   pointers. Since it was used only one time, it has been commented out
   here and spelled out completely in that particular instance -ajc
   (5/3/02)
*/
//typedef list * soar_callback_array[NUMBER_OF_CALLBACKS];

typedef signed short goal_stack_level;

/* AGR 564 begins */

/* !!!!!!!!!!!!!!!!  here's the agent structure !!!!!!!!!!!!!!!!!!!!!!!!*/
/*----------------------------------------------------------------------*/
/*                                                                      */
/*  Agent structure used to hold what were previously global variables  */
/*  in the single-agent Soar.                                           */
/*                                                                      */
/*----------------------------------------------------------------------*/

/* WARNING!! If you add a new global into the Soar C code, be
   sure to use the current_agent macro to ensure compatibility
   with the multi-agent code!  E.g. if your new global is "foo"
   then do NOT refer to it in the code as "foo" but instead as
   "current_agent(foo)".

   As of version 8.6, the current_agent macro was deprecated
   when gSKI was added as a wrapper.  Use ptr directly, thisAgent->foo. */


/* If you define a new global, initialize it in the create_soar_agent
   routine.  AGR 527c 3-May-94 */

typedef struct alpha_mem_struct alpha_mem;
typedef struct token_struct token;

class stats_statement_container;
#ifndef NO_SVS
class svs_interface;
#endif

typedef struct EXPORT agent_struct
{

    /* -- Rete stuff: These are used for statistics in rete.cpp -- */
    uint64_t actual[256], if_no_merging[256], if_no_sharing[256];
    
    uint64_t current_retesave_amindex;
    uint64_t reteload_num_ams;
    alpha_mem** reteload_am_table;
    
    uint64_t current_retesave_symindex;
    uint64_t reteload_num_syms;
    Symbol** reteload_symbol_table;
    
    token* dummy_matches_node_tokens;
    
    int64_t highest_rhs_unboundvar_index;
    
    //
    // Moved here from parser.cpp.  This is used to create temporary unique
    // identifiers for parsing.  This should probably be localized to the
    // production, but for now, this is much better than having it as a
    // global.
    //
    uint64_t placeholder_counter[26];
    
    //
    // Used to be a global,  this has been moved here from recmem.cpp
    //
    int64_t firer_highest_rhs_unboundvar_index;
    
    //
    // This was taked from reorder.cpp, but it is also used in production.cpp
    //
    char* name_of_production_being_reordered;
    
    //
    // These was taked from print.
    Symbol* action_id_to_match;
    test id_test_to_match;
    
    //
    // This was taken from production.h
    //
    tc_number current_tc_number;
    
    /////////////////////////////////////////////////////////////////////////////
    /////////////////////////////////////////////////////////////////////////////
    
    /* Hash tables for alpha memories, and for entries in left & right memories */
    void*               left_ht;
    void*               right_ht;
    hash_table*        (alpha_hash_tables[16]);
    
    /* Number of WMEs, and list of WMEs, the Rete has been told about */
    uint64_t            num_wmes_in_rete;
    wme*                all_wmes_in_rete;
    
    /* Dummy nodes and tokens */
    struct rete_node_struct* dummy_top_node;
    struct token_struct* dummy_top_token;
    
    /* Various Rete statistics counters */
    uint64_t       rete_node_counts[256];
    uint64_t       rete_node_counts_if_no_sharing[256];
    uint64_t       token_additions;
    uint64_t       token_additions_without_sharing;
    uint64_t       num_right_activations;
    uint64_t       num_left_activations;
    uint64_t       num_null_right_activations;
    uint64_t       num_null_left_activations;
    
    
    /* Miscellaneous other stuff */
    uint32_t       alpha_mem_id_counter; /* node id's for hashing */
    uint32_t       beta_node_id_counter;
    struct ms_change_struct* ms_assertions;   /* changes to match set */
    struct ms_change_struct* ms_retractions;
    
    Symbol*             current_production_name;
    
    Variablization_Manager* variablizationManager;
    Memory_Manager*         memoryManager;
    Output_Manager*       outputManager;
    
    /* ---------------- Predefined Symbols -------------------------
       Certain symbols are used so frequently that we create them at
       system startup time and never deallocate them.
       ------------------------------------------------------------- */
    
    Symbol*             attribute_symbol;
    Symbol*             choices_symbol;
    Symbol*             conflict_symbol;
    Symbol*             constraint_failure_symbol;
    Symbol*             goal_symbol;
    Symbol*             impasse_symbol;
    Symbol*             io_symbol;
    Symbol*             item_symbol;
    Symbol*             non_numeric_symbol;
    Symbol*             multiple_symbol;
    Symbol*             name_symbol;
    Symbol*             nil_symbol;
    Symbol*             no_change_symbol;
    Symbol*             none_symbol;
    Symbol*             o_context_variable;
    Symbol*             object_symbol;
    Symbol*             operator_symbol;
    Symbol*             problem_space_symbol;
    Symbol*             quiescence_symbol;
    Symbol*             s_context_variable;
    Symbol*             so_context_variable;
    Symbol*             ss_context_variable;
    Symbol*             sso_context_variable;
    Symbol*             sss_context_variable;
    Symbol*             state_symbol;
    Symbol*             superstate_symbol;
    Symbol*             t_symbol;
    Symbol*             tie_symbol;
    Symbol*             to_context_variable;
    Symbol*             ts_context_variable;
    Symbol*             type_symbol;
    
    Symbol*             item_count_symbol; // SBW 5/07
    Symbol*             non_numeric_count_symbol; // NLD 11/11
    
    
    /* RPM 9/06 begin */
    Symbol*             input_link_symbol;
    Symbol*             output_link_symbol;
    /* RPM 9/06 end */
    
    Symbol*             rl_sym_reward_link;
    Symbol*             rl_sym_reward;
    Symbol*             rl_sym_value;
    
    Symbol*             epmem_sym;
    Symbol*             epmem_sym_cmd;
    Symbol*             epmem_sym_result;
    
    Symbol*             epmem_sym_retrieved;
    Symbol*             epmem_sym_status;
    Symbol*             epmem_sym_match_score;
    Symbol*             epmem_sym_cue_size;
    Symbol*             epmem_sym_normalized_match_score;
    Symbol*             epmem_sym_match_cardinality;
    Symbol*             epmem_sym_memory_id;
    Symbol*             epmem_sym_present_id;
    Symbol*             epmem_sym_no_memory;
    Symbol*             epmem_sym_graph_match;
    Symbol*             epmem_sym_graph_match_mapping;
    Symbol*             epmem_sym_graph_match_mapping_node;
    Symbol*             epmem_sym_graph_match_mapping_cue;
    Symbol*             epmem_sym_success;
    Symbol*             epmem_sym_failure;
    Symbol*             epmem_sym_bad_cmd;
    
    Symbol*             epmem_sym_retrieve;
    Symbol*             epmem_sym_next;
    Symbol*             epmem_sym_prev;
    Symbol*             epmem_sym_query;
    Symbol*             epmem_sym_negquery;
    Symbol*             epmem_sym_before;
    Symbol*             epmem_sym_after;
    Symbol*             epmem_sym_prohibit;
    Symbol*             epmem_sym_yes;
    Symbol*             epmem_sym_no;
    
    Symbol*             smem_sym;
    Symbol*             smem_sym_cmd;
    Symbol*             smem_sym_result;
    
    Symbol*             smem_sym_retrieved;
    Symbol*             smem_sym_status;
    Symbol*             smem_sym_success;
    Symbol*             smem_sym_failure;
    Symbol*             smem_sym_bad_cmd;
    
    Symbol*             smem_sym_retrieve;
    Symbol*             smem_sym_query;
    Symbol*             smem_sym_negquery;
    Symbol*             smem_sym_prohibit;
    Symbol*             smem_sym_store;
    Symbol*             smem_sym_math_query;
    Symbol*             smem_sym_depth;
    
    Symbol*             smem_sym_math_query_less;
    Symbol*             smem_sym_math_query_greater;
    Symbol*             smem_sym_math_query_less_or_equal;
    Symbol*             smem_sym_math_query_greater_or_equal;
    Symbol*             smem_sym_math_query_max;
    Symbol*             smem_sym_math_query_min;
    
    
    /* ----------------------- Symbol table stuff -------------------------- */
    
    uint32_t       current_symbol_hash_id;
    uint64_t       id_counter[26];
    
    struct hash_table_struct* float_constant_hash_table;
    struct hash_table_struct* identifier_hash_table;
    struct hash_table_struct* int_constant_hash_table;
    struct hash_table_struct* str_constant_hash_table;
    struct hash_table_struct* variable_hash_table;
    
    /* ----------------------- Top-level stuff -------------------------- */
    
    /* --- headers of dll's of all productions of each type --- */
    production*         all_productions_of_type[NUM_PRODUCTION_TYPES];
    /* --- counts of how many productions there are of each type --- */
    uint64_t            num_productions_of_type[NUM_PRODUCTION_TYPES];
    
    /* --- lists of symbols (PS names) declared chunk-free and chunky --- */
    ::list*             chunk_free_problem_spaces;
    ::list*             chunky_problem_spaces;   /* AGR MVL1 */
    
    /* --- default depth for "print" command --- */
    int                 default_wme_depth;      /* AGR 646 */
    
    /* --- stuff for "input-period" command --- */
    /* --- in Soar8, input runs once at beginning of D cycle, no matter what */
    int                 input_period;      /* AGR REW1 */
    bool               input_cycle_flag;  /* AGR REW1 */
    
    /* --- current top level phase --- */
    enum top_level_phase current_phase;
    
    /* --- to interrupt at the end of the current phase, set stop_soar to true
     and reason_for_stopping to some appropriate string --- */
    bool               stop_soar;
    const char*           reason_for_stopping;
    
    /* --- the RHS action (halt) sets this true --- */
    bool               system_halted;
    
    /* --- stuff for max-chunks (which is a sysparam) --- */
    uint64_t       chunks_this_d_cycle; /* # chunks built this DC */
    bool           max_chunks_reached;
    
    /* --- list of productions whose firings are being traced --- */
    ::list*             productions_being_traced;
    
    /* --- various user-settable system parameters --- */
    int64_t             sysparams[HIGHEST_SYSPARAM_NUMBER + 1];
    
    /* --- parameters for running Soar --- */
    /*  --- the code loops go_number times over the go_type phases --- */
    int64_t             go_number;     /* How many times to "go" */
    Symbol*             go_slot_attr;  /* The context slot checked */
    goal_stack_level    go_slot_level; /* The goal stack level checked */
    enum go_type_enum   go_type;       /* The phase type used */
    
    /* --- Top-level Statistics --- */
    
    /* running total of WM sizes at end of phases */
    double              cumulative_wm_size;
    /* number of items included in "cumulative_wm_size" sum */
    uint64_t            num_wm_sizes_accumulated;
    
    uint64_t            max_wm_size;    /* maximum size of WM so far */
    uint64_t            wme_addition_count; /* # of wmes added to WM */
    uint64_t            wme_removal_count;  /* # of wmes removed from WM */
    
    uint64_t            start_dc_wme_addition_count; /* for calculating max_dc_wm_changes */
    uint64_t            start_dc_wme_removal_count;  /* for calculating max_dc_wm_changes */
    uint64_t            max_dc_wm_changes_value;  /* # of wmes added + removed in a single dc */
    uint64_t            max_dc_wm_changes_cycle;  /* # cycle of max_dc_wm_changes */
    
    uint64_t            init_count;             /* # of inits done so far */
    uint64_t            rl_init_count;             /* # of inits done so far */
    uint64_t            d_cycle_count;          /* # of DC's run so far */
    uint64_t            e_cycle_count;          /* # of EC's run so far */
    /*  in Soar 8, e_cycles_this_d_cycle is reset to zero for every
        propose and apply phase */
    uint64_t            e_cycles_this_d_cycle;  /* # of EC's run this DC */
    uint64_t            num_existing_wmes;      /* current WM size */
    uint64_t            production_firing_count;  /* # of prod. firings */
    uint64_t            start_dc_production_firing_count;  /* # of prod. firings this decision cycle */
    uint64_t            max_dc_production_firing_count_value;  /* max # of prod. firings per dc */
    uint64_t            max_dc_production_firing_count_cycle;  /* cycle of max_dc_production_firing_count_value */
    uint64_t            d_cycle_last_output;    /* last time agent produced output */  //KJC 11.17.05
    uint64_t            decision_phases_count;  /* can differ from d_cycle_count.  want for stats */
    //?? uint64_t            out_cycle_count;       /* # of output phases have gen'd output */
    //?? uint64_t            phase_count;       /* # of phases run so far */
    /* DJP 2/22/07: These counts are based around the counts that the run command understands and are intended to capture the same semantics as run expects.
       That may differ from some of the other counters above which historically may track slightly different values */
    uint64_t            run_phase_count ;             /* # of phases run since last init-soar */
    uint64_t            run_elaboration_count ;       /* # of elaboration cycles run since last init-soar.  A phase where nothing happens counts as an elaboration cycle */
    uint64_t            run_last_output_count ;       /* # of output phases since this agent last generated output */
    uint64_t            run_generated_output_count ;  /* # of output phases when this agent either generated output or reached "max-nil-output" cycles since last init-soar */
    
    /* REW: begin 09.15.96 */
    /* in Soar 8, PE's are done only during the APPLY phase */
    uint64_t            pe_cycle_count;          /* # of PE's run so far */
    uint64_t            pe_cycles_this_d_cycle;  /* # of PE's run this DC */
    
    parent_inst* parent_list_head;
    /* REW: end   09.15.96 */
    
    /* State for new waterfall model */
    uint64_t            inner_e_cycle_count;     /* # of inner elaboration cycles run so far */
    
    /* ----------------------- Timing statistics -------------------------- */
    
    /*
    When the compile flag NO_TIMING_STUFF is off, statistics will be collected on
    total cpu time, total kernel time, time spent in the individual phases of a
    decision cycle, time spent executing the input and output functions, and time
    spent executing callbacks (or monitors).  When the DETAILED_TIMING_STATS flag
    is set, additional statistics will be collected for ownership, match, and
    chunking computations according to the phase in which they occur. (Notice
    that DETAILED_TIMING_STATS can only be collected when NO_TIMING_STUFF is not
    true.)
    
    The total_cpu_time is turned on when one of the run_<x> functions is
    initiated.  This timer is not turned off while the do_one_top_level_phase()
    function is executing.  The total_kernel_time timer is turned on just after
    the total_cpu_time timer and turned off just before the other is turned off.
    This guarantees that the total kernel time -- including the time it takes to
    turn on and off the kernel timer -- is a part of the total cpu time.  The
    total_kernel_time is also turned off whenever a callback is initiated or when
    the input and output functions are executing.
    
    The decision_cycle_phase_timers measure the kernel time for each phase of the
    decision cycle (ie, INPUT_PHASE, PREFERENCE_PHASE, WM_PHASE, OUTPUT_PHASE,
    and DECISION_PHASE).  Each is turned on at the beginning of its corresponding
    phase in do_one_top_level_phase and turned off at the end of that phase.
    These timers are also turned off for callbacks and during the execution of
    the input and output functions.
    
    The monitors_cpu_time timers are also indexed by the current phase.  Whenever
    a callback is initiated, both the total_kernel_time and
    decision_cycle_phase_timer for the current phase are turned off and the
    monitors_cpu_time turned on.  After the callback has terminated, the kernel
    timers are turned back on.  Notice that the same relationship holds here as
    it did between the total_cpu_time and total_kernel_time timers.  The
    total_kernel_time is always turned off last and turned on first, in
    comparison to the decision_cycle_phase_timer.  This means that turning the
    decision_cycle_phase_timers on and off is included as part of the kernel time
    and helps ensure that the total_kernel_time is always greater than the sum of
    the decision_cycle_timers.
    
    The input_function_cpu_time and output_function_cpu_time timers measure the
    time it takes to execute the input and output functions respectively.  Both
    the total_kernel_time and decision_cycle_phase_timers are turned off when
    these timers are turned on (with the same ordering as discussed previously).
    The input function is a little tricky.  Because add-wme can be called by the
    input routine, which then calls do_buffered_wm_and_ownership_changes, we
    can't just turn off the kernel timers for input and expect to get numbers for
    both match_time (see next para) and kernel time.  The solution implemented in
    the 28.07.96 changes is to not turn off the kernel timers until the actual
    INPUT_PHASE_CALLBACK is initiated.  This takes care of all but direct
    additions and removals of WMEs.  Since these are done through the add-wme and
    remove-wme commands, the input_timer is turned off there was well, and the
    kernel timers turned back on (for the buffered wm changes).  However, this is
    a hack and may introduce problems when add-wme and remove-wme are used at the
    command line or someplace in the decision cycle other than input (probably
    rare but possible).
    
    The DETAILED_TIMING_STATS flag enables collection of statistics on match,
    ownership and chunking calculations performed in each part of the decision
    cycle.  An 'other' value is reported which is simply the difference between
    the sum of the deailed timers and the kernel timer for some pahse.  The other
    value should always be greater than or equal to zero.
    
    The "stats" command (in soarCommandUtils) has been updated to report these
    new timing values.  The output is provided in a spreadsheet-style format to
    display the information in a succinct form.  There are also some derived
    totals in that report.  The derived totals in the right column are simply the
    sum of the all the other columns in a particular row; for example, the
    derived total for the first row, kernel time, is just the sum of all the
    decision_cycle_phase_timers.  The derived totals in the bottom row are the
    sum of all the basic timers in that row (i.e., no DETAILED statistics are
    included in the sum).  For example, the derived total under input is equal to
    the sum of decision_cycle_phase_timer and the monitors_time for the
    INPUT_PHASE, and the input_function_cpu_time and represents the total time
    spent in the input phase for the current run.  The number in the lower
    right-hand corner is the sum of the derived totals above it in that right
    column (and should always be equal to the numbers to the left of it in that
    row).
    
    Also reported with the stats command are the values of total_cpu_time and
    total_kernel_time.  If the ordering discussed above is strictly enforced,
    total_kernel_time should always be slightly greater than the derived total
    kernel time and total_cpu_time greater than the derived total CPU time. REW */
    
    /* REW: begin 28.07.96 */
#ifndef NO_TIMING_STUFF
    soar_timer timers_cpu;    // start_total_tv
    soar_timer timers_kernel; // start_kernel_tv
    soar_timer timers_phase;  // start_phase_tv
    
    soar_timer_accumulator timers_total_cpu_time;                         // total_cpu_time
    soar_timer_accumulator timers_total_kernel_time;                      // total_kernel_time
    soar_timer_accumulator timers_decision_cycle_phase[NUM_PHASE_TYPES];  // decision_cycle_phase_timers
    
    soar_timer_accumulator timers_monitors_cpu_time[NUM_PHASE_TYPES]; // monitors_cpu_time, uses timers_phase
    soar_timer_accumulator timers_input_function_cpu_time;            // input_function_cpu_time, uses timers_kernel
    soar_timer_accumulator timers_output_function_cpu_time;           // output_function_cpu_time, uses timers_kernel
    
    uint64_t last_derived_kernel_time_usec;       // Total of the time spent in the phases of the decision cycle,
    // excluding Input Function, Output function, and pre-defined callbacks.
    // Computed at the end of the output phase, so it is not valid for current
    // phase until then.
    uint64_t max_dc_time_usec;                    // Holds maximum amount of decision cycle time
    uint64_t max_dc_time_cycle;                   // Holds cycle_count that maximum amount of decision cycle time happened
    
    double max_dc_epmem_time_sec;                 // Holds maximum amount epmem time
    double total_dc_epmem_time_sec;               // Holds last amount epmem time, used to calculate delta
    uint64_t max_dc_epmem_time_cycle;             // Holds what cycle max_dc_epmem_time_sec was acheived
    
    double max_dc_smem_time_sec;                  // Holds maximum amount smem time
    double total_dc_smem_time_sec;                // Holds last amount smem time, used to calculate delta
    uint64_t max_dc_smem_time_cycle;              // Holds what cycle max_dc_smem_time_sec was acheived
    
    soar_timer_accumulator callback_timers[NUMBER_OF_CALLBACKS];
    
    /* accumulated cpu time spent in various parts of the system */
    /* only used if DETAILED_TIMING_STATS is #def'd in kernel.h */
#ifdef DETAILED_TIMING_STATS
    soar_timer timers_gds;                                        // start_gds_tv
    soar_timer_accumulator timers_ownership_cpu_time[NUM_PHASE_TYPES];    // ownership_cpu_time
    soar_timer_accumulator timers_chunking_cpu_time[NUM_PHASE_TYPES];     // chunking_cpu_time
    soar_timer_accumulator timers_match_cpu_time[NUM_PHASE_TYPES];        // match_cpu_time
    soar_timer_accumulator timers_gds_cpu_time[NUM_PHASE_TYPES];          // gds_cpu_time
#endif // DETAILED_TIMING_STATS
    /* REW: end 28.07.96 */
#endif // NO_TIMING_STUFF
    
    /* RMJ */
    /* Keep track of real time steps for constant real-time per decision */
    /* used only if #def'd REAL_TIME_BEHAVIOR */
    struct timeval*   real_time_tracker;
    bool              real_time_idling;
    
    /* RMJ */
    /* Keep track of duration of attentional lapses */
    /* Used only if #def'd ATTENTION_LAPSE in */
    struct timeval*   attention_lapse_tracker;
    bool              attention_lapsing;
    
    
    /* ----------------------- Chunker stuff -------------------------- */
    
    tc_number           backtrace_number;
    uint64_t            chunk_count;
    uint64_t            justification_count;
    ::list*             grounds;
    tc_number           grounds_tc;
    ::list*             locals;
    tc_number           locals_tc;
    ::list*             positive_potentials;
    tc_number           potentials_tc;
    chunk_cond_set      negated_set;
    preference*         results;
    goal_stack_level    results_match_goal_level;
    tc_number           results_tc_number;
    preference*         extra_result_prefs_from_instantiation;
    bool               quiescence_t_flag;
    char                chunk_name_prefix[kChunkNamePrefixMaxLength];  /* kjh (B14) */
    
    /* ----------------------- Explain.c stuff -------------------------- */
    
    backtrace_str*      explain_backtrace_list;     /* AGR 564 */
    explain_chunk_str* explain_chunk_list;          /* AGR 564 */
    char                explain_chunk_name[256];    /* AGR 564 */
    /* made explain_flag EXPLAIN_SYSPARAM instead, KJC 7/96 */
    /* bool               explain_flag; */
    
    /* ----------------------- Firer stuff -------------------------- */
    
    instantiation*      newly_created_instantiations;
    
    /* production_being_fired -- during firing, points to the prod. being fired */
    production*         production_being_fired;
    
    uint64_t            max_rhs_unbound_variables;
    Symbol**            rhs_variable_bindings;
    
    /* ==================================================================
       Decider stuff
       =================================================================== */
    
    
    uint64_t            current_wme_timetag;
    ::list*             wmes_to_add;
    ::list*             wmes_to_remove;
    
    /* ---------------------------------------------------------------------
       Top_goal and bottom_goal point to the top and bottom goal identifiers,
       respectively.  (If there is no goal stack at all, they're both NIL.)
       Top_state points to the top state (symbol) if there is a top state, and
       is NIL of there isn't any top state selected.
    --------------------------------------------------------------------- */
    
    Symbol*             bottom_goal;
    Symbol*             top_goal;
    Symbol*             top_state;
    
    Symbol*             highest_goal_whose_context_changed;
    dl_list*            changed_slots;
    dl_list*            context_slots_with_changed_acceptable_preferences;
    ::list*             slots_for_possible_removal;
    
    dl_list*            disconnected_ids;
    goal_stack_level    highest_level_anything_could_fall_from;
    dl_list*            ids_with_unknown_level;
    goal_stack_level    lowest_level_anything_could_fall_to;
    tc_number           mark_tc_number;
    goal_stack_level    level_at_which_marking_started;
    goal_stack_level    walk_level;
    tc_number           walk_tc_number;
    ::list*             promoted_ids;
    int                 link_update_mode;
    
    /* ----------------------- Trace Formats -------------------------- */
    
    struct trace_format_struct* (object_tf_for_anything[3]);
    struct hash_table_struct* (object_tr_ht[3]);
    bool               printing_stack_traces;
    struct trace_format_struct* (stack_tf_for_anything[3]);
    struct hash_table_struct* (stack_tr_ht[3]);
    tc_number           tf_printing_tc;
    
    ::list*             wme_filter_list; /* kjh(CUSP-B2) */
    
    /* ----------------------- RHS Function Stuff -------------------------- */
    
    /* --- "make-constant-symbol" counter --- */
    uint64_t            mcs_counter;
    
    /* ----------------------- O support stuff -------------------------- */
    
    tc_number           o_support_tc;
    preference*         rhs_prefs_from_instantiation;
    
    /* ----------------------- I/O stuff -------------------------- */
    
    io_wme*             collected_io_wmes;
    struct output_link_struct* existing_output_links;
    
    struct output_link_struct* output_link_for_tc;
    tc_number           output_link_tc_num;
    
    bool               output_link_changed;
    
    Symbol*             io_header;
    wme*                io_header_link;
    
    Symbol*             io_header_input;
    Symbol*             io_header_output;
    
    Symbol*             prev_top_state;
    
    /* ------------ Varible Generator stuff (in production.c) ---------------- */
    
    uint64_t            current_variable_gensym_number;
    uint64_t            gensymed_variable_count[26];
    
    /* ------------------- Experimental features ---------------------- */
    int                 o_support_calculation_type;
    
    /* ------------------- Info about the agent itself ---------------------- */
    
    char*               name;  /* name of this Soar agent */
    
    /* --------- I (RBD) don't know what the following stuff is ------------ */
    
    /* Soar uses these to generate nicely formatted output strings */
    char          current_line[1024];
    int           current_line_index;
    
    /*mvp 5-17-94 */
    ::list*             variables_set;
    
    multi_attribute*    multi_attributes;
    /* char                path[MAXPATHLEN];    AGR 568 */
    
    //soar_callback_array soar_callbacks;
    ::list*                   soar_callbacks[NUMBER_OF_CALLBACKS];
    
    /* RCHONG: begin 10.11 */
    bool      did_PE;
    bool      soar_verbose_flag;
    int        FIRING_TYPE;
    Symbol*     PE_level;
    
    struct ms_change_struct* ms_o_assertions;   /* changes to match set */
    struct ms_change_struct* ms_i_assertions;   /* changes to match set */
    /* RCHONG: end 10.11 */
    
    struct ms_change_struct* postponed_assertions;   /* New waterfall model: postponed assertion list */
    
    goal_stack_level active_level;
    goal_stack_level previous_active_level;
    Symbol* active_goal;
    Symbol* previous_active_goal;
    struct ms_change_struct* nil_goal_retractions; /* dll of all retractions for removed (ie nil) goals */
    
    /**
     * State for new waterfall model
     * Represents the original active level of the elaboration cycle, saved so that we can modify the active
     * level during the inner preference loop and restore it before working memory changes.
     */
    goal_stack_level highest_active_level;
    /**
     * State for new waterfall model
     * Same as highest_active_level, just the goal that the level represents.
     */
    Symbol* highest_active_goal;
    /**
     * State for new waterfall model
     * Can't fire rules at this level or higher (lower int)
     */
    goal_stack_level change_level;
    /**
     * State for new waterfall model
     * Next change_level, in next iteration of inner preference loop.
     */
    goal_stack_level next_change_level;
    
    /* delineate btwn Pref/WM(propose) and Pref/WM(apply) KJC 10.05.98 */
    bool      applyPhase;
    
    /* REW: begin 10.24.97 */
    bool      waitsnc;
    bool      waitsnc_detect;
    /* REW: end   10.24.97 */
    
    /* JC ADDED: Need to store RHS functions here so that agent's don't step on each other */
    rhs_function* rhs_functions;
    
    enum ni_mode numeric_indifferent_mode;      /* SW 08.19.2003 */
    
    // exploration
    exploration_parameter* exploration_params[ EXPLORATION_PARAMS ];
    
    // reinforcement learning
    rl_param_container* rl_params;
    rl_stat_container* rl_stats;
    rl_production_memory* rl_prods;
    
    int rl_template_count;
    
    // select
    select_info* select;
    
    // predict
    uint32_t     predict_seed;
    std::string* prediction;
    
    // wma
    wma_param_container* wma_params;
    wma_stat_container* wma_stats;
    wma_timer_container* wma_timers;
    
    wma_pooled_wme_set* wma_touched_elements;
    wma_forget_p_queue* wma_forget_pq;
    wma_decay_cycle_set* wma_touched_sets;
    
    unsigned int wma_power_size;
    double* wma_power_array;
    wma_d_cycle* wma_approx_array;
    double wma_thresh_exp;
    bool wma_initialized;
    tc_number wma_tc_counter;
    wma_d_cycle wma_d_cycle_count;
    
    // debug parameters
    debug_param_container* debug_params;

    // parser symbol clean-up list
    ::list*             parser_syms;

    AgentOutput_Info* output_settings;
    // epmem
    epmem_param_container* epmem_params;
    epmem_stat_container* epmem_stats;
    epmem_timer_container* epmem_timers;
    
    soar_module::sqlite_database* epmem_db;
    epmem_common_statement_container* epmem_stmts_common;
    epmem_graph_statement_container* epmem_stmts_graph;
    
    
    epmem_id_removal_map* epmem_node_removals;
    std::vector<epmem_time_id>* epmem_node_mins;
    std::vector<bool>* epmem_node_maxes;
    
    epmem_id_removal_map* epmem_edge_removals;
    std::vector<epmem_time_id>* epmem_edge_mins;
    std::vector<bool>* epmem_edge_maxes;
    
    epmem_parent_id_pool* epmem_id_repository;
    epmem_return_id_pool* epmem_id_replacement;
    epmem_id_ref_counter* epmem_id_ref_counts;
    epmem_symbol_stack* epmem_id_removes;
    
    epmem_symbol_set* epmem_wme_adds;
    epmem_symbol_set* epmem_promotions;
    
    epmem_rit_state epmem_rit_state_graph[2];
    
    uint64_t epmem_validation;
    
    // smem
    smem_param_container* smem_params;
    smem_stat_container* smem_stats;
    smem_timer_container* smem_timers;
    
    soar_module::sqlite_database* smem_db;
    smem_statement_container* smem_stmts;
    
    uint64_t smem_validation;
    int64_t smem_max_cycle;
    
    smem_pooled_symbol_set* smem_changed_ids;
    bool smem_ignore_changes;
<<<<<<< HEAD
    smem_lti_map* smem_in_wmem;//These are for spreading.
    smem_lti_set* smem_context_additions;
    smem_lti_set* smem_context_removals;
    // dynamic memory pools
    std::map< size_t, memory_pool* >* dyn_memory_pools;
=======
    
	// BasicWeightedCue from JSoar for unit testing
	class BasicWeightedCue
	{
	public:
		const wme_struct* cue;
		const long weight;
		
		BasicWeightedCue(wme_struct* c, long w) : cue(c), weight(w) {}
	};
	BasicWeightedCue* lastCue;
	
>>>>>>> a4288ab9
    
    // dynamic RHS counters
    std::unordered_map< std::string, uint64_t >* dyn_counters;
    
    
    // JRV: Added to support XML management inside Soar
    // These handles should not be used directly, see xml.h
    xml_handle xml_destination;       // The current destination for all XML generation, essentially either == to xml_trace or xml_commands
    xml_handle xml_trace;             // During a run, xml_destination will be set to this pointer.
    xml_handle xml_commands;          // During commands, xml_destination will be set to this pointer.
    
    // stats database
    bool dc_stat_tracking;
    soar_module::sqlite_database* stats_db;
    stats_statement_container* stats_stmts;
    
    // Soar execution will be interrupted when this substate level is removed
    goal_stack_level substate_break_level;
    
    /// RL-trace structure -bazald
    // goal stack level, WMEs attached to the operator, and the probability of selection
    struct RL_Trace
    {
        struct Entry
        {
            Entry()
                : probability(0.0),
                  next(NIL)
            {
            }
            
            ~Entry()
            {
                delete next;
            }
            
            Entry(const Entry& rhs)
                : probability(rhs.probability),
                  next(rhs.next)
            {
                const_cast<Entry&>(rhs).next = NIL;
            }
            
            Entry& operator=(const Entry& rhs)
            {
                Entry temp(rhs);
                
                std::swap(probability, temp.probability);
                std::swap(next, temp.next);
                
                return *this;
            }
            
            uint64_t init;
            double probability;
            RL_Trace* next;
        };
        
        std::map<std::vector<std::string>, Entry> split;
    };
    std::map<goal_stack_level, RL_Trace> rl_trace;
#ifndef NO_SVS
    svs_interface* svs;
#endif
} agent;
/*************** end of agent struct *****/

template <typename T>
inline void allocate_cons(agent* thisAgent, T* dest_cons_pointer)
{
    thisAgent->memoryManager->allocate_with_pool(MP_cons_cell, (dest_cons_pointer));
}

template <typename T>
inline void free_cons(agent* thisAgent, T* c)
{
    thisAgent->memoryManager->free_with_pool(MP_cons_cell, (c));
}

template <typename P, typename T>
inline void push(agent* thisAgent, P item, T*& list_header)
{
    cons* push_cons_xy298;
    allocate_cons(thisAgent, &push_cons_xy298);
    push_cons_xy298->first = (item);
    push_cons_xy298->rest = (list_header);
    (list_header) = push_cons_xy298;
}

extern void     init_soar_agent(agent* thisAgent);
extern agent* create_soar_agent(char* name);
extern void    destroy_soar_agent(agent* soar_agent);

#endif
<|MERGE_RESOLUTION|>--- conflicted
+++ resolved
@@ -823,13 +823,13 @@
     
     smem_pooled_symbol_set* smem_changed_ids;
     bool smem_ignore_changes;
-<<<<<<< HEAD
+
     smem_lti_map* smem_in_wmem;//These are for spreading.
     smem_lti_set* smem_context_additions;
     smem_lti_set* smem_context_removals;
     // dynamic memory pools
     std::map< size_t, memory_pool* >* dyn_memory_pools;
-=======
+
     
 	// BasicWeightedCue from JSoar for unit testing
 	class BasicWeightedCue
@@ -842,7 +842,7 @@
 	};
 	BasicWeightedCue* lastCue;
 	
->>>>>>> a4288ab9
+
     
     // dynamic RHS counters
     std::unordered_map< std::string, uint64_t >* dyn_counters;
