#include <portability.h>

/*************************************************************************
 * PLEASE SEE THE FILE "license.txt" (INCLUDED WITH THIS SOFTWARE PACKAGE)
 * FOR LICENSE AND COPYRIGHT INFORMATION. 
 *************************************************************************/

/*************************************************************************
 *
 *  file:  symtab.cpp
 *
 * =======================================================================
 *  
 *                 Symbol Table Routines for Soar 6
 *
 * Soar 6 uses five kinds of symbols:  symbolic constants, integer
 * constants, floating-point constants, identifiers, and variables.
 * We use five resizable hash tables, one for each kind of symbol.
 *
 *   "symbol" is typedef-ed as a union of the five kinds of symbol
 *  structures.  Some fields common to all symbols are accessed via
 *  sym->common.field_name; fields particular to a certain kind of
 *  symbol are accessed via sym->var.field_name_on_variables, etc.
 *  See soarkernel.h for the Symbol structure definitions.
 *
 * =======================================================================
 */

/* Uncomment the following line to get symbol debugging printouts */
//#define DEBUG_SYMBOLS

#include <stdlib.h>

#include "symtab.h"
#include "mem.h"
#include "kernel.h"
#include "agent.h"
#include "production.h"
#include "init_soar.h"
#include "print.h"
#include "xml.h"

#include <ctype.h>

/* -------------------------------------------------------------------
                           Hash Functions

   Compress() takes a 32-bit hash value and compresses it down to a few
   bits, xor-ing pieces of the 32-bit value to avoid throwing away bits
   that might be important for the hash function to be effective.
   
   Hash_string() produces a hash value for a string of characters.

   Hash_xxx_raw_info() are the hash functions for the five kinds of
   symbols.  These functions operate on the basic info about the symbol
   (i.e., the name, value, etc.).  Hash_xxx(), on the other hand,
   operate on the symbol table entries for the five kinds of symbols--
   these routines are the callback hashing functions used by the
   resizable hash table routines.
------------------------------------------------------------------- */

#ifdef SOAR_64
unsigned long compress (unsigned long h, short num_bits) {
  unsigned long result;
  if (num_bits < 32) h = (h & 0xFFFFFFFF) ^ (h >> 32);
  if (num_bits < 16) h = (h & 0xFFFF) ^ (h >> 16);
  if (num_bits < 8) h = (h & 0xFF) ^ (h >> 8);
  result = 0;
  while (h) {
    result ^= (h & masks_for_n_low_order_bits[num_bits]);
    h = h >> num_bits;
  }
  return result;
}
#else
unsigned long compress (unsigned long h, short num_bits) {
  unsigned long result;

  if (num_bits < 16) h = (h & 0xFFFF) ^ (h >> 16);
  if (num_bits < 8) h = (h & 0xFF) ^ (h >> 8);
  result = 0;
  while (h) {
    result ^= (h & masks_for_n_low_order_bits[num_bits]);
    h = h >> num_bits;
  }
  return result;
}
#endif

unsigned long hash_string (const char *s) {   /* AGR 600 */
  unsigned long h;

  h = 0;
  while (*s != 0) {
    h = ((h << 8) | (h >> 24)) ^ (*s);
    s++; 
  }
  return h;
}

/* -----------------------------------------
   Hashing symbols using their basic info 
----------------------------------------- */

unsigned long hash_variable_raw_info (char *name, short num_bits) {
  return compress (hash_string(name), num_bits);
}

unsigned long hash_identifier_raw_info (char name_letter,
                                        unsigned long name_number,
                                        short num_bits) {
  return compress (name_number | (name_letter << 24), num_bits);
}

unsigned long hash_sym_constant_raw_info (const char *name, short num_bits) {
  return compress (hash_string(name), num_bits);
}

unsigned long hash_int_constant_raw_info (long value, short num_bits) {
  return compress ((unsigned long)value, num_bits);
}

unsigned long hash_float_constant_raw_info (double value, short num_bits) {
  return compress ((unsigned long)value, num_bits);
}

/* ---------------------------------------------------
   Hashing symbols using their symbol table entries
--------------------------------------------------- */

unsigned long hash_variable (void *item, short num_bits) {
  variable *var;
  var = static_cast<variable_struct *>(item);
  return compress (hash_string(var->name),num_bits);
}

unsigned long hash_identifier (void *item, short num_bits) {
  identifier *id;
  id = static_cast<identifier_struct *>(item);
  return compress (id->name_number ^ (id->name_letter << 24), num_bits);
}

unsigned long hash_sym_constant (void *item, short num_bits) {
  sym_constant *sc;
  sc = static_cast<sym_constant_struct *>(item);
  return compress (hash_string(sc->name),num_bits);
}

unsigned long hash_int_constant (void *item, short num_bits) {
  int_constant *ic;
  ic = static_cast<int_constant_struct *>(item);
  return compress ((unsigned long)(ic->value),num_bits);
}

unsigned long hash_float_constant (void *item, short num_bits) {
  float_constant *fc;
  fc = static_cast<float_constant_struct *>(item);
  return compress ((unsigned long)(fc->value),num_bits);
}

/* -------------------------------------------------------------------

        Basic Symbol Table Data Structures and Initialization

------------------------------------------------------------------- */

//#define get_next_symbol_hash_id() (thisAgent->current_symbol_hash_id += 137)
inline unsigned long get_next_symbol_hash_id(agent* thisAgent) 
{
  return (thisAgent->current_symbol_hash_id += 137);
}

void init_symbol_tables (agent* thisAgent) {
  int i;

  thisAgent->variable_hash_table = make_hash_table (thisAgent, 0, hash_variable);
  thisAgent->identifier_hash_table = make_hash_table (thisAgent, 0, hash_identifier);
  thisAgent->sym_constant_hash_table = make_hash_table (thisAgent, 0, hash_sym_constant);
  thisAgent->int_constant_hash_table = make_hash_table (thisAgent, 0, hash_int_constant);
  thisAgent->float_constant_hash_table = make_hash_table (thisAgent, 0, hash_float_constant);

  init_memory_pool (thisAgent, &thisAgent->variable_pool, sizeof(variable), "variable");
  init_memory_pool (thisAgent, &thisAgent->identifier_pool, sizeof(identifier), "identifier");
  init_memory_pool (thisAgent, &thisAgent->sym_constant_pool, sizeof(sym_constant), "sym constant");
  init_memory_pool (thisAgent, &thisAgent->int_constant_pool, sizeof(int_constant), "int constant");
  init_memory_pool (thisAgent, &thisAgent->float_constant_pool, sizeof(float_constant),
                    "float constant");

  for (i=0; i<26; i++) thisAgent->id_counter[i]=1;
}

/* -------------------------------------------------------------------
          Symbol Table Lookup and Symbol Creation Routines

   The find_xxx() routines look for an existing symbol and return it
   if found; if no such symbol exists, they return NIL.

   The make_xxx() routines look for an existing symbol; if the find one,
   they increment the reference count and return it.  If no such symbol
   exists, they create a new one, set the reference count to 1, and
   return it.

   Note that rather than a make_identifier() routine, we have a
   make_new_identifier() routine, which takes two arguments: the first
   letter for the new identifier, and its initial goal_stack_level.
   There is no way to force creation of an identifier with a particular
   name letter/number combination like J37.
------------------------------------------------------------------- */

Symbol *find_variable (agent* thisAgent, char *name) {
  unsigned long hash_value;
  Symbol *sym;

  hash_value = hash_variable_raw_info (name,thisAgent->variable_hash_table->log2size);
  sym = (Symbol *) (*(thisAgent->variable_hash_table->buckets + hash_value));
  for ( ; sym!=NIL; sym = sym->common.next_in_hash_table) {
    if (!strcmp(sym->var.name,name)) return sym;
  }
  return NIL;
}

Symbol *find_identifier (agent* thisAgent, char name_letter, unsigned long name_number) {
  unsigned long hash_value;
  Symbol *sym;

  hash_value = hash_identifier_raw_info (name_letter,name_number,
                                         thisAgent->identifier_hash_table->log2size);
  sym = (Symbol *) (*(thisAgent->identifier_hash_table->buckets + hash_value));
  for ( ; sym!=NIL; sym = sym->common.next_in_hash_table) {
    if ((name_letter==sym->id.name_letter) &&
        (name_number==sym->id.name_number)) return sym;
  }
  return NIL;
}

Symbol *find_sym_constant (agent* thisAgent, const char *name) {
  unsigned long hash_value;
  Symbol *sym;

  hash_value = hash_sym_constant_raw_info (name,
                                           thisAgent->sym_constant_hash_table->log2size);
  sym = (Symbol *) (*(thisAgent->sym_constant_hash_table->buckets + hash_value));
  for ( ; sym!=NIL; sym = sym->common.next_in_hash_table) {
    if (!strcmp(sym->sc.name,name)) return sym;
  }
  return NIL;
}

Symbol *find_int_constant (agent* thisAgent, long value) {
  unsigned long hash_value;
  Symbol *sym;

  hash_value = hash_int_constant_raw_info (value,
                                           thisAgent->int_constant_hash_table->log2size);
  sym = (Symbol *) (*(thisAgent->int_constant_hash_table->buckets + hash_value));
  for ( ; sym!=NIL; sym = sym->common.next_in_hash_table) {
    if (value==sym->ic.value) return sym;
  }
  return NIL;
}

Symbol *find_float_constant (agent* thisAgent, double value) {
  unsigned long hash_value;
  Symbol *sym;

  hash_value = hash_float_constant_raw_info (value,
                                        thisAgent->float_constant_hash_table->log2size);
  sym = (Symbol *) (*(thisAgent->float_constant_hash_table->buckets + hash_value));
  for ( ; sym!=NIL; sym = sym->common.next_in_hash_table) {
    if (value==sym->fc.value) return sym;
  }
  return NIL;
}

Symbol *make_variable (agent* thisAgent, char *name) {
  Symbol *sym;

  sym = find_variable(thisAgent, name);
  if (sym) {
    symbol_add_ref(sym);
  } else {
    allocate_with_pool (thisAgent, &thisAgent->variable_pool, &sym);
    sym->common.symbol_type = VARIABLE_SYMBOL_TYPE;
    sym->common.reference_count = 1;
    sym->common.hash_id = get_next_symbol_hash_id(thisAgent);
    sym->var.name = make_memory_block_for_string (thisAgent, name);
    sym->var.gensym_number = 0;
    sym->var.tc_num = 0;
    sym->var.rete_binding_locations = NIL;
    add_to_hash_table (thisAgent, thisAgent->variable_hash_table, sym);
  }
  return sym;
}

Symbol *make_new_identifier (agent* thisAgent, char name_letter, goal_stack_level level) {
  Symbol *sym;

  if (isalpha(name_letter)) {
    if (islower(name_letter)) name_letter = static_cast<char>(toupper(name_letter));
  } else {
    name_letter = 'I';
  }
  allocate_with_pool (thisAgent, &thisAgent->identifier_pool, &sym);
  sym->common.symbol_type = IDENTIFIER_SYMBOL_TYPE;
  sym->common.reference_count = 1;
  sym->common.hash_id = get_next_symbol_hash_id(thisAgent);
  sym->id.name_letter = name_letter;
  sym->id.name_number = thisAgent->id_counter[name_letter-'A']++;
  sym->id.level = level;
  sym->id.promotion_level = level;
  sym->id.slots = NIL;
  sym->id.isa_goal = FALSE;
  sym->id.isa_impasse = FALSE;
  sym->id.isa_operator = 0;
  sym->id.link_count = 0;
  sym->id.unknown_level = NIL;
  sym->id.could_be_a_link_from_below = FALSE;
  sym->id.impasse_wmes = NIL;
  sym->id.higher_goal = NIL;
/* REW: begin 09.15.96 */
  sym->id.gds = NIL;
/* REW: end   09.15.96 */
/* REW: begin 08.20.97 */
  sym->id.saved_firing_type = NO_SAVED_PRODS;
  sym->id.ms_o_assertions = NIL; 
  sym->id.ms_i_assertions = NIL; 
  sym->id.ms_retractions = NIL;  
/* REW: end   08.20.97 */
  sym->id.lower_goal = NIL;
  sym->id.operator_slot = NIL;
  sym->id.preferences_from_goal = NIL;
  sym->id.tc_num = 0;
  sym->id.associated_output_links = NIL;
  sym->id.input_wmes = NIL;
	
  sym->id.rl_info = NIL;
  sym->id.reward_header = NIL;

  sym->id.epmem_header = NIL;
  sym->id.epmem_cmd_header = NIL;
  sym->id.epmem_result_header = NIL;
  sym->id.epmem_id = NIL;


  sym->id.smem_header = NIL;
  sym->id.smem_cmd_header = NIL;
  sym->id.smem_result_header = NIL;


  add_to_hash_table (thisAgent, thisAgent->identifier_hash_table, sym);
  return sym;
}

Symbol *make_sym_constant (agent* thisAgent, char const*name) {
  Symbol *sym;

  sym = find_sym_constant(thisAgent, name);
  if (sym) {
    symbol_add_ref(sym);
  } else {
    allocate_with_pool (thisAgent, &thisAgent->sym_constant_pool, &sym);
    sym->common.symbol_type = SYM_CONSTANT_SYMBOL_TYPE;
    sym->common.reference_count = 1;
    sym->common.hash_id = get_next_symbol_hash_id(thisAgent);
	sym->common.epmem_hash = NULL;
	sym->common.epmem_valid = NULL;
    sym->sc.name = make_memory_block_for_string (thisAgent, name);
    sym->sc.production = NIL;
    add_to_hash_table (thisAgent, thisAgent->sym_constant_hash_table, sym);
  }
  return sym;
}

Symbol *make_int_constant (agent* thisAgent, long value) {
  Symbol *sym;

  sym = find_int_constant(thisAgent, value);
  if (sym) {
    symbol_add_ref(sym);
  } else {
    allocate_with_pool (thisAgent, &thisAgent->int_constant_pool, &sym);
    sym->common.symbol_type = INT_CONSTANT_SYMBOL_TYPE;
    sym->common.reference_count = 1;
    sym->common.hash_id = get_next_symbol_hash_id(thisAgent);
	sym->common.epmem_hash = NULL;
	sym->common.epmem_valid = NULL;
    sym->ic.value = value;
    add_to_hash_table (thisAgent, thisAgent->int_constant_hash_table, sym);
  }
  return sym;
}

Symbol *make_float_constant (agent* thisAgent, double value) {
  Symbol *sym;

  sym = find_float_constant(thisAgent, value);
  if (sym) {
    symbol_add_ref(sym);
  } else {
    allocate_with_pool (thisAgent, &thisAgent->float_constant_pool, &sym);
    sym->common.symbol_type = FLOAT_CONSTANT_SYMBOL_TYPE;
    sym->common.reference_count = 1;
    sym->common.hash_id = get_next_symbol_hash_id(thisAgent);
	sym->common.epmem_hash = NULL;
	sym->common.epmem_valid = NULL;
    sym->fc.value = value;
    add_to_hash_table (thisAgent, thisAgent->float_constant_hash_table, sym);
  }
  return sym;
}

/* -------------------------------------------------------------------

                         Deallocate Symbol

------------------------------------------------------------------- */

void deallocate_symbol (agent* thisAgent, Symbol *sym) {

#ifdef DEBUG_SYMBOLS  
  print_with_symbols (thisAgent, "\nDeallocating Symbol %y", sym);
#endif

  switch (sym->common.symbol_type) {
  case VARIABLE_SYMBOL_TYPE:
    remove_from_hash_table (thisAgent, thisAgent->variable_hash_table, sym);
    free_memory_block_for_string (thisAgent, sym->var.name);
    free_with_pool (&thisAgent->variable_pool, sym);
    break;
  case IDENTIFIER_SYMBOL_TYPE:
	if ( sym->id.epmem_id )
	{
	  epmem_constraint_list::iterator cp = thisAgent->epmem_identifier_to_id->find( sym );
	  if ( cp != thisAgent->epmem_identifier_to_id->end() )
	  {
		epmem_reverse_constraint_list::iterator rcp = thisAgent->epmem_id_to_identifier->find( cp->second );
		thisAgent->epmem_id_to_identifier->erase( rcp );
		thisAgent->epmem_identifier_to_id->erase( cp );
	  }
	}

    remove_from_hash_table (thisAgent, thisAgent->identifier_hash_table, sym);
    free_with_pool (&thisAgent->identifier_pool, sym);
    break;
  case SYM_CONSTANT_SYMBOL_TYPE:
    remove_from_hash_table (thisAgent, thisAgent->sym_constant_hash_table, sym);
    free_memory_block_for_string (thisAgent, sym->sc.name);
    free_with_pool (&thisAgent->sym_constant_pool, sym);
    break;
  case INT_CONSTANT_SYMBOL_TYPE:
    remove_from_hash_table (thisAgent, thisAgent->int_constant_hash_table, sym);
    free_with_pool (&thisAgent->int_constant_pool, sym);
    break;
  case FLOAT_CONSTANT_SYMBOL_TYPE:
    remove_from_hash_table (thisAgent, thisAgent->float_constant_hash_table, sym);
    free_with_pool (&thisAgent->float_constant_pool, sym);
    break;
  default:
    { char msg[BUFFER_MSG_SIZE];
    strncpy (msg, "Internal error: called deallocate_symbol on non-symbol.\n", BUFFER_MSG_SIZE);
    msg[BUFFER_MSG_SIZE - 1] = 0; /* ensure null termination */
    abort_with_fatal_error(thisAgent, msg);
    }
  }
}

/* -------------------------------------------------------------------
                       Other Symbol Utilities

   Reset_id_counters() is called during an init-soar to reset the id
   gensym numbers to 1.  It first makes sure there are no existing
   identifiers in the system--otherwise we might generate a second
   identifier with the same name later on.

   Reset_id_and_variable_tc_numbers() resets the tc_num field of every
   existing id and variable to 0.

   Reset_variable_gensym_numbers() resets the gensym_number field of
   every existing variable to 0.

   Print_internal_symbols() just prints a list of all existing symbols.
   (This is useful for debugging memory leaks.)

   Generate_new_sym_constant() is used to gensym new symbols that are
   guaranteed to not already exist.  It takes two arguments: "prefix"
   (the desired prefix of the new symbol's name), and "counter" (a
   pointer to a counter (unsigned long) that is incremented to produce
   new gensym names).
------------------------------------------------------------------- */

Bool print_identifier_ref_info(agent* thisAgent, void* item, FILE* f) {
   Symbol* sym;
   char msg[256];
   sym = static_cast<symbol_union *>(item);
   
   if ( sym->common.symbol_type == IDENTIFIER_SYMBOL_TYPE ) {
      if ( sym->common.reference_count > 0 ) {
         SNPRINTF( msg, 256, 
                  "\t%c%lu --> %lu\n", 
                  sym->id.name_letter, 
                  sym->id.name_number, 
                  sym->common.reference_count);
		 msg[255] = 0; /* ensure null termination */
         print (thisAgent, msg);
		 xml_generate_warning(thisAgent, msg);

		 if (f)
			 fprintf(f, msg) ;
      }
   } else {
      print (thisAgent, "\tERROR: HASHTABLE ITEM IS NOT AN IDENTIFIER!\n");
      return TRUE;
   }
   return FALSE;
}

bool reset_id_counters (agent* thisAgent) {
  int i;

  if (thisAgent->identifier_hash_table->count != 0) {
    print (thisAgent, "Internal warning:  wanted to reset identifier generator numbers, but\n");
    print (thisAgent, "there are still some identifiers allocated.  (Probably a memory leak.)\n");
    print (thisAgent, "(Leaving identifier numbers alone.)\n");
	xml_generate_warning(thisAgent, "Internal warning:  wanted to reset identifier generator numbers, but\nthere are still some identifiers allocated.  (Probably a memory leak.)\n(Leaving identifier numbers alone.)");

    /* RDF 01272003: Added this to improve the output from this error message */
	//TODO: append this to previous XML string or generate separate output?
    do_for_all_items_in_hash_table( thisAgent, thisAgent->identifier_hash_table, print_identifier_ref_info, 0);

	// Also dump the ids to a txt file
	FILE *ids = fopen("leaked-ids.txt", "w") ;
	if (ids)
	{
		do_for_all_items_in_hash_table( thisAgent, thisAgent->identifier_hash_table, print_identifier_ref_info, ids);
		fclose(ids) ;
	}

    return false;
  }
  for (i=0; i<26; i++) thisAgent->id_counter[i]=1;  
  return true ;
}

Bool reset_tc_num (agent* /*thisAgent*/, void *item, FILE* /*f*/) {
  Symbol *sym;

  sym = static_cast<symbol_union *>(item);
  if (sym->common.symbol_type==IDENTIFIER_SYMBOL_TYPE) sym->id.tc_num = 0;
  else if (sym->common.symbol_type==VARIABLE_SYMBOL_TYPE) sym->var.tc_num = 0;
  return FALSE;
}

void reset_id_and_variable_tc_numbers (agent* thisAgent) {
  do_for_all_items_in_hash_table (thisAgent, thisAgent->identifier_hash_table, reset_tc_num,0);
  do_for_all_items_in_hash_table (thisAgent, thisAgent->variable_hash_table, reset_tc_num,0);
}

Bool reset_gensym_number (agent* /*thisAgent*/, void *item, FILE* /*f*/) {
  Symbol *sym;

  sym = static_cast<symbol_union *>(item);
  sym->var.gensym_number = 0;
  return FALSE;
}

void reset_variable_gensym_numbers (agent* thisAgent) {
  do_for_all_items_in_hash_table (thisAgent, thisAgent->variable_hash_table, reset_gensym_number,0);
}

Bool print_sym (agent* thisAgent, void *item, FILE* /*f*/) {
  print_string (thisAgent, symbol_to_string (thisAgent, static_cast<symbol_union *>(item), TRUE, NIL, 0));
  print_string (thisAgent, "\n");
  return FALSE;
}

void print_internal_symbols (agent* thisAgent) {
  print_string (thisAgent, "\n--- Symbolic Constants: ---\n");
  do_for_all_items_in_hash_table (thisAgent, thisAgent->sym_constant_hash_table, print_sym,0);
  print_string (thisAgent, "\n--- Integer Constants: ---\n");
  do_for_all_items_in_hash_table (thisAgent, thisAgent->int_constant_hash_table, print_sym,0);
  print_string (thisAgent, "\n--- Floating-Point Constants: ---\n");
  do_for_all_items_in_hash_table (thisAgent, thisAgent->float_constant_hash_table, print_sym,0);
  print_string (thisAgent, "\n--- Identifiers: ---\n");
  do_for_all_items_in_hash_table (thisAgent, thisAgent->identifier_hash_table, print_sym,0);
  print_string (thisAgent, "\n--- Variables: ---\n");
  do_for_all_items_in_hash_table (thisAgent, thisAgent->variable_hash_table, print_sym,0);
}

Symbol *generate_new_sym_constant (agent* thisAgent, char *prefix, unsigned long *counter) {
#define GENERATE_NEW_SYM_CONSTANT_BUFFER_SIZE 2000 /* that ought to be long enough! */ /* and what if it's not!? -voigtjr */
  char name[GENERATE_NEW_SYM_CONSTANT_BUFFER_SIZE];  
  Symbol *New;

  while (TRUE) {
    SNPRINTF (name,GENERATE_NEW_SYM_CONSTANT_BUFFER_SIZE, "%s%lu", prefix, (*counter)++);
	name[GENERATE_NEW_SYM_CONSTANT_BUFFER_SIZE - 1] = 0;
    if (! find_sym_constant (thisAgent, name)) break;
  }
  New = make_sym_constant (thisAgent, name);
  return New;
}

/* --------------------------------------------------------------------
   
                         Predefined Symbols

-------------------------------------------------------------------- */

void create_predefined_symbols (agent* thisAgent) {
  thisAgent->problem_space_symbol = make_sym_constant (thisAgent, "problem-space");
  thisAgent->state_symbol = make_sym_constant (thisAgent, "state");
  thisAgent->operator_symbol = make_sym_constant (thisAgent, "operator");
  thisAgent->superstate_symbol = make_sym_constant (thisAgent, "superstate");
  thisAgent->io_symbol = make_sym_constant (thisAgent, "io");
  thisAgent->object_symbol = make_sym_constant (thisAgent, "object");
  thisAgent->attribute_symbol = make_sym_constant (thisAgent, "attribute");
  thisAgent->impasse_symbol = make_sym_constant (thisAgent, "impasse");
  thisAgent->choices_symbol = make_sym_constant (thisAgent, "choices");
  thisAgent->none_symbol = make_sym_constant (thisAgent, "none");
  thisAgent->constraint_failure_symbol = make_sym_constant (thisAgent, "constraint-failure");
  thisAgent->no_change_symbol = make_sym_constant (thisAgent, "no-change");
  thisAgent->multiple_symbol = make_sym_constant (thisAgent, "multiple");
  
  // SBW 5/07
  thisAgent->item_count_symbol = make_sym_constant (thisAgent, "item-count");

  thisAgent->conflict_symbol = make_sym_constant (thisAgent, "conflict");
  thisAgent->tie_symbol = make_sym_constant (thisAgent, "tie");
  thisAgent->item_symbol = make_sym_constant (thisAgent, "item");
  thisAgent->quiescence_symbol = make_sym_constant (thisAgent, "quiescence");
  thisAgent->t_symbol = make_sym_constant (thisAgent, "t");
  thisAgent->nil_symbol = make_sym_constant (thisAgent, "nil");
  thisAgent->type_symbol = make_sym_constant (thisAgent, "type");
  thisAgent->goal_symbol = make_sym_constant (thisAgent, "goal");
  thisAgent->name_symbol = make_sym_constant (thisAgent, "name");

  thisAgent->ts_context_variable = make_variable (thisAgent, "<ts>");
  thisAgent->to_context_variable = make_variable (thisAgent, "<to>");
  thisAgent->sss_context_variable = make_variable (thisAgent, "<sss>");
  thisAgent->sso_context_variable = make_variable (thisAgent, "<sso>");
  thisAgent->ss_context_variable = make_variable (thisAgent, "<ss>");
  thisAgent->so_context_variable = make_variable (thisAgent, "<so>");
  thisAgent->s_context_variable = make_variable (thisAgent, "<s>");
  thisAgent->o_context_variable = make_variable (thisAgent, "<o>");

  /* REW: begin 10.24.97 */
  thisAgent->wait_symbol = make_variable (thisAgent, "wait");
  /* REW: end   10.24.97 */

  /* RPM 9/06 begin */
  thisAgent->input_link_symbol = make_sym_constant(thisAgent, "input-link");
  thisAgent->output_link_symbol = make_sym_constant(thisAgent, "output-link");
  /* RPM 9/06 end */

  thisAgent->reward_link_symbol = make_sym_constant( thisAgent, "reward-link" );

<<<<<<< HEAD
  thisAgent->epmem_symbol = make_sym_constant( thisAgent, "epmem" );
  thisAgent->epmem_cmd_symbol = make_sym_constant( thisAgent, "command" );
  thisAgent->epmem_result_symbol = make_sym_constant( thisAgent, "result" );

  thisAgent->epmem_retrieved_symbol = make_sym_constant( thisAgent, "retrieved" );
  thisAgent->epmem_status_symbol = make_sym_constant( thisAgent, "status" );
  thisAgent->epmem_match_score_symbol = make_sym_constant( thisAgent, "match-score" );
  thisAgent->epmem_cue_size_symbol = make_sym_constant( thisAgent, "cue-size" );
  thisAgent->epmem_normalized_match_score_symbol = make_sym_constant( thisAgent, "normalized-match-score" );
  thisAgent->epmem_match_cardinality_symbol = make_sym_constant( thisAgent, "match-cardinality" );
  thisAgent->epmem_memory_id_symbol = make_sym_constant( thisAgent, "memory-id" );
  thisAgent->epmem_present_id_symbol = make_sym_constant( thisAgent, "present-id" );
  thisAgent->epmem_no_memory_symbol = make_sym_constant( thisAgent, "no-memory" );
  thisAgent->epmem_graph_match_symbol = make_sym_constant( thisAgent, "graph-match" );
  thisAgent->epmem_graph_match_mapping_symbol = make_sym_constant( thisAgent, "mapping" );
  thisAgent->epmem_graph_match_mapping_node_symbol = make_sym_constant( thisAgent, "node" );
  thisAgent->epmem_graph_match_mapping_cue_symbol = make_sym_constant( thisAgent, "cue" );
  thisAgent->epmem_success_symbol = make_sym_constant( thisAgent, "success" );
  thisAgent->epmem_failure_symbol = make_sym_constant( thisAgent, "failure" );
  thisAgent->epmem_bad_cmd_symbol = make_sym_constant( thisAgent, "bad-cmd" );

  thisAgent->epmem_retrieve_symbol = make_sym_constant( thisAgent, "retrieve" );
  thisAgent->epmem_next_symbol = make_sym_constant( thisAgent, "next" );
  thisAgent->epmem_prev_symbol = make_sym_constant( thisAgent, "previous" );
  thisAgent->epmem_query_symbol = make_sym_constant( thisAgent, "query" );
  thisAgent->epmem_negquery_symbol = make_sym_constant( thisAgent, "neg-query" );
  thisAgent->epmem_before_symbol = make_sym_constant( thisAgent, "before" );
  thisAgent->epmem_after_symbol = make_sym_constant( thisAgent, "after" );
  thisAgent->epmem_prohibit_symbol = make_sym_constant( thisAgent, "prohibit" );


  thisAgent->smem_symbol = make_sym_constant( thisAgent, "smem" );
  thisAgent->smem_cmd_symbol = make_sym_constant( thisAgent, "command" );
  thisAgent->smem_result_symbol = make_sym_constant( thisAgent, "result" );
=======
  thisAgent->epmem_sym = make_sym_constant( thisAgent, "epmem" );
  thisAgent->epmem_sym_cmd = make_sym_constant( thisAgent, "command" );
  thisAgent->epmem_sym_result = make_sym_constant( thisAgent, "result" );

  thisAgent->epmem_sym_retrieved = make_sym_constant( thisAgent, "retrieved" );
  thisAgent->epmem_sym_status = make_sym_constant( thisAgent, "status" );
  thisAgent->epmem_sym_match_score = make_sym_constant( thisAgent, "match-score" );
  thisAgent->epmem_sym_cue_size = make_sym_constant( thisAgent, "cue-size" );
  thisAgent->epmem_sym_normalized_match_score = make_sym_constant( thisAgent, "normalized-match-score" );
  thisAgent->epmem_sym_match_cardinality = make_sym_constant( thisAgent, "match-cardinality" );
  thisAgent->epmem_sym_memory_id = make_sym_constant( thisAgent, "memory-id" );
  thisAgent->epmem_sym_present_id = make_sym_constant( thisAgent, "present-id" );
  thisAgent->epmem_sym_no_memory = make_sym_constant( thisAgent, "no-memory" );
  thisAgent->epmem_sym_graph_match = make_sym_constant( thisAgent, "graph-match" );
  thisAgent->epmem_sym_graph_match_mapping = make_sym_constant( thisAgent, "mapping" );
  thisAgent->epmem_sym_graph_match_mapping_node = make_sym_constant( thisAgent, "node" );
  thisAgent->epmem_sym_graph_match_mapping_cue = make_sym_constant( thisAgent, "cue" );
  thisAgent->epmem_sym_success = make_sym_constant( thisAgent, "success" );
  thisAgent->epmem_sym_failure = make_sym_constant( thisAgent, "failure" );
  thisAgent->epmem_sym_bad_cmd = make_sym_constant( thisAgent, "bad-cmd" );

  thisAgent->epmem_sym_retrieve = make_sym_constant( thisAgent, "retrieve" );
  thisAgent->epmem_sym_next = make_sym_constant( thisAgent, "next" );
  thisAgent->epmem_sym_prev = make_sym_constant( thisAgent, "previous" );
  thisAgent->epmem_sym_query = make_sym_constant( thisAgent, "query" );
  thisAgent->epmem_sym_negquery = make_sym_constant( thisAgent, "neg-query" );
  thisAgent->epmem_sym_before = make_sym_constant( thisAgent, "before" );
  thisAgent->epmem_sym_after = make_sym_constant( thisAgent, "after" );
  thisAgent->epmem_sym_prohibit = make_sym_constant( thisAgent, "prohibit" );
>>>>>>> 79887310
}

void release_helper(agent* thisAgent, Symbol** sym) {
   symbol_remove_ref(thisAgent,*sym);
   *sym = 0;
}

void release_predefined_symbols(agent* thisAgent) {
  release_helper(thisAgent,&(thisAgent->problem_space_symbol));
  release_helper(thisAgent,&(thisAgent->state_symbol));
  release_helper(thisAgent,&(thisAgent->operator_symbol));
  release_helper(thisAgent,&(thisAgent->superstate_symbol));
  release_helper(thisAgent,&(thisAgent->io_symbol));
  release_helper(thisAgent,&(thisAgent->object_symbol));
  release_helper(thisAgent,&(thisAgent->attribute_symbol));
  release_helper(thisAgent,&(thisAgent->impasse_symbol));
  release_helper(thisAgent,&(thisAgent->choices_symbol));
  release_helper(thisAgent,&(thisAgent->none_symbol));
  release_helper(thisAgent,&(thisAgent->constraint_failure_symbol));
  release_helper(thisAgent,&(thisAgent->no_change_symbol));
  release_helper(thisAgent,&(thisAgent->multiple_symbol));
  release_helper(thisAgent,&(thisAgent->conflict_symbol));
  release_helper(thisAgent,&(thisAgent->tie_symbol));
  release_helper(thisAgent,&(thisAgent->item_symbol));
  release_helper(thisAgent,&(thisAgent->quiescence_symbol));
  release_helper(thisAgent,&(thisAgent->t_symbol));
  release_helper(thisAgent,&(thisAgent->nil_symbol));
  release_helper(thisAgent,&(thisAgent->type_symbol));
  release_helper(thisAgent,&(thisAgent->goal_symbol));
  release_helper(thisAgent,&(thisAgent->name_symbol));

  release_helper(thisAgent,&(thisAgent->ts_context_variable));
  release_helper(thisAgent,&(thisAgent->to_context_variable));
  release_helper(thisAgent,&(thisAgent->sss_context_variable));
  release_helper(thisAgent,&(thisAgent->sso_context_variable));
  release_helper(thisAgent,&(thisAgent->ss_context_variable));
  release_helper(thisAgent,&(thisAgent->so_context_variable));
  release_helper(thisAgent,&(thisAgent->s_context_variable));
  release_helper(thisAgent,&(thisAgent->o_context_variable));

  // SBW 5/07
  release_helper(thisAgent,&(thisAgent->item_count_symbol));

  /* REW: begin 10.24.97 */
  release_helper(thisAgent,&(thisAgent->wait_symbol));
  /* REW: end   10.24.97 */

  /* RPM 9/06 begin */
  release_helper(thisAgent,&(thisAgent->input_link_symbol));
  release_helper(thisAgent,&(thisAgent->output_link_symbol));
  /* RPM 9/06 end */

  release_helper( thisAgent, &( thisAgent->reward_link_symbol ) );

<<<<<<< HEAD
  release_helper( thisAgent, &( thisAgent->epmem_symbol ) );
  release_helper( thisAgent, &( thisAgent->epmem_cmd_symbol ) );
  release_helper( thisAgent, &( thisAgent->epmem_result_symbol ) );

  release_helper( thisAgent, &( thisAgent->epmem_retrieved_symbol ) );
  release_helper( thisAgent, &( thisAgent->epmem_status_symbol ) );
  release_helper( thisAgent, &( thisAgent->epmem_match_score_symbol ) );
  release_helper( thisAgent, &( thisAgent->epmem_cue_size_symbol ) );
  release_helper( thisAgent, &( thisAgent->epmem_normalized_match_score_symbol ) );
  release_helper( thisAgent, &( thisAgent->epmem_match_cardinality_symbol ) );
  release_helper( thisAgent, &( thisAgent->epmem_memory_id_symbol ) );
  release_helper( thisAgent, &( thisAgent->epmem_present_id_symbol ) );
  release_helper( thisAgent, &( thisAgent->epmem_no_memory_symbol ) );
  release_helper( thisAgent, &( thisAgent->epmem_graph_match_symbol ) );
  release_helper( thisAgent, &( thisAgent->epmem_graph_match_mapping_symbol ) );
  release_helper( thisAgent, &( thisAgent->epmem_graph_match_mapping_node_symbol ) );
  release_helper( thisAgent, &( thisAgent->epmem_graph_match_mapping_cue_symbol ) );
  release_helper( thisAgent, &( thisAgent->epmem_success_symbol ) );
  release_helper( thisAgent, &( thisAgent->epmem_failure_symbol ) );
  release_helper( thisAgent, &( thisAgent->epmem_bad_cmd_symbol ) ); 

  release_helper( thisAgent, &( thisAgent->epmem_retrieve_symbol ) );
  release_helper( thisAgent, &( thisAgent->epmem_next_symbol ) );
  release_helper( thisAgent, &( thisAgent->epmem_prev_symbol ) );
  release_helper( thisAgent, &( thisAgent->epmem_query_symbol ) );
  release_helper( thisAgent, &( thisAgent->epmem_negquery_symbol ) );
  release_helper( thisAgent, &( thisAgent->epmem_before_symbol ) );
  release_helper( thisAgent, &( thisAgent->epmem_after_symbol ) );
  release_helper( thisAgent, &( thisAgent->epmem_prohibit_symbol ) );


  release_helper( thisAgent, &( thisAgent->smem_symbol ) );
  release_helper( thisAgent, &( thisAgent->smem_cmd_symbol ) );
  release_helper( thisAgent, &( thisAgent->smem_result_symbol ) );
=======
  release_helper( thisAgent, &( thisAgent->epmem_sym ) );
  release_helper( thisAgent, &( thisAgent->epmem_sym_cmd ) );
  release_helper( thisAgent, &( thisAgent->epmem_sym_result ) );

  release_helper( thisAgent, &( thisAgent->epmem_sym_retrieved ) );
  release_helper( thisAgent, &( thisAgent->epmem_sym_status ) );
  release_helper( thisAgent, &( thisAgent->epmem_sym_match_score ) );
  release_helper( thisAgent, &( thisAgent->epmem_sym_cue_size ) );
  release_helper( thisAgent, &( thisAgent->epmem_sym_normalized_match_score ) );
  release_helper( thisAgent, &( thisAgent->epmem_sym_match_cardinality ) );
  release_helper( thisAgent, &( thisAgent->epmem_sym_memory_id ) );
  release_helper( thisAgent, &( thisAgent->epmem_sym_present_id ) );
  release_helper( thisAgent, &( thisAgent->epmem_sym_no_memory ) );
  release_helper( thisAgent, &( thisAgent->epmem_sym_graph_match ) );
  release_helper( thisAgent, &( thisAgent->epmem_sym_graph_match_mapping ) );
  release_helper( thisAgent, &( thisAgent->epmem_sym_graph_match_mapping_node ) );
  release_helper( thisAgent, &( thisAgent->epmem_sym_graph_match_mapping_cue ) );
  release_helper( thisAgent, &( thisAgent->epmem_sym_success ) );
  release_helper( thisAgent, &( thisAgent->epmem_sym_failure ) );
  release_helper( thisAgent, &( thisAgent->epmem_sym_bad_cmd ) ); 

  release_helper( thisAgent, &( thisAgent->epmem_sym_retrieve ) );
  release_helper( thisAgent, &( thisAgent->epmem_sym_next ) );
  release_helper( thisAgent, &( thisAgent->epmem_sym_prev ) );
  release_helper( thisAgent, &( thisAgent->epmem_sym_query ) );
  release_helper( thisAgent, &( thisAgent->epmem_sym_negquery ) );
  release_helper( thisAgent, &( thisAgent->epmem_sym_before ) );
  release_helper( thisAgent, &( thisAgent->epmem_sym_after ) );
  release_helper( thisAgent, &( thisAgent->epmem_sym_prohibit ) );
>>>>>>> 79887310
}<|MERGE_RESOLUTION|>--- conflicted
+++ resolved
@@ -654,42 +654,6 @@
 
   thisAgent->reward_link_symbol = make_sym_constant( thisAgent, "reward-link" );
 
-<<<<<<< HEAD
-  thisAgent->epmem_symbol = make_sym_constant( thisAgent, "epmem" );
-  thisAgent->epmem_cmd_symbol = make_sym_constant( thisAgent, "command" );
-  thisAgent->epmem_result_symbol = make_sym_constant( thisAgent, "result" );
-
-  thisAgent->epmem_retrieved_symbol = make_sym_constant( thisAgent, "retrieved" );
-  thisAgent->epmem_status_symbol = make_sym_constant( thisAgent, "status" );
-  thisAgent->epmem_match_score_symbol = make_sym_constant( thisAgent, "match-score" );
-  thisAgent->epmem_cue_size_symbol = make_sym_constant( thisAgent, "cue-size" );
-  thisAgent->epmem_normalized_match_score_symbol = make_sym_constant( thisAgent, "normalized-match-score" );
-  thisAgent->epmem_match_cardinality_symbol = make_sym_constant( thisAgent, "match-cardinality" );
-  thisAgent->epmem_memory_id_symbol = make_sym_constant( thisAgent, "memory-id" );
-  thisAgent->epmem_present_id_symbol = make_sym_constant( thisAgent, "present-id" );
-  thisAgent->epmem_no_memory_symbol = make_sym_constant( thisAgent, "no-memory" );
-  thisAgent->epmem_graph_match_symbol = make_sym_constant( thisAgent, "graph-match" );
-  thisAgent->epmem_graph_match_mapping_symbol = make_sym_constant( thisAgent, "mapping" );
-  thisAgent->epmem_graph_match_mapping_node_symbol = make_sym_constant( thisAgent, "node" );
-  thisAgent->epmem_graph_match_mapping_cue_symbol = make_sym_constant( thisAgent, "cue" );
-  thisAgent->epmem_success_symbol = make_sym_constant( thisAgent, "success" );
-  thisAgent->epmem_failure_symbol = make_sym_constant( thisAgent, "failure" );
-  thisAgent->epmem_bad_cmd_symbol = make_sym_constant( thisAgent, "bad-cmd" );
-
-  thisAgent->epmem_retrieve_symbol = make_sym_constant( thisAgent, "retrieve" );
-  thisAgent->epmem_next_symbol = make_sym_constant( thisAgent, "next" );
-  thisAgent->epmem_prev_symbol = make_sym_constant( thisAgent, "previous" );
-  thisAgent->epmem_query_symbol = make_sym_constant( thisAgent, "query" );
-  thisAgent->epmem_negquery_symbol = make_sym_constant( thisAgent, "neg-query" );
-  thisAgent->epmem_before_symbol = make_sym_constant( thisAgent, "before" );
-  thisAgent->epmem_after_symbol = make_sym_constant( thisAgent, "after" );
-  thisAgent->epmem_prohibit_symbol = make_sym_constant( thisAgent, "prohibit" );
-
-
-  thisAgent->smem_symbol = make_sym_constant( thisAgent, "smem" );
-  thisAgent->smem_cmd_symbol = make_sym_constant( thisAgent, "command" );
-  thisAgent->smem_result_symbol = make_sym_constant( thisAgent, "result" );
-=======
   thisAgent->epmem_sym = make_sym_constant( thisAgent, "epmem" );
   thisAgent->epmem_sym_cmd = make_sym_constant( thisAgent, "command" );
   thisAgent->epmem_sym_result = make_sym_constant( thisAgent, "result" );
@@ -719,7 +683,11 @@
   thisAgent->epmem_sym_before = make_sym_constant( thisAgent, "before" );
   thisAgent->epmem_sym_after = make_sym_constant( thisAgent, "after" );
   thisAgent->epmem_sym_prohibit = make_sym_constant( thisAgent, "prohibit" );
->>>>>>> 79887310
+
+
+  thisAgent->smem_symbol = make_sym_constant( thisAgent, "smem" );
+  thisAgent->smem_cmd_symbol = make_sym_constant( thisAgent, "command" );
+  thisAgent->smem_result_symbol = make_sym_constant( thisAgent, "result" );
 }
 
 void release_helper(agent* thisAgent, Symbol** sym) {
@@ -774,42 +742,6 @@
 
   release_helper( thisAgent, &( thisAgent->reward_link_symbol ) );
 
-<<<<<<< HEAD
-  release_helper( thisAgent, &( thisAgent->epmem_symbol ) );
-  release_helper( thisAgent, &( thisAgent->epmem_cmd_symbol ) );
-  release_helper( thisAgent, &( thisAgent->epmem_result_symbol ) );
-
-  release_helper( thisAgent, &( thisAgent->epmem_retrieved_symbol ) );
-  release_helper( thisAgent, &( thisAgent->epmem_status_symbol ) );
-  release_helper( thisAgent, &( thisAgent->epmem_match_score_symbol ) );
-  release_helper( thisAgent, &( thisAgent->epmem_cue_size_symbol ) );
-  release_helper( thisAgent, &( thisAgent->epmem_normalized_match_score_symbol ) );
-  release_helper( thisAgent, &( thisAgent->epmem_match_cardinality_symbol ) );
-  release_helper( thisAgent, &( thisAgent->epmem_memory_id_symbol ) );
-  release_helper( thisAgent, &( thisAgent->epmem_present_id_symbol ) );
-  release_helper( thisAgent, &( thisAgent->epmem_no_memory_symbol ) );
-  release_helper( thisAgent, &( thisAgent->epmem_graph_match_symbol ) );
-  release_helper( thisAgent, &( thisAgent->epmem_graph_match_mapping_symbol ) );
-  release_helper( thisAgent, &( thisAgent->epmem_graph_match_mapping_node_symbol ) );
-  release_helper( thisAgent, &( thisAgent->epmem_graph_match_mapping_cue_symbol ) );
-  release_helper( thisAgent, &( thisAgent->epmem_success_symbol ) );
-  release_helper( thisAgent, &( thisAgent->epmem_failure_symbol ) );
-  release_helper( thisAgent, &( thisAgent->epmem_bad_cmd_symbol ) ); 
-
-  release_helper( thisAgent, &( thisAgent->epmem_retrieve_symbol ) );
-  release_helper( thisAgent, &( thisAgent->epmem_next_symbol ) );
-  release_helper( thisAgent, &( thisAgent->epmem_prev_symbol ) );
-  release_helper( thisAgent, &( thisAgent->epmem_query_symbol ) );
-  release_helper( thisAgent, &( thisAgent->epmem_negquery_symbol ) );
-  release_helper( thisAgent, &( thisAgent->epmem_before_symbol ) );
-  release_helper( thisAgent, &( thisAgent->epmem_after_symbol ) );
-  release_helper( thisAgent, &( thisAgent->epmem_prohibit_symbol ) );
-
-
-  release_helper( thisAgent, &( thisAgent->smem_symbol ) );
-  release_helper( thisAgent, &( thisAgent->smem_cmd_symbol ) );
-  release_helper( thisAgent, &( thisAgent->smem_result_symbol ) );
-=======
   release_helper( thisAgent, &( thisAgent->epmem_sym ) );
   release_helper( thisAgent, &( thisAgent->epmem_sym_cmd ) );
   release_helper( thisAgent, &( thisAgent->epmem_sym_result ) );
@@ -839,5 +771,9 @@
   release_helper( thisAgent, &( thisAgent->epmem_sym_before ) );
   release_helper( thisAgent, &( thisAgent->epmem_sym_after ) );
   release_helper( thisAgent, &( thisAgent->epmem_sym_prohibit ) );
->>>>>>> 79887310
+
+
+  release_helper( thisAgent, &( thisAgent->smem_symbol ) );
+  release_helper( thisAgent, &( thisAgent->smem_cmd_symbol ) );
+  release_helper( thisAgent, &( thisAgent->smem_result_symbol ) );
 }