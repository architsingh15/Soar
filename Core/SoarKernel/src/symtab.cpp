--- conflicted
+++ resolved
@@ -361,15 +361,10 @@
     sym->common.symbol_type = SYM_CONSTANT_SYMBOL_TYPE;
     sym->common.reference_count = 1;
     sym->common.hash_id = get_next_symbol_hash_id(thisAgent);
-<<<<<<< HEAD
-	sym->common.epmem_hash = NULL;
-	sym->common.epmem_valid = NULL;
+	sym->common.epmem_hash = NIL;
+	sym->common.epmem_valid = NIL;
 	sym->common.smem_hash = NULL;
 	sym->common.smem_valid = NULL;
-=======
-	sym->common.epmem_hash = NIL;
-	sym->common.epmem_valid = NIL;
->>>>>>> 3ea2bb77
     sym->sc.name = make_memory_block_for_string (thisAgent, name);
     sym->sc.production = NIL;
     add_to_hash_table (thisAgent, thisAgent->sym_constant_hash_table, sym);
@@ -388,15 +383,10 @@
     sym->common.symbol_type = INT_CONSTANT_SYMBOL_TYPE;
     sym->common.reference_count = 1;
     sym->common.hash_id = get_next_symbol_hash_id(thisAgent);
-<<<<<<< HEAD
-	sym->common.epmem_hash = NULL;
-	sym->common.epmem_valid = NULL;
+	sym->common.epmem_hash = NIL;
+	sym->common.epmem_valid = NIL;
 	sym->common.smem_hash = NULL;
 	sym->common.smem_valid = NULL;
-=======
-	sym->common.epmem_hash = NIL;
-	sym->common.epmem_valid = NIL;
->>>>>>> 3ea2bb77
     sym->ic.value = value;
     add_to_hash_table (thisAgent, thisAgent->int_constant_hash_table, sym);
   }
@@ -414,15 +404,10 @@
     sym->common.symbol_type = FLOAT_CONSTANT_SYMBOL_TYPE;
     sym->common.reference_count = 1;
     sym->common.hash_id = get_next_symbol_hash_id(thisAgent);
-<<<<<<< HEAD
-	sym->common.epmem_hash = NULL;
-	sym->common.epmem_valid = NULL;
+	sym->common.epmem_hash = NIL;
+	sym->common.epmem_valid = NIL;
 	sym->common.smem_hash = NULL;
 	sym->common.smem_valid = NULL;
-=======
-	sym->common.epmem_hash = NIL;
-	sym->common.epmem_valid = NIL;
->>>>>>> 3ea2bb77
     sym->fc.value = value;
     add_to_hash_table (thisAgent, thisAgent->float_constant_hash_table, sym);
   }
