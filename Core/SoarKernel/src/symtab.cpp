#include "portability.h"

/*************************************************************************
 * PLEASE SEE THE FILE "license.txt" (INCLUDED WITH THIS SOFTWARE PACKAGE)
 * FOR LICENSE AND COPYRIGHT INFORMATION.
 *************************************************************************/

/*************************************************************************
 *
 *  file:  symtab.cpp
 *
 * =======================================================================
 *
 *                 Symbol Table Routines
 *
 * Soar 6 uses five kinds of symbols:  symbolic constants, integer
 * constants, floating-point constants, identifiers, and variables.
 * We use five resizable hash tables, one for each kind of symbol.
 *
 *   "symbol" is typedef-ed as a union of the five kinds of symbol
 *  structures.  Some fields common to all symbols are accessed via
 *  sym->field_name; fields particular to a certain kind of
 *  symbol are accessed via sym->var->field_name_on_variables, etc.
 *
 * =======================================================================
 */

#include <stdlib.h>

#include "symtab.h"
#include "mem.h"
#include "kernel.h"
#include "agent.h"
#include "production.h"
#include "init_soar.h"
#include "print.h"
#include "xml.h"
#include "output_manager.h"
#include <ctype.h>

/* -------------------------------------------------------------------
                           Hash Functions

   Compress() takes a 32-bit hash value and compresses it down to a few
   bits, xor-ing pieces of the 32-bit value to avoid throwing away bits
   that might be important for the hash function to be effective.

   Hash_string() produces a hash value for a string of characters.

   Hash_xxx_raw_info() are the hash functions for the five kinds of
   symbols.  These functions operate on the basic info about the symbol
   (i.e., the name, value, etc.).  Hash_xxx(), on the other hand,
   operate on the symbol table entries for the five kinds of symbols--
   these routines are the callback hashing functions used by the
   resizable hash table routines.
------------------------------------------------------------------- */

uint32_t compress(uint32_t h, short num_bits)
{
    uint32_t result;

    if (num_bits < 16)
    {
        h = (h & 0xFFFF) ^ (h >> 16);
    }
    if (num_bits < 8)
    {
        h = (h & 0xFF) ^ (h >> 8);
    }
    result = 0;
    while (h)
    {
        result ^= (h & masks_for_n_low_order_bits[num_bits]);
        h = h >> num_bits;
    }
    return result;
}

uint32_t hash_string(const char* s)      /* AGR 600 */
{
    uint32_t h;

    h = 0;
    while (*s != 0)
    {
        h = ((h << 8) | (h >> 24)) ^ (*s);
        s++;
    }
    return h;
}

/* -----------------------------------------
   Hashing symbols using their basic info
----------------------------------------- */

uint32_t hash_variable_raw_info(const char* name, short num_bits)
{
    return compress(hash_string(name), num_bits);
}

uint32_t hash_identifier_raw_info(char name_letter,
                                  uint64_t name_number,
                                  short num_bits)
{
    return compress(static_cast<uint32_t>(name_number) ^ (static_cast<uint32_t>(name_letter) << 24), num_bits);  // FIXME: cast from 64 to 32 bits
}

uint32_t hash_str_constant_raw_info(const char* name, short num_bits)
{
    return compress(hash_string(name), num_bits);
}

uint32_t hash_int_constant_raw_info(int64_t value, short num_bits)
{
    return compress(static_cast<uint32_t>(value), num_bits);
}

uint32_t hash_float_constant_raw_info(double value, short num_bits)
{
    return compress(static_cast<uint32_t>(value), num_bits);
}

/* ---------------------------------------------------
   Hashing symbols using their symbol table entries
--------------------------------------------------- */

uint32_t hash_variable(void* item, short num_bits)
{
    varSymbol* var;
    var = static_cast<varSymbol*>(item);
    return compress(hash_string(var->name), num_bits);
}

uint32_t hash_identifier(void* item, short num_bits)
{
    idSymbol* id;
    id = static_cast<idSymbol*>(item);
    return compress(static_cast<uint32_t>(id->name_number) ^ (static_cast<uint32_t>(id->name_letter) << 24), num_bits);  // FIXME: cast from 64 to 32 bits
}

uint32_t hash_str_constant(void* item, short num_bits)
{
    strSymbol* sc;
    sc = static_cast<strSymbol*>(item);
    return compress(hash_string(sc->name), num_bits);
}

uint32_t hash_int_constant(void* item, short num_bits)
{
    intSymbol* ic;
    ic = static_cast<intSymbol*>(item);
    return compress(static_cast<uint32_t>(ic->value), num_bits);
}

uint32_t hash_float_constant(void* item, short num_bits)
{
    floatSymbol* fc;
    fc = static_cast<floatSymbol*>(item);
    return compress(static_cast<uint32_t>(fc->value), num_bits);
}

/* -----------------------------------------------------------------
                       Symbol Table Routines

   Initialization:

     Init_symbol_tables() should be called first, to initialize the
     module.

   Lookup and Creation:

     The find_xxx() routines look for an existing symbol and return it
     if found; if no such symbol exists, they return NIL.

     The make_xxx() routines look for an existing symbol; if the find one,
     they increment the reference count and return it.  If no such symbol
     exists, they create a new one, set the reference count to 1, and
     return it.

     Note that rather than a make_identifier() routine, we have a
     make_new_identifier() routine, which takes two arguments: the first
     letter for the new identifier, and its initial goal_stack_level.
     There is no way to force creation of an identifier with a particular
     name letter/number combination like J37.

   Reference Counting:

     Symbol_add_ref() and symbol_remove_ref() are macros for incrementing
     and decrementing the reference count on a symbol.  When the count
     goes to zero, symbol_remove_ref() calls deallocate_symbol().

   Other Utilities:

     Reset_id_counters() is called during an init-soar to reset the id
     gensym numbers to 1.  It first makes sure there are no existing
     identifiers in the system--otherwise we might generate a second
     identifier with the same name later on.

     Reset_id_and_variable_tc_numbers() resets the tc_num field of every
     existing id and variable to 0.

     Reset_variable_gensym_numbers() resets the gensym_number field of
     every existing variable to 0.

     Print_internal_symbols() just prints a list of all existing symbols.
     (This is useful for debugging memory leaks.)

     Generate_new_str_constant() is used to gensym new symbols that are
     guaranteed to not already exist.  It takes two arguments: "prefix"
     (the desired prefix of the new symbol's name), and "counter" (a
     pointer to a counter (uint64_t) that is incremented to produce
     new gensym names).
----------------------------------------------------------------- */

inline uint32_t get_next_symbol_hash_id(agent* thisAgent)
{
    return (thisAgent->current_symbol_hash_id += 137);
}

void init_symbol_tables(agent* thisAgent)
{
    thisAgent->variable_hash_table = make_hash_table(thisAgent, 0, hash_variable);
    thisAgent->identifier_hash_table = make_hash_table(thisAgent, 0, hash_identifier);
    thisAgent->str_constant_hash_table = make_hash_table(thisAgent, 0, hash_str_constant);
    thisAgent->int_constant_hash_table = make_hash_table(thisAgent, 0, hash_int_constant);
    thisAgent->float_constant_hash_table = make_hash_table(thisAgent, 0, hash_float_constant);

    init_memory_pool(thisAgent, &thisAgent->variable_pool, sizeof(varSymbol), "variable");
    init_memory_pool(thisAgent, &thisAgent->identifier_pool, sizeof(idSymbol), "identifier");
    init_memory_pool(thisAgent, &thisAgent->str_constant_pool, sizeof(strSymbol), "str constant");
    init_memory_pool(thisAgent, &thisAgent->int_constant_pool, sizeof(intSymbol), "int constant");
    init_memory_pool(thisAgent, &thisAgent->float_constant_pool, sizeof(floatSymbol), "float constant");

    reset_id_counters(thisAgent);
}

Symbol* find_variable(agent* thisAgent, const char* name)
{
    uint32_t hash_value;
    varSymbol* sym;

    hash_value = hash_variable_raw_info(name, thisAgent->variable_hash_table->log2size);
    sym = reinterpret_cast<varSymbol*>(*(thisAgent->variable_hash_table->buckets + hash_value));
    for (; sym != NIL; sym = varSym(sym->next_in_hash_table))
    {
        if (!strcmp(sym->name, name))
        {
            return sym;
        }
    }
    return NIL;
}

Symbol* find_identifier(agent* thisAgent, char name_letter, uint64_t name_number)
{
    uint32_t hash_value;
    idSymbol* sym;

    hash_value = hash_identifier_raw_info(name_letter, name_number,
                                          thisAgent->identifier_hash_table->log2size);
    sym = reinterpret_cast<idSymbol*>(*(thisAgent->identifier_hash_table->buckets + hash_value));
    for (; sym != NIL; sym = idSym(sym->next_in_hash_table))
    {
        if ((name_letter == sym->name_letter) &&
                (name_number == sym->name_number))
        {
            return sym;
        }
    }
    return NIL;
}

Symbol* find_str_constant(agent* thisAgent, const char* name)
{
    uint32_t hash_value;
    strSymbol* sym;

    hash_value = hash_str_constant_raw_info(name,
                                            thisAgent->str_constant_hash_table->log2size);
    sym = reinterpret_cast<strSymbol*>(*(thisAgent->str_constant_hash_table->buckets + hash_value));
    for (; sym != NIL; sym = strSym(sym->next_in_hash_table))
    {
        if (!strcmp(sym->name, name))
        {
            return sym;
        }
    }
    return NIL;
}

Symbol* find_int_constant(agent* thisAgent, int64_t value)
{
    uint32_t hash_value;
    intSymbol* sym;

    hash_value = hash_int_constant_raw_info(value,
                                            thisAgent->int_constant_hash_table->log2size);
    sym = reinterpret_cast<intSymbol*>(*(thisAgent->int_constant_hash_table->buckets + hash_value));
    for (; sym != NIL; sym = intSym(sym->next_in_hash_table))
    {
        if (value == sym->value)
        {
            return sym;
        }
    }
    return NIL;
}

Symbol* find_float_constant(agent* thisAgent, double value)
{
    uint32_t hash_value;
    floatSymbol* sym;

    hash_value = hash_float_constant_raw_info(value,
                 thisAgent->float_constant_hash_table->log2size);
    sym = reinterpret_cast<floatSymbol*>(*(thisAgent->float_constant_hash_table->buckets + hash_value));
    for (; sym != NIL; sym = floatSym(sym->next_in_hash_table))
    {
        if (value == sym->value)
        {
            return sym;
        }
    }
    return NIL;
}

Symbol* make_variable(agent* thisAgent, const char* name)
{

    varSymbol* sym;

    sym = varSym(find_variable(thisAgent, name));
    if (sym)
    {
        symbol_add_ref(thisAgent, sym);
        return sym;
    }

    allocate_with_pool(thisAgent, &thisAgent->variable_pool, &sym);
    sym->symbol_type = VARIABLE_SYMBOL_TYPE;
    sym->reference_count = 0;
    sym->hash_id = get_next_symbol_hash_id(thisAgent);
    sym->tc_num = 0;
    sym->name = make_memory_block_for_string(thisAgent, name);
    sym->gensym_number = 0;
    sym->rete_binding_locations = NIL;
    sym->fc = NIL;
    sym->ic = NIL;
    sym->sc = NIL;
    sym->id = NIL;
    sym->var = sym;
    symbol_add_ref(thisAgent, sym);
    add_to_hash_table(thisAgent, thisAgent->variable_hash_table, sym);

    return sym;
}

Symbol* make_new_identifier(agent* thisAgent, char name_letter, goal_stack_level level, uint64_t name_number)
{

    idSymbol* sym;

    if (isalpha(name_letter))
    {
        if (islower(name_letter))
        {
            name_letter = static_cast<char>(toupper(name_letter));
        }
    }
    else
    {
        name_letter = 'I';
    }
    allocate_with_pool(thisAgent, &thisAgent->identifier_pool, &sym);
    sym->symbol_type = IDENTIFIER_SYMBOL_TYPE;
    sym->reference_count = 0;
    sym->hash_id = get_next_symbol_hash_id(thisAgent);
    sym->tc_num = 0;
    sym->name_letter = name_letter;

    // For long-term identifiers
    if (name_number == NIL)
    {
        name_number = thisAgent->id_counter[name_letter - 'A']++;
    }
    else
    {
        uint64_t* current_number = &(thisAgent->id_counter[ name_letter - 'A' ]);
        if (name_number >= (*current_number))
        {
            (*current_number) = (name_number + 1);
        }
    }
    sym->name_number = name_number;

    sym->level = level;
    sym->promotion_level = level;
    sym->slots = NIL;
    sym->isa_goal = false;
    sym->isa_impasse = false;
    sym->isa_operator = 0;
    sym->link_count = 0;
    sym->unknown_level = NIL;
    sym->could_be_a_link_from_below = false;
    sym->impasse_wmes = NIL;
    sym->higher_goal = NIL;
    sym->gds = NIL;
    sym->saved_firing_type = NO_SAVED_PRODS;
    sym->ms_o_assertions = NIL;
    sym->ms_i_assertions = NIL;
    sym->ms_retractions = NIL;
    sym->lower_goal = NIL;
    sym->operator_slot = NIL;
    sym->preferences_from_goal = NIL;
    sym->associated_output_links = NIL;
    sym->input_wmes = NIL;

    sym->rl_info = NIL;
    sym->reward_header = NIL;

    sym->epmem_header = NIL;
    sym->epmem_cmd_header = NIL;
    sym->epmem_result_header = NIL;
    sym->epmem_id = EPMEM_NODEID_BAD;
    sym->epmem_valid = NIL;
    sym->epmem_time_wme = NIL;

    sym->smem_header = NIL;
    sym->smem_cmd_header = NIL;
    sym->smem_result_header = NIL;
    sym->smem_lti = NIL;
    sym->smem_time_id = EPMEM_MEMID_NONE;
    sym->smem_valid = NIL;

<<<<<<< HEAD
=======
    sym->variablization = NIL;

>>>>>>> 6077b339
    sym->rl_trace = NIL;

    sym->fc = NIL;
    sym->ic = NIL;
    sym->sc = NIL;
    sym->var = NIL;
    sym->id = sym;
    symbol_add_ref(thisAgent, sym);
    add_to_hash_table(thisAgent, thisAgent->identifier_hash_table, sym);

    return sym;
}

Symbol* make_str_constant(agent* thisAgent, char const* name)
{
    strSymbol* sym;

    sym = strSym(find_str_constant(thisAgent, name));
    if (sym)
    {
        symbol_add_ref(thisAgent, sym);
    }
    else
    {
        allocate_with_pool(thisAgent, &thisAgent->str_constant_pool, &sym);
        sym->symbol_type = STR_CONSTANT_SYMBOL_TYPE;
        sym->reference_count = 0;
        sym->hash_id = get_next_symbol_hash_id(thisAgent);
        sym->tc_num = 0;
        sym->epmem_hash = 0;
        sym->epmem_valid = 0;
        sym->smem_hash = 0;
        sym->smem_valid = 0;
        sym->name = make_memory_block_for_string(thisAgent, name);
        sym->production = NIL;
        sym->fc = NIL;
        sym->ic = NIL;
        sym->id = NIL;
        sym->var = NIL;
        sym->sc = sym;
        symbol_add_ref(thisAgent, sym);
        add_to_hash_table(thisAgent, thisAgent->str_constant_hash_table, sym);
    }
    return sym;
}

Symbol* make_int_constant(agent* thisAgent, int64_t value)
{
    intSymbol* sym;

    sym = intSym(find_int_constant(thisAgent, value));
    if (sym)
    {
        symbol_add_ref(thisAgent, sym);
    }
    else
    {
        allocate_with_pool(thisAgent, &thisAgent->int_constant_pool, &sym);
        sym->symbol_type = INT_CONSTANT_SYMBOL_TYPE;
        sym->reference_count = 0;
        sym->hash_id = get_next_symbol_hash_id(thisAgent);
        sym->tc_num = 0;
        sym->epmem_hash = 0;
        sym->epmem_valid = 0;
        sym->smem_hash = 0;
        sym->smem_valid = 0;
        sym->value = value;
        sym->fc = NIL;
        sym->sc = NIL;
        sym->id = NIL;
        sym->var = NIL;
        sym->ic = sym;
        symbol_add_ref(thisAgent, sym);
        add_to_hash_table(thisAgent, thisAgent->int_constant_hash_table, sym);
    }
    return sym;
}

Symbol* make_float_constant(agent* thisAgent, double value)
{
    floatSymbol* sym;

    sym = floatSym(find_float_constant(thisAgent, value));
    if (sym)
    {
        symbol_add_ref(thisAgent, sym);
    }
    else
    {
        allocate_with_pool(thisAgent, &thisAgent->float_constant_pool, &sym);
        sym->symbol_type = FLOAT_CONSTANT_SYMBOL_TYPE;
        sym->reference_count = 0;
        sym->hash_id = get_next_symbol_hash_id(thisAgent);
        sym->tc_num = 0;
        sym->epmem_hash = 0;
        sym->epmem_valid = 0;
        sym->smem_hash = 0;
        sym->smem_valid = 0;
        sym->value = value;
        sym->ic = NIL;
        sym->sc = NIL;
        sym->id = NIL;
        sym->var = NIL;
        sym->fc = sym;
        symbol_add_ref(thisAgent, sym);
        add_to_hash_table(thisAgent, thisAgent->float_constant_hash_table, sym);
    }
    return sym;
}

/* -------------------------------------------------------------------

                         Deallocate Symbol

------------------------------------------------------------------- */

void deallocate_symbol(agent* thisAgent, Symbol* sym)
{

//    dprint(DT_DEALLOCATE_SYMBOLS, "DEALLOCATE symbol %y\n", sym);

    switch (sym->symbol_type)
    {
        case VARIABLE_SYMBOL_TYPE:
            remove_from_hash_table(thisAgent, thisAgent->variable_hash_table, sym);
            free_memory_block_for_string(thisAgent, sym->var->name);
            free_with_pool(&thisAgent->variable_pool, sym);
            break;
        case IDENTIFIER_SYMBOL_TYPE:
            remove_from_hash_table(thisAgent, thisAgent->identifier_hash_table, sym);
            free_with_pool(&thisAgent->identifier_pool, sym);
            break;
        case STR_CONSTANT_SYMBOL_TYPE:
            remove_from_hash_table(thisAgent, thisAgent->str_constant_hash_table, sym);
            free_memory_block_for_string(thisAgent, sym->sc->name);
            free_with_pool(&thisAgent->str_constant_pool, sym);
            break;
        case INT_CONSTANT_SYMBOL_TYPE:
            remove_from_hash_table(thisAgent, thisAgent->int_constant_hash_table, sym);
            free_with_pool(&thisAgent->int_constant_pool, sym);
            break;
        case FLOAT_CONSTANT_SYMBOL_TYPE:
            remove_from_hash_table(thisAgent, thisAgent->float_constant_hash_table, sym);
            free_with_pool(&thisAgent->float_constant_pool, sym);
            break;
        default:
        {
            char msg[BUFFER_MSG_SIZE];
            strncpy(msg, "Internal error: called deallocate_symbol on non-symbol.\n", BUFFER_MSG_SIZE);
            msg[BUFFER_MSG_SIZE - 1] = 0; /* ensure null termination */
            abort_with_fatal_error(thisAgent, msg);
        }
    }
}

/* -------------------------------------------------------------------
                       Other Symbol Utilities

   Reset_id_counters() is called during an init-soar to reset the id
   gensym numbers to 1.  It first makes sure there are no existing
   identifiers in the system--otherwise we might generate a second
   identifier with the same name later on.

   Reset_id_and_variable_tc_numbers() resets the tc_num field of every
   existing id and variable to 0.

   Reset_variable_gensym_numbers() resets the gensym_number field of
   every existing variable to 0.

   Print_internal_symbols() just prints a list of all existing symbols.
   (This is useful for debugging memory leaks.)

   Generate_new_str_constant() is used to gensym new symbols that are
   guaranteed to not already exist.  It takes two arguments: "prefix"
   (the desired prefix of the new symbol's name), and "counter" (a
   pointer to a counter (uint64_t) that is incremented to produce
   new gensym names).
------------------------------------------------------------------- */

bool print_identifier_ref_info(agent* thisAgent, void* item, void* userdata)
{
    Symbol* sym;
    char msg[256];
    sym = static_cast<symbol_struct*>(item);
    FILE* f = reinterpret_cast<FILE*>(userdata);

    if (sym->symbol_type == IDENTIFIER_SYMBOL_TYPE)
    {
        if (sym->reference_count > 0)
        {

            if (sym->id->smem_lti != NIL)
            {
                SNPRINTF(msg, 256,
                         "\t@%c%llu --> %llu\n",
                         sym->id->name_letter,
                         static_cast<long long unsigned>(sym->id->name_number),
                         static_cast<long long unsigned>(sym->reference_count));
            }
            else
            {
                SNPRINTF(msg, 256,
                         "\t%c%llu --> %llu\n",
                         sym->id->name_letter,
                         static_cast<long long unsigned>(sym->id->name_number),
                         static_cast<long long unsigned>(sym->reference_count));
            }

            msg[255] = 0; /* ensure null termination */
            print(thisAgent,  msg);
            xml_generate_warning(thisAgent, msg);

            if (f)
            {
                fprintf(f, "%s", msg) ;
            }
        }
    }
    else
    {
        print(thisAgent,  "\tERROR: HASHTABLE ITEM IS NOT AN IDENTIFIER!\n");
        return true;
    }
    return false;
}

bool reset_id_counters(agent* thisAgent)
{
    int i;

    if (thisAgent->identifier_hash_table->count != 0)
    {
        // As long as all of the existing identifiers are long term identifiers (lti), there's no problem
        uint64_t ltis = 0;
        do_for_all_items_in_hash_table(thisAgent, thisAgent->identifier_hash_table, smem_count_ltis, &ltis);
        if (static_cast<uint64_t>(thisAgent->identifier_hash_table->count) != ltis)
        {
            print(thisAgent,  "Internal warning:  wanted to reset identifier generator numbers, but\n");
            print(thisAgent,  "there are still some identifiers allocated.  (Probably a memory leak.)\n");
            print(thisAgent,  "(Leaving identifier numbers alone.)\n");
            xml_generate_warning(thisAgent, "Internal warning:  wanted to reset identifier generator numbers, but\nthere are still some identifiers allocated.  (Probably a memory leak.)\n(Leaving identifier numbers alone.)");

            print_internal_symbols(thisAgent);
            /* RDF 01272003: Added this to improve the output from this error message */
            //TODO: append this to previous XML string or generate separate output?
            //do_for_all_items_in_hash_table( thisAgent, thisAgent->identifier_hash_table, print_identifier_ref_info, 0);

            // Also dump the ids to a txt file
            FILE* ids = fopen("leaked-ids.txt", "w") ;
            if (ids)
            {
                do_for_all_items_in_hash_table(thisAgent, thisAgent->identifier_hash_table, print_identifier_ref_info, reinterpret_cast<void*>(ids));
                fclose(ids) ;
            }

            return false;
        }

        // Getting here means that there are still identifiers but that
        // they are all long-term and (hopefully) exist only in production memory.
    }
    for (i = 0; i < 26; i++)
    {
        thisAgent->id_counter[i] = 1;
    }

    if (thisAgent->smem_db->get_status() == soar_module::connected)
    {
        smem_reset_id_counters(thisAgent);
    }

    return true ;
}

bool reset_tc_num(agent* /*thisAgent*/, void* item, void*)
{
    Symbol* sym;

    sym = static_cast<symbol_struct*>(item);
    sym->tc_num = 0;
    return false;
}

void reset_id_and_variable_tc_numbers(agent* thisAgent)
{
    do_for_all_items_in_hash_table(thisAgent, thisAgent->identifier_hash_table, reset_tc_num, 0);
    do_for_all_items_in_hash_table(thisAgent, thisAgent->variable_hash_table, reset_tc_num, 0);
}

bool reset_gensym_number(agent* /*thisAgent*/, void* item, void*)
{
    Symbol* sym;

    sym = static_cast<symbol_struct*>(item);
    sym->var->gensym_number = 0;
    return false;
}

void reset_variable_gensym_numbers(agent* thisAgent)
{
    do_for_all_items_in_hash_table(thisAgent, thisAgent->variable_hash_table, reset_gensym_number, 0);
}

bool print_sym(agent* thisAgent, void* item, void*)
{
    print(thisAgent,  "%s (%lld)\n", static_cast<symbol_struct*>(item)->to_string(), static_cast<symbol_struct*>(item)->reference_count);
    return false;
}

void print_internal_symbols(agent* thisAgent)
{
    print(thisAgent,  "\n--- Symbolic Constants: ---\n");
    do_for_all_items_in_hash_table(thisAgent, thisAgent->str_constant_hash_table, print_sym, 0);
    print(thisAgent,  "\n--- Integer Constants: ---\n");
    do_for_all_items_in_hash_table(thisAgent, thisAgent->int_constant_hash_table, print_sym, 0);
    print(thisAgent,  "\n--- Floating-Point Constants: ---\n");
    do_for_all_items_in_hash_table(thisAgent, thisAgent->float_constant_hash_table, print_sym, 0);
    print(thisAgent,  "\n--- Identifiers: ---\n");
    do_for_all_items_in_hash_table(thisAgent, thisAgent->identifier_hash_table, print_sym, 0);
    print(thisAgent,  "\n--- Variables: ---\n");
    do_for_all_items_in_hash_table(thisAgent, thisAgent->variable_hash_table, print_sym, 0);
}

Symbol* generate_new_str_constant(agent* thisAgent, const char* prefix, uint64_t* counter)
{

#define GENERATE_NEW_STR_CONSTANT_BUFFER_SIZE 2000 /* that ought to be long enough! */
    char name[GENERATE_NEW_STR_CONSTANT_BUFFER_SIZE];
    Symbol* New;

    while (true)
    {
        SNPRINTF(name, GENERATE_NEW_STR_CONSTANT_BUFFER_SIZE, "%s%lu", prefix, static_cast<long unsigned int>((*counter)++));
        name[GENERATE_NEW_STR_CONSTANT_BUFFER_SIZE - 1] = 0;
        if (! find_str_constant(thisAgent, name))
        {
            break;
        }
    }
    New = make_str_constant(thisAgent, name);
    return New;
}

/* -----------------------------------------------------------------
                       First Letter From Symbol

   When creating dummy variables or identifiers, we try to give them
   names that start with a "reasonable" letter.  For example, ^foo <dummy>
   becomes ^foo <f*37>, where the variable starts with "f" because
   the attribute test starts with "f" also.  This routine looks at
   a symbol and tries to figure out a reasonable choice of starting
   letter for a variable or identifier to follow it.  If it can't
   find a reasonable choice, it returns '*'.
----------------------------------------------------------------- */

char first_letter_from_symbol(Symbol* sym)
{
    switch (sym->symbol_type)
    {
        case VARIABLE_SYMBOL_TYPE:
            return *(sym->var->name + 1);
        case IDENTIFIER_SYMBOL_TYPE:
            return sym->id->name_letter;
        case STR_CONSTANT_SYMBOL_TYPE:
            return *(sym->sc->name);
        default:
            return '*';
    }
}

/***************************************************************************
 * Function     : get_number_from_symbol
 **************************************************************************/
double get_number_from_symbol(Symbol* sym)
{
    if (sym->symbol_type == FLOAT_CONSTANT_SYMBOL_TYPE)
    {
        return sym->fc->value;
    }
    else if (sym->symbol_type == INT_CONSTANT_SYMBOL_TYPE)
    {
        return static_cast<double>(sym->ic->value);
    }

    return 0.0;
}

/* ----------------------------------------------------------------
   Takes a list of symbols and returns a copy of the same list,
   incrementing the reference count on each symbol in the list.
---------------------------------------------------------------- */

list* copy_symbol_list_adding_references(agent* thisAgent,
        list* sym_list)
{
    cons* c, *first, *prev;

    if (! sym_list)
    {
        return NIL;
    }
    allocate_cons(thisAgent, &first);
    first->first = sym_list->first;
    symbol_add_ref(thisAgent, static_cast<Symbol*>(first->first));
    sym_list = sym_list->rest;
    prev = first;
    while (sym_list)
    {
        allocate_cons(thisAgent, &c);
        prev->rest = c;
        c->first = sym_list->first;
        symbol_add_ref(thisAgent, static_cast<Symbol*>(c->first));
        sym_list = sym_list->rest;
        prev = c;
    }
    prev->rest = NIL;
    return first;
}

/* ----------------------------------------------------------------
   Frees a list of symbols, decrementing their reference counts.
---------------------------------------------------------------- */

void deallocate_symbol_list_removing_references(agent* thisAgent,
        list* sym_list)
{
    cons* c;

    while (sym_list)
    {
        c = sym_list;
        sym_list = sym_list->rest;
#ifdef DEBUG_TRACE_REFCOUNT_INVENTORY
        symbol_remove_ref(thisAgent, static_cast<Symbol*>(c->first));
#else
        symbol_remove_ref(thisAgent, static_cast<Symbol*>(c->first));
#endif
        free_cons(thisAgent, c);
    }
}

/* -----------------------------------------------------------------
                       Predefined Symbols

   Certain symbols are used so frequently that we create them at
   system startup time and never deallocate them.  These symbols are
   global variables (per-agent) and are named xxx_symbol (see glob_vars.h).

   Create_predefined_symbols() should be called to do the creation.
   After that, the global variables can be accessed freely.  Note that
   the reference counts on these symbols should still be updated--
   symbol_add_ref() should be called, etc.--it's just that when the
   symbol isn't really being used, it stays around because the count
   is still 1.
----------------------------------------------------------------- */

void create_predefined_symbols(agent* thisAgent)
{
    thisAgent->problem_space_symbol = make_str_constant(thisAgent, "problem-space");
    thisAgent->state_symbol = make_str_constant(thisAgent, "state");
    thisAgent->operator_symbol = make_str_constant(thisAgent, "operator");
    thisAgent->superstate_symbol = make_str_constant(thisAgent, "superstate");
    thisAgent->io_symbol = make_str_constant(thisAgent, "io");
    thisAgent->object_symbol = make_str_constant(thisAgent, "object");
    thisAgent->attribute_symbol = make_str_constant(thisAgent, "attribute");
    thisAgent->impasse_symbol = make_str_constant(thisAgent, "impasse");
    thisAgent->choices_symbol = make_str_constant(thisAgent, "choices");
    thisAgent->none_symbol = make_str_constant(thisAgent, "none");
    thisAgent->constraint_failure_symbol = make_str_constant(thisAgent, "constraint-failure");
    thisAgent->no_change_symbol = make_str_constant(thisAgent, "no-change");
    thisAgent->multiple_symbol = make_str_constant(thisAgent, "multiple");

    // SBW 5/07
    thisAgent->item_count_symbol = make_str_constant(thisAgent, "item-count");

    // NLD 11/11
    thisAgent->non_numeric_count_symbol = make_str_constant(thisAgent, "non-numeric-count");

    thisAgent->conflict_symbol = make_str_constant(thisAgent, "conflict");
    thisAgent->tie_symbol = make_str_constant(thisAgent, "tie");
    thisAgent->item_symbol = make_str_constant(thisAgent, "item");
    thisAgent->non_numeric_symbol = make_str_constant(thisAgent, "non-numeric");
    thisAgent->quiescence_symbol = make_str_constant(thisAgent, "quiescence");
    thisAgent->t_symbol = make_str_constant(thisAgent, "t");
    thisAgent->nil_symbol = make_str_constant(thisAgent, "nil");
    thisAgent->type_symbol = make_str_constant(thisAgent, "type");
    thisAgent->goal_symbol = make_str_constant(thisAgent, "goal");
    thisAgent->name_symbol = make_str_constant(thisAgent, "name");

    thisAgent->ts_context_variable = make_variable(thisAgent, "<ts>");
    thisAgent->to_context_variable = make_variable(thisAgent, "<to>");
    thisAgent->sss_context_variable = make_variable(thisAgent, "<sss>");
    thisAgent->sso_context_variable = make_variable(thisAgent, "<sso>");
    thisAgent->ss_context_variable = make_variable(thisAgent, "<ss>");
    thisAgent->so_context_variable = make_variable(thisAgent, "<so>");
    thisAgent->s_context_variable = make_variable(thisAgent, "<s>");
    thisAgent->o_context_variable = make_variable(thisAgent, "<o>");

    thisAgent->input_link_symbol = make_str_constant(thisAgent, "input-link");
    thisAgent->output_link_symbol = make_str_constant(thisAgent, "output-link");

    thisAgent->rl_sym_reward_link = make_str_constant(thisAgent, "reward-link");
    thisAgent->rl_sym_reward = make_str_constant(thisAgent, "reward");
    thisAgent->rl_sym_value = make_str_constant(thisAgent, "value");

    thisAgent->epmem_sym = make_str_constant(thisAgent, "epmem");
    thisAgent->epmem_sym_cmd = make_str_constant(thisAgent, "command");
    thisAgent->epmem_sym_result = make_str_constant(thisAgent, "result");

    thisAgent->epmem_sym_retrieved = make_str_constant(thisAgent, "retrieved");
    thisAgent->epmem_sym_status = make_str_constant(thisAgent, "status");
    thisAgent->epmem_sym_match_score = make_str_constant(thisAgent, "match-score");
    thisAgent->epmem_sym_cue_size = make_str_constant(thisAgent, "cue-size");
    thisAgent->epmem_sym_normalized_match_score = make_str_constant(thisAgent, "normalized-match-score");
    thisAgent->epmem_sym_match_cardinality = make_str_constant(thisAgent, "match-cardinality");
    thisAgent->epmem_sym_memory_id = make_str_constant(thisAgent, "memory-id");
    thisAgent->epmem_sym_present_id = make_str_constant(thisAgent, "present-id");
    thisAgent->epmem_sym_no_memory = make_str_constant(thisAgent, "no-memory");
    thisAgent->epmem_sym_graph_match = make_str_constant(thisAgent, "graph-match");
    thisAgent->epmem_sym_graph_match_mapping = make_str_constant(thisAgent, "mapping");
    thisAgent->epmem_sym_graph_match_mapping_node = make_str_constant(thisAgent, "node");
    thisAgent->epmem_sym_graph_match_mapping_cue = make_str_constant(thisAgent, "cue");
    thisAgent->epmem_sym_success = make_str_constant(thisAgent, "success");
    thisAgent->epmem_sym_failure = make_str_constant(thisAgent, "failure");
    thisAgent->epmem_sym_bad_cmd = make_str_constant(thisAgent, "bad-cmd");

    thisAgent->epmem_sym_retrieve = make_str_constant(thisAgent, "retrieve");
    thisAgent->epmem_sym_next = make_str_constant(thisAgent, "next");
    thisAgent->epmem_sym_prev = make_str_constant(thisAgent, "previous");
    thisAgent->epmem_sym_query = make_str_constant(thisAgent, "query");
    thisAgent->epmem_sym_negquery = make_str_constant(thisAgent, "neg-query");
    thisAgent->epmem_sym_before = make_str_constant(thisAgent, "before");
    thisAgent->epmem_sym_after = make_str_constant(thisAgent, "after");
    thisAgent->epmem_sym_prohibit = make_str_constant(thisAgent, "prohibit");
    thisAgent->epmem_sym_yes = make_str_constant(thisAgent, "yes");
    thisAgent->epmem_sym_no = make_str_constant(thisAgent, "no");


    thisAgent->smem_sym = make_str_constant(thisAgent, "smem");
    thisAgent->smem_sym_cmd = make_str_constant(thisAgent, "command");
    thisAgent->smem_sym_result = make_str_constant(thisAgent, "result");

    thisAgent->smem_sym_retrieved = make_str_constant(thisAgent, "retrieved");
    thisAgent->smem_sym_status = make_str_constant(thisAgent, "status");
    thisAgent->smem_sym_success = make_str_constant(thisAgent, "success");
    thisAgent->smem_sym_failure = make_str_constant(thisAgent, "failure");
    thisAgent->smem_sym_bad_cmd = make_str_constant(thisAgent, "bad-cmd");
    thisAgent->smem_sym_depth = make_str_constant(thisAgent, "depth");

    thisAgent->smem_sym_retrieve = make_str_constant(thisAgent, "retrieve");
    thisAgent->smem_sym_query = make_str_constant(thisAgent, "query");
    thisAgent->smem_sym_negquery = make_str_constant(thisAgent, "neg-query");
    thisAgent->smem_sym_prohibit = make_str_constant(thisAgent, "prohibit");
    thisAgent->smem_sym_store = make_str_constant(thisAgent, "store");
    thisAgent->smem_sym_math_query = make_str_constant(thisAgent, "math-query");
    thisAgent->smem_sym_math_query_less = make_str_constant(thisAgent, "less");
    thisAgent->smem_sym_math_query_greater = make_str_constant(thisAgent, "greater");
    thisAgent->smem_sym_math_query_less_or_equal = make_str_constant(thisAgent, "less-or-equal");
    thisAgent->smem_sym_math_query_greater_or_equal = make_str_constant(thisAgent, "greater-or-equal");
    thisAgent->smem_sym_math_query_max = make_str_constant(thisAgent, "max");
    thisAgent->smem_sym_math_query_min = make_str_constant(thisAgent, "min");
}

inline void release_helper(agent* thisAgent, Symbol** sym)
{
    symbol_remove_ref(thisAgent, (*sym));
    *sym = 0;
}

void release_predefined_symbols(agent* thisAgent)
{
    release_helper(thisAgent, &(thisAgent->problem_space_symbol));
    release_helper(thisAgent, &(thisAgent->state_symbol));
    release_helper(thisAgent, &(thisAgent->operator_symbol));
    release_helper(thisAgent, &(thisAgent->superstate_symbol));
    release_helper(thisAgent, &(thisAgent->io_symbol));
    release_helper(thisAgent, &(thisAgent->object_symbol));
    release_helper(thisAgent, &(thisAgent->attribute_symbol));
    release_helper(thisAgent, &(thisAgent->impasse_symbol));
    release_helper(thisAgent, &(thisAgent->choices_symbol));
    release_helper(thisAgent, &(thisAgent->none_symbol));
    release_helper(thisAgent, &(thisAgent->constraint_failure_symbol));
    release_helper(thisAgent, &(thisAgent->no_change_symbol));
    release_helper(thisAgent, &(thisAgent->multiple_symbol));
    release_helper(thisAgent, &(thisAgent->conflict_symbol));
    release_helper(thisAgent, &(thisAgent->tie_symbol));
    release_helper(thisAgent, &(thisAgent->item_symbol));
    release_helper(thisAgent, &(thisAgent->non_numeric_symbol));
    release_helper(thisAgent, &(thisAgent->quiescence_symbol));
    release_helper(thisAgent, &(thisAgent->t_symbol));
    release_helper(thisAgent, &(thisAgent->nil_symbol));
    release_helper(thisAgent, &(thisAgent->type_symbol));
    release_helper(thisAgent, &(thisAgent->goal_symbol));
    release_helper(thisAgent, &(thisAgent->name_symbol));

    release_helper(thisAgent, &(thisAgent->ts_context_variable));
    release_helper(thisAgent, &(thisAgent->to_context_variable));
    release_helper(thisAgent, &(thisAgent->sss_context_variable));
    release_helper(thisAgent, &(thisAgent->sso_context_variable));
    release_helper(thisAgent, &(thisAgent->ss_context_variable));
    release_helper(thisAgent, &(thisAgent->so_context_variable));
    release_helper(thisAgent, &(thisAgent->s_context_variable));
    release_helper(thisAgent, &(thisAgent->o_context_variable));

    release_helper(thisAgent, &(thisAgent->item_count_symbol));
    release_helper(thisAgent, &(thisAgent->non_numeric_count_symbol));

    release_helper(thisAgent, &(thisAgent->input_link_symbol));
    release_helper(thisAgent, &(thisAgent->output_link_symbol));

    release_helper(thisAgent, &(thisAgent->rl_sym_reward_link));
    release_helper(thisAgent, &(thisAgent->rl_sym_reward));
    release_helper(thisAgent, &(thisAgent->rl_sym_value));

    release_helper(thisAgent, &(thisAgent->epmem_sym));
    release_helper(thisAgent, &(thisAgent->epmem_sym_cmd));
    release_helper(thisAgent, &(thisAgent->epmem_sym_result));

    release_helper(thisAgent, &(thisAgent->epmem_sym_retrieved));
    release_helper(thisAgent, &(thisAgent->epmem_sym_status));
    release_helper(thisAgent, &(thisAgent->epmem_sym_match_score));
    release_helper(thisAgent, &(thisAgent->epmem_sym_cue_size));
    release_helper(thisAgent, &(thisAgent->epmem_sym_normalized_match_score));
    release_helper(thisAgent, &(thisAgent->epmem_sym_match_cardinality));
    release_helper(thisAgent, &(thisAgent->epmem_sym_memory_id));
    release_helper(thisAgent, &(thisAgent->epmem_sym_present_id));
    release_helper(thisAgent, &(thisAgent->epmem_sym_no_memory));
    release_helper(thisAgent, &(thisAgent->epmem_sym_graph_match));
    release_helper(thisAgent, &(thisAgent->epmem_sym_graph_match_mapping));
    release_helper(thisAgent, &(thisAgent->epmem_sym_graph_match_mapping_node));
    release_helper(thisAgent, &(thisAgent->epmem_sym_graph_match_mapping_cue));
    release_helper(thisAgent, &(thisAgent->epmem_sym_success));
    release_helper(thisAgent, &(thisAgent->epmem_sym_failure));
    release_helper(thisAgent, &(thisAgent->epmem_sym_bad_cmd));

    release_helper(thisAgent, &(thisAgent->epmem_sym_retrieve));
    release_helper(thisAgent, &(thisAgent->epmem_sym_next));
    release_helper(thisAgent, &(thisAgent->epmem_sym_prev));
    release_helper(thisAgent, &(thisAgent->epmem_sym_query));
    release_helper(thisAgent, &(thisAgent->epmem_sym_negquery));
    release_helper(thisAgent, &(thisAgent->epmem_sym_before));
    release_helper(thisAgent, &(thisAgent->epmem_sym_after));
    release_helper(thisAgent, &(thisAgent->epmem_sym_prohibit));
    release_helper(thisAgent, &(thisAgent->epmem_sym_yes));
    release_helper(thisAgent, &(thisAgent->epmem_sym_no));

    release_helper(thisAgent, &(thisAgent->smem_sym));
    release_helper(thisAgent, &(thisAgent->smem_sym_cmd));
    release_helper(thisAgent, &(thisAgent->smem_sym_result));

    release_helper(thisAgent, &(thisAgent->smem_sym_retrieved));
    release_helper(thisAgent, &(thisAgent->smem_sym_status));
    release_helper(thisAgent, &(thisAgent->smem_sym_success));
    release_helper(thisAgent, &(thisAgent->smem_sym_failure));
    release_helper(thisAgent, &(thisAgent->smem_sym_bad_cmd));
    release_helper(thisAgent, &(thisAgent->smem_sym_depth));

    release_helper(thisAgent, &(thisAgent->smem_sym_retrieve));
    release_helper(thisAgent, &(thisAgent->smem_sym_query));
    release_helper(thisAgent, &(thisAgent->smem_sym_negquery));
    release_helper(thisAgent, &(thisAgent->smem_sym_prohibit));
    release_helper(thisAgent, &(thisAgent->smem_sym_store));
    release_helper(thisAgent, &(thisAgent->smem_sym_math_query));
    release_helper(thisAgent, &(thisAgent->smem_sym_math_query_less));
    release_helper(thisAgent, &(thisAgent->smem_sym_math_query_greater));
    release_helper(thisAgent, &(thisAgent->smem_sym_math_query_less_or_equal));
    release_helper(thisAgent, &(thisAgent->smem_sym_math_query_greater_or_equal));
    release_helper(thisAgent, &(thisAgent->smem_sym_math_query_max));
    release_helper(thisAgent, &(thisAgent->smem_sym_math_query_min));
}

char* Symbol::to_string(bool rereadable, char* dest, size_t dest_size)
{

    bool possible_id, possible_var, possible_sc, possible_ic, possible_fc;
    bool is_rereadable;
    bool has_angle_bracket;

    /* -- Not sure if this is legit, but works and smooths debugging -- */
    if (!this)
    {
        //assert(false);
        return Output_Manager::Get_OM().NULL_SYM_STR;
    }

    switch (symbol_type)
    {
        case VARIABLE_SYMBOL_TYPE:
            if (!dest)
            {
                return var->name;
            }
            strcpy(dest, var->name);
            dest[dest_size - 1] = 0; /* ensure null termination */
            return dest;

        case IDENTIFIER_SYMBOL_TYPE:
            if (!dest)
            {
                dest_size = output_string_size; /* from agent.h */;
                dest = Output_Manager::Get_OM().get_printed_output_string();
            }
            if (is_lti())
            {
                SNPRINTF(dest, dest_size, "@%c%llu", id->name_letter, static_cast<long long unsigned>(id->name_number));
            }
            else
            {
                SNPRINTF(dest, dest_size, "%c%llu", id->name_letter, static_cast<long long unsigned>(id->name_number));
            }
            dest[dest_size - 1] = 0; /* ensure null termination */
            return dest;

        case INT_CONSTANT_SYMBOL_TYPE:
            if (!dest)
            {
                dest_size = output_string_size; /* from agent.h */;
                dest = Output_Manager::Get_OM().get_printed_output_string();
            }
            SNPRINTF(dest, dest_size, "%ld", static_cast<long int>(ic->value));
            dest[dest_size - 1] = 0; /* ensure null termination */
            return dest;

        case FLOAT_CONSTANT_SYMBOL_TYPE:
            if (!dest)
            {
                dest_size = output_string_size; /* from agent.h */;
                dest = Output_Manager::Get_OM().get_printed_output_string();
            }
            SNPRINTF(dest, dest_size, "%#.16g", fc->value);
            dest[dest_size - 1] = 0; /* ensure null termination */
            /* MToDo | Is stripping off trailing zero's still necessary? -- */
            {
                /* --- strip off trailing zeros --- */
                char* start_of_exponent;
                char* end_of_mantissa;
                start_of_exponent = dest;
                while ((*start_of_exponent != 0) && (*start_of_exponent != 'e'))
                {
                    start_of_exponent++;
                }
                end_of_mantissa = start_of_exponent - 1;
                while (*end_of_mantissa == '0')
                {
                    end_of_mantissa--;
                }
                end_of_mantissa++;
                while (*start_of_exponent)
                {
                    *end_of_mantissa++ = *start_of_exponent++;
                }
                *end_of_mantissa = 0;
            }
            return dest;

        case STR_CONSTANT_SYMBOL_TYPE:
            if (!rereadable)
            {
                if (!dest)
                {
                    return sc->name;
                }
                strcpy(dest, sc->name);
                return dest;
            }

<<<<<<< HEAD
            soar::Lexer::determine_possible_symbol_types_for_string(sc->name, strlen(sc->name),
=======
            determine_possible_symbol_types_for_string(sc->name, strlen(sc->name),
>>>>>>> 6077b339
                    &possible_id, &possible_var, &possible_sc, &possible_ic, &possible_fc, &is_rereadable);

            has_angle_bracket = sc->name[0] == '<' || sc->name[strlen(sc->name) - 1] == '>';

            if ((!possible_sc)   || possible_var || possible_ic || possible_fc ||
                    (!is_rereadable) || has_angle_bracket)
            {
                /* BUGBUG - if in context where id's could occur, should check possible_id flag here also
                 *        - Shouldn't it also check whether dest char * was passed in and get a printed
                 *          output string instead?  */
                return string_to_escaped_string(sc->name, '|', dest);
            }
            if (!dest)
            {
                return sc->name;
            }
            strcpy(dest, sc->name);
            return dest;

        default:
        {
            char msg[BUFFER_MSG_SIZE];
            strcpy(msg, "Internal Soar Error:  symbol->to_string() called on bad symbol!\n");
            msg[BUFFER_MSG_SIZE - 1] = 0; /* ensure null termination */
            abort_with_fatal_error_noagent(msg);
            break;
        }
    }
    return NIL; /* unreachable, but without it, gcc -Wall warns here */
}
<|MERGE_RESOLUTION|>--- conflicted
+++ resolved
@@ -58,7 +58,7 @@
 uint32_t compress(uint32_t h, short num_bits)
 {
     uint32_t result;
-
+    
     if (num_bits < 16)
     {
         h = (h & 0xFFFF) ^ (h >> 16);
@@ -79,7 +79,7 @@
 uint32_t hash_string(const char* s)      /* AGR 600 */
 {
     uint32_t h;
-
+    
     h = 0;
     while (*s != 0)
     {
@@ -224,13 +224,13 @@
     thisAgent->str_constant_hash_table = make_hash_table(thisAgent, 0, hash_str_constant);
     thisAgent->int_constant_hash_table = make_hash_table(thisAgent, 0, hash_int_constant);
     thisAgent->float_constant_hash_table = make_hash_table(thisAgent, 0, hash_float_constant);
-
+    
     init_memory_pool(thisAgent, &thisAgent->variable_pool, sizeof(varSymbol), "variable");
     init_memory_pool(thisAgent, &thisAgent->identifier_pool, sizeof(idSymbol), "identifier");
     init_memory_pool(thisAgent, &thisAgent->str_constant_pool, sizeof(strSymbol), "str constant");
     init_memory_pool(thisAgent, &thisAgent->int_constant_pool, sizeof(intSymbol), "int constant");
     init_memory_pool(thisAgent, &thisAgent->float_constant_pool, sizeof(floatSymbol), "float constant");
-
+    
     reset_id_counters(thisAgent);
 }
 
@@ -238,7 +238,7 @@
 {
     uint32_t hash_value;
     varSymbol* sym;
-
+    
     hash_value = hash_variable_raw_info(name, thisAgent->variable_hash_table->log2size);
     sym = reinterpret_cast<varSymbol*>(*(thisAgent->variable_hash_table->buckets + hash_value));
     for (; sym != NIL; sym = varSym(sym->next_in_hash_table))
@@ -255,7 +255,7 @@
 {
     uint32_t hash_value;
     idSymbol* sym;
-
+    
     hash_value = hash_identifier_raw_info(name_letter, name_number,
                                           thisAgent->identifier_hash_table->log2size);
     sym = reinterpret_cast<idSymbol*>(*(thisAgent->identifier_hash_table->buckets + hash_value));
@@ -274,7 +274,7 @@
 {
     uint32_t hash_value;
     strSymbol* sym;
-
+    
     hash_value = hash_str_constant_raw_info(name,
                                             thisAgent->str_constant_hash_table->log2size);
     sym = reinterpret_cast<strSymbol*>(*(thisAgent->str_constant_hash_table->buckets + hash_value));
@@ -292,7 +292,7 @@
 {
     uint32_t hash_value;
     intSymbol* sym;
-
+    
     hash_value = hash_int_constant_raw_info(value,
                                             thisAgent->int_constant_hash_table->log2size);
     sym = reinterpret_cast<intSymbol*>(*(thisAgent->int_constant_hash_table->buckets + hash_value));
@@ -310,7 +310,7 @@
 {
     uint32_t hash_value;
     floatSymbol* sym;
-
+    
     hash_value = hash_float_constant_raw_info(value,
                  thisAgent->float_constant_hash_table->log2size);
     sym = reinterpret_cast<floatSymbol*>(*(thisAgent->float_constant_hash_table->buckets + hash_value));
@@ -328,14 +328,14 @@
 {
 
     varSymbol* sym;
-
+    
     sym = varSym(find_variable(thisAgent, name));
     if (sym)
     {
         symbol_add_ref(thisAgent, sym);
         return sym;
     }
-
+    
     allocate_with_pool(thisAgent, &thisAgent->variable_pool, &sym);
     sym->symbol_type = VARIABLE_SYMBOL_TYPE;
     sym->reference_count = 0;
@@ -351,7 +351,7 @@
     sym->var = sym;
     symbol_add_ref(thisAgent, sym);
     add_to_hash_table(thisAgent, thisAgent->variable_hash_table, sym);
-
+    
     return sym;
 }
 
@@ -359,7 +359,7 @@
 {
 
     idSymbol* sym;
-
+    
     if (isalpha(name_letter))
     {
         if (islower(name_letter))
@@ -377,7 +377,7 @@
     sym->hash_id = get_next_symbol_hash_id(thisAgent);
     sym->tc_num = 0;
     sym->name_letter = name_letter;
-
+    
     // For long-term identifiers
     if (name_number == NIL)
     {
@@ -392,7 +392,7 @@
         }
     }
     sym->name_number = name_number;
-
+    
     sym->level = level;
     sym->promotion_level = level;
     sym->slots = NIL;
@@ -414,31 +414,26 @@
     sym->preferences_from_goal = NIL;
     sym->associated_output_links = NIL;
     sym->input_wmes = NIL;
-
+    
     sym->rl_info = NIL;
     sym->reward_header = NIL;
-
+    
     sym->epmem_header = NIL;
     sym->epmem_cmd_header = NIL;
     sym->epmem_result_header = NIL;
     sym->epmem_id = EPMEM_NODEID_BAD;
     sym->epmem_valid = NIL;
     sym->epmem_time_wme = NIL;
-
+    
     sym->smem_header = NIL;
     sym->smem_cmd_header = NIL;
     sym->smem_result_header = NIL;
     sym->smem_lti = NIL;
     sym->smem_time_id = EPMEM_MEMID_NONE;
     sym->smem_valid = NIL;
-
-<<<<<<< HEAD
-=======
-    sym->variablization = NIL;
-
->>>>>>> 6077b339
+    
     sym->rl_trace = NIL;
-
+    
     sym->fc = NIL;
     sym->ic = NIL;
     sym->sc = NIL;
@@ -446,14 +441,14 @@
     sym->id = sym;
     symbol_add_ref(thisAgent, sym);
     add_to_hash_table(thisAgent, thisAgent->identifier_hash_table, sym);
-
+    
     return sym;
 }
 
 Symbol* make_str_constant(agent* thisAgent, char const* name)
 {
     strSymbol* sym;
-
+    
     sym = strSym(find_str_constant(thisAgent, name));
     if (sym)
     {
@@ -486,7 +481,7 @@
 Symbol* make_int_constant(agent* thisAgent, int64_t value)
 {
     intSymbol* sym;
-
+    
     sym = intSym(find_int_constant(thisAgent, value));
     if (sym)
     {
@@ -518,7 +513,7 @@
 Symbol* make_float_constant(agent* thisAgent, double value)
 {
     floatSymbol* sym;
-
+    
     sym = floatSym(find_float_constant(thisAgent, value));
     if (sym)
     {
@@ -622,12 +617,12 @@
     char msg[256];
     sym = static_cast<symbol_struct*>(item);
     FILE* f = reinterpret_cast<FILE*>(userdata);
-
+    
     if (sym->symbol_type == IDENTIFIER_SYMBOL_TYPE)
     {
         if (sym->reference_count > 0)
         {
-
+        
             if (sym->id->smem_lti != NIL)
             {
                 SNPRINTF(msg, 256,
@@ -644,11 +639,11 @@
                          static_cast<long long unsigned>(sym->id->name_number),
                          static_cast<long long unsigned>(sym->reference_count));
             }
-
+            
             msg[255] = 0; /* ensure null termination */
             print(thisAgent,  msg);
             xml_generate_warning(thisAgent, msg);
-
+            
             if (f)
             {
                 fprintf(f, "%s", msg) ;
@@ -666,7 +661,7 @@
 bool reset_id_counters(agent* thisAgent)
 {
     int i;
-
+    
     if (thisAgent->identifier_hash_table->count != 0)
     {
         // As long as all of the existing identifiers are long term identifiers (lti), there's no problem
@@ -678,12 +673,12 @@
             print(thisAgent,  "there are still some identifiers allocated.  (Probably a memory leak.)\n");
             print(thisAgent,  "(Leaving identifier numbers alone.)\n");
             xml_generate_warning(thisAgent, "Internal warning:  wanted to reset identifier generator numbers, but\nthere are still some identifiers allocated.  (Probably a memory leak.)\n(Leaving identifier numbers alone.)");
-
+            
             print_internal_symbols(thisAgent);
             /* RDF 01272003: Added this to improve the output from this error message */
             //TODO: append this to previous XML string or generate separate output?
             //do_for_all_items_in_hash_table( thisAgent, thisAgent->identifier_hash_table, print_identifier_ref_info, 0);
-
+            
             // Also dump the ids to a txt file
             FILE* ids = fopen("leaked-ids.txt", "w") ;
             if (ids)
@@ -691,10 +686,10 @@
                 do_for_all_items_in_hash_table(thisAgent, thisAgent->identifier_hash_table, print_identifier_ref_info, reinterpret_cast<void*>(ids));
                 fclose(ids) ;
             }
-
+            
             return false;
         }
-
+        
         // Getting here means that there are still identifiers but that
         // they are all long-term and (hopefully) exist only in production memory.
     }
@@ -702,19 +697,19 @@
     {
         thisAgent->id_counter[i] = 1;
     }
-
+    
     if (thisAgent->smem_db->get_status() == soar_module::connected)
     {
         smem_reset_id_counters(thisAgent);
     }
-
+    
     return true ;
 }
 
 bool reset_tc_num(agent* /*thisAgent*/, void* item, void*)
 {
     Symbol* sym;
-
+    
     sym = static_cast<symbol_struct*>(item);
     sym->tc_num = 0;
     return false;
@@ -729,7 +724,7 @@
 bool reset_gensym_number(agent* /*thisAgent*/, void* item, void*)
 {
     Symbol* sym;
-
+    
     sym = static_cast<symbol_struct*>(item);
     sym->var->gensym_number = 0;
     return false;
@@ -766,7 +761,7 @@
 #define GENERATE_NEW_STR_CONSTANT_BUFFER_SIZE 2000 /* that ought to be long enough! */
     char name[GENERATE_NEW_STR_CONSTANT_BUFFER_SIZE];
     Symbol* New;
-
+    
     while (true)
     {
         SNPRINTF(name, GENERATE_NEW_STR_CONSTANT_BUFFER_SIZE, "%s%lu", prefix, static_cast<long unsigned int>((*counter)++));
@@ -820,7 +815,7 @@
     {
         return static_cast<double>(sym->ic->value);
     }
-
+    
     return 0.0;
 }
 
@@ -833,7 +828,7 @@
         list* sym_list)
 {
     cons* c, *first, *prev;
-
+    
     if (! sym_list)
     {
         return NIL;
@@ -864,7 +859,7 @@
         list* sym_list)
 {
     cons* c;
-
+    
     while (sym_list)
     {
         c = sym_list;
@@ -908,13 +903,13 @@
     thisAgent->constraint_failure_symbol = make_str_constant(thisAgent, "constraint-failure");
     thisAgent->no_change_symbol = make_str_constant(thisAgent, "no-change");
     thisAgent->multiple_symbol = make_str_constant(thisAgent, "multiple");
-
+    
     // SBW 5/07
     thisAgent->item_count_symbol = make_str_constant(thisAgent, "item-count");
-
+    
     // NLD 11/11
     thisAgent->non_numeric_count_symbol = make_str_constant(thisAgent, "non-numeric-count");
-
+    
     thisAgent->conflict_symbol = make_str_constant(thisAgent, "conflict");
     thisAgent->tie_symbol = make_str_constant(thisAgent, "tie");
     thisAgent->item_symbol = make_str_constant(thisAgent, "item");
@@ -925,7 +920,7 @@
     thisAgent->type_symbol = make_str_constant(thisAgent, "type");
     thisAgent->goal_symbol = make_str_constant(thisAgent, "goal");
     thisAgent->name_symbol = make_str_constant(thisAgent, "name");
-
+    
     thisAgent->ts_context_variable = make_variable(thisAgent, "<ts>");
     thisAgent->to_context_variable = make_variable(thisAgent, "<to>");
     thisAgent->sss_context_variable = make_variable(thisAgent, "<sss>");
@@ -934,18 +929,18 @@
     thisAgent->so_context_variable = make_variable(thisAgent, "<so>");
     thisAgent->s_context_variable = make_variable(thisAgent, "<s>");
     thisAgent->o_context_variable = make_variable(thisAgent, "<o>");
-
+    
     thisAgent->input_link_symbol = make_str_constant(thisAgent, "input-link");
     thisAgent->output_link_symbol = make_str_constant(thisAgent, "output-link");
-
+    
     thisAgent->rl_sym_reward_link = make_str_constant(thisAgent, "reward-link");
     thisAgent->rl_sym_reward = make_str_constant(thisAgent, "reward");
     thisAgent->rl_sym_value = make_str_constant(thisAgent, "value");
-
+    
     thisAgent->epmem_sym = make_str_constant(thisAgent, "epmem");
     thisAgent->epmem_sym_cmd = make_str_constant(thisAgent, "command");
     thisAgent->epmem_sym_result = make_str_constant(thisAgent, "result");
-
+    
     thisAgent->epmem_sym_retrieved = make_str_constant(thisAgent, "retrieved");
     thisAgent->epmem_sym_status = make_str_constant(thisAgent, "status");
     thisAgent->epmem_sym_match_score = make_str_constant(thisAgent, "match-score");
@@ -962,7 +957,7 @@
     thisAgent->epmem_sym_success = make_str_constant(thisAgent, "success");
     thisAgent->epmem_sym_failure = make_str_constant(thisAgent, "failure");
     thisAgent->epmem_sym_bad_cmd = make_str_constant(thisAgent, "bad-cmd");
-
+    
     thisAgent->epmem_sym_retrieve = make_str_constant(thisAgent, "retrieve");
     thisAgent->epmem_sym_next = make_str_constant(thisAgent, "next");
     thisAgent->epmem_sym_prev = make_str_constant(thisAgent, "previous");
@@ -973,19 +968,19 @@
     thisAgent->epmem_sym_prohibit = make_str_constant(thisAgent, "prohibit");
     thisAgent->epmem_sym_yes = make_str_constant(thisAgent, "yes");
     thisAgent->epmem_sym_no = make_str_constant(thisAgent, "no");
-
-
+    
+    
     thisAgent->smem_sym = make_str_constant(thisAgent, "smem");
     thisAgent->smem_sym_cmd = make_str_constant(thisAgent, "command");
     thisAgent->smem_sym_result = make_str_constant(thisAgent, "result");
-
+    
     thisAgent->smem_sym_retrieved = make_str_constant(thisAgent, "retrieved");
     thisAgent->smem_sym_status = make_str_constant(thisAgent, "status");
     thisAgent->smem_sym_success = make_str_constant(thisAgent, "success");
     thisAgent->smem_sym_failure = make_str_constant(thisAgent, "failure");
     thisAgent->smem_sym_bad_cmd = make_str_constant(thisAgent, "bad-cmd");
     thisAgent->smem_sym_depth = make_str_constant(thisAgent, "depth");
-
+    
     thisAgent->smem_sym_retrieve = make_str_constant(thisAgent, "retrieve");
     thisAgent->smem_sym_query = make_str_constant(thisAgent, "query");
     thisAgent->smem_sym_negquery = make_str_constant(thisAgent, "neg-query");
@@ -1031,7 +1026,7 @@
     release_helper(thisAgent, &(thisAgent->type_symbol));
     release_helper(thisAgent, &(thisAgent->goal_symbol));
     release_helper(thisAgent, &(thisAgent->name_symbol));
-
+    
     release_helper(thisAgent, &(thisAgent->ts_context_variable));
     release_helper(thisAgent, &(thisAgent->to_context_variable));
     release_helper(thisAgent, &(thisAgent->sss_context_variable));
@@ -1040,21 +1035,21 @@
     release_helper(thisAgent, &(thisAgent->so_context_variable));
     release_helper(thisAgent, &(thisAgent->s_context_variable));
     release_helper(thisAgent, &(thisAgent->o_context_variable));
-
+    
     release_helper(thisAgent, &(thisAgent->item_count_symbol));
     release_helper(thisAgent, &(thisAgent->non_numeric_count_symbol));
-
+    
     release_helper(thisAgent, &(thisAgent->input_link_symbol));
     release_helper(thisAgent, &(thisAgent->output_link_symbol));
-
+    
     release_helper(thisAgent, &(thisAgent->rl_sym_reward_link));
     release_helper(thisAgent, &(thisAgent->rl_sym_reward));
     release_helper(thisAgent, &(thisAgent->rl_sym_value));
-
+    
     release_helper(thisAgent, &(thisAgent->epmem_sym));
     release_helper(thisAgent, &(thisAgent->epmem_sym_cmd));
     release_helper(thisAgent, &(thisAgent->epmem_sym_result));
-
+    
     release_helper(thisAgent, &(thisAgent->epmem_sym_retrieved));
     release_helper(thisAgent, &(thisAgent->epmem_sym_status));
     release_helper(thisAgent, &(thisAgent->epmem_sym_match_score));
@@ -1071,7 +1066,7 @@
     release_helper(thisAgent, &(thisAgent->epmem_sym_success));
     release_helper(thisAgent, &(thisAgent->epmem_sym_failure));
     release_helper(thisAgent, &(thisAgent->epmem_sym_bad_cmd));
-
+    
     release_helper(thisAgent, &(thisAgent->epmem_sym_retrieve));
     release_helper(thisAgent, &(thisAgent->epmem_sym_next));
     release_helper(thisAgent, &(thisAgent->epmem_sym_prev));
@@ -1082,18 +1077,18 @@
     release_helper(thisAgent, &(thisAgent->epmem_sym_prohibit));
     release_helper(thisAgent, &(thisAgent->epmem_sym_yes));
     release_helper(thisAgent, &(thisAgent->epmem_sym_no));
-
+    
     release_helper(thisAgent, &(thisAgent->smem_sym));
     release_helper(thisAgent, &(thisAgent->smem_sym_cmd));
     release_helper(thisAgent, &(thisAgent->smem_sym_result));
-
+    
     release_helper(thisAgent, &(thisAgent->smem_sym_retrieved));
     release_helper(thisAgent, &(thisAgent->smem_sym_status));
     release_helper(thisAgent, &(thisAgent->smem_sym_success));
     release_helper(thisAgent, &(thisAgent->smem_sym_failure));
     release_helper(thisAgent, &(thisAgent->smem_sym_bad_cmd));
     release_helper(thisAgent, &(thisAgent->smem_sym_depth));
-
+    
     release_helper(thisAgent, &(thisAgent->smem_sym_retrieve));
     release_helper(thisAgent, &(thisAgent->smem_sym_query));
     release_helper(thisAgent, &(thisAgent->smem_sym_negquery));
@@ -1114,14 +1109,14 @@
     bool possible_id, possible_var, possible_sc, possible_ic, possible_fc;
     bool is_rereadable;
     bool has_angle_bracket;
-
+    
     /* -- Not sure if this is legit, but works and smooths debugging -- */
     if (!this)
     {
         //assert(false);
         return Output_Manager::Get_OM().NULL_SYM_STR;
     }
-
+    
     switch (symbol_type)
     {
         case VARIABLE_SYMBOL_TYPE:
@@ -1132,7 +1127,7 @@
             strcpy(dest, var->name);
             dest[dest_size - 1] = 0; /* ensure null termination */
             return dest;
-
+            
         case IDENTIFIER_SYMBOL_TYPE:
             if (!dest)
             {
@@ -1149,7 +1144,7 @@
             }
             dest[dest_size - 1] = 0; /* ensure null termination */
             return dest;
-
+            
         case INT_CONSTANT_SYMBOL_TYPE:
             if (!dest)
             {
@@ -1159,7 +1154,7 @@
             SNPRINTF(dest, dest_size, "%ld", static_cast<long int>(ic->value));
             dest[dest_size - 1] = 0; /* ensure null termination */
             return dest;
-
+            
         case FLOAT_CONSTANT_SYMBOL_TYPE:
             if (!dest)
             {
@@ -1191,7 +1186,7 @@
                 *end_of_mantissa = 0;
             }
             return dest;
-
+            
         case STR_CONSTANT_SYMBOL_TYPE:
             if (!rereadable)
             {
@@ -1202,16 +1197,12 @@
                 strcpy(dest, sc->name);
                 return dest;
             }
-
-<<<<<<< HEAD
+            
             soar::Lexer::determine_possible_symbol_types_for_string(sc->name, strlen(sc->name),
-=======
-            determine_possible_symbol_types_for_string(sc->name, strlen(sc->name),
->>>>>>> 6077b339
                     &possible_id, &possible_var, &possible_sc, &possible_ic, &possible_fc, &is_rereadable);
-
+                    
             has_angle_bracket = sc->name[0] == '<' || sc->name[strlen(sc->name) - 1] == '>';
-
+            
             if ((!possible_sc)   || possible_var || possible_ic || possible_fc ||
                     (!is_rereadable) || has_angle_bracket)
             {
@@ -1226,7 +1217,7 @@
             }
             strcpy(dest, sc->name);
             return dest;
-
+            
         default:
         {
             char msg[BUFFER_MSG_SIZE];
