/*
 * visualize.cpp
 *
 *  Created on: Apr 23, 2016
 *      Author: mazzin
 */
#include "visualize.h"

#include "agent.h"
#include "condition.h"
#include "ebc.h"
#include "instantiation.h"
#include "output_manager.h"
#include "preference.h"
#include "print.h"
#include "production.h"
#include "rete.h"
#include "rhs.h"
#include "test.h"
#include "working_memory.h"
#include "dprint.h"
#include "action_record.h"
#include "condition_record.h"
#include "identity_record.h"
#include "instantiation_record.h"
#include "semantic_memory.h"
#include "production_record.h"

GraphViz_Visualizer::GraphViz_Visualizer(agent* myAgent)
{
    thisAgent = myAgent;
    outputManager = thisAgent->outputManager;
    m_viz_print = false;
    m_viz_launch_image = true;
    m_viz_launch_gv = false;
    m_simple_inst = false;
    m_include_arch = false;
    m_use_same_file = true;
    m_generate_img = true;
    m_line_style = "polyline";
    m_filename_prefix = "soar_viz";
    m_image_type = "svg";
    m_file_count = 0;
<<<<<<< HEAD
=======
    m_unique_counter = 0;
>>>>>>> 062bf3dc
}

GraphViz_Visualizer::~GraphViz_Visualizer()
{
}

void GraphViz_Visualizer::visualize_wm()
{
    graphviz_output.clear();

    WM_Visualization_Map* wme_map = new WM_Visualization_Map(thisAgent);
    viz_graph_start(false);
    if (m_simple_inst)
    {
        wme_map->visualize_wm_as_graph();
    } else {
        wme_map->visualize_wm_as_linked_records();
    }
    viz_graph_end();
    delete wme_map;
}

void GraphViz_Visualizer::visualize_smem(uint64_t lti_id, int depth)
{
    ltm_set store_set;
    std::string graphviz_connections, idStr;
    bool lRecordStarted ;

    if (!lti_id)
    {
        thisAgent->SMem->create_full_store_set(&store_set);
    } else {
        thisAgent->SMem->create_store_set(&store_set, lti_id, depth);
    }

    graphviz_output.clear();
    viz_graph_start(false);

    for (auto it = store_set.begin(); it != store_set.end(); ++it)
    {
        ltm_object* current_ltm = *it;
        idStr = "@";
        idStr.append(std::to_string(current_ltm->lti_id));

        thisAgent->visualizationManager->viz_object_start_string(idStr, current_ltm->lti_id, viz_id_and_augs);
        lRecordStarted = false;

        for (auto map_it = current_ltm->slots->begin(); map_it != current_ltm->slots->end(); ++map_it)
        {
            Symbol* attr = map_it->first;
            ltm_slot* current_slot  = map_it->second;

            for (auto slot_it = current_slot->begin(); slot_it != current_slot->end(); ++slot_it)
            {
                if ((*slot_it)->val_lti.val_type == value_lti_t)
                {
                    thisAgent->outputManager->sprinta_sf(thisAgent, graphviz_connections, "\"@%u\":s -\xF2 \"@%u\":n [label = \"%y\"]\n", current_ltm->lti_id, (*slot_it)->val_lti.val_value->lti_id, attr);
                }
                else
                {
                    if (!lRecordStarted)
                    {
                        thisAgent->visualizationManager->viz_record_start();
                        lRecordStarted = true;
                    }
                    thisAgent->visualizationManager->viz_table_element_start();
                    thisAgent->outputManager->sprinta_sf(thisAgent, thisAgent->visualizationManager->graphviz_output, "%y", attr);
                    thisAgent->visualizationManager->viz_table_element_end();
                    thisAgent->visualizationManager->viz_table_element_start();
                    thisAgent->outputManager->sprinta_sf(thisAgent, thisAgent->visualizationManager->graphviz_output, "%y", (*slot_it)->val_const.val_value);
                    thisAgent->visualizationManager->viz_table_element_end();
                }
                if (lRecordStarted)
                {
                    thisAgent->visualizationManager->viz_record_end();
                    thisAgent->visualizationManager->viz_endl();
                    lRecordStarted = false;
                }
            }
        }
        thisAgent->visualizationManager->viz_object_end(viz_id_and_augs);
        thisAgent->visualizationManager->viz_endl();
    }
    thisAgent->visualizationManager->graphviz_output += graphviz_connections;
    viz_graph_end();

    thisAgent->SMem->clear_store_set(&store_set);
}

void GraphViz_Visualizer::viz_graph_start(bool pLeftRight)
{
    graphviz_output.clear();

    graphviz_output +=  "digraph g {\n"
        "   node [shape = \"box\" fontsize = \"16\"];\n"
        "   edge [];\n";
    if (pLeftRight)
    {
        graphviz_output +=  "   graph [ rankdir = \"LR\" ";
    } else {
        graphviz_output +=  "   graph [ rankdir = \"TD\" ";
    }
    graphviz_output +=  "splines = \"";
    graphviz_output += m_line_style;
    graphviz_output +=  "\"];\n";
}

void GraphViz_Visualizer::viz_graph_end()
{
    graphviz_output += "}\n";

    escape_graphviz_chars();
}

void GraphViz_Visualizer::viz_object_start(Symbol* pName, uint64_t node_id, visualizationObjectType objectType, std::string* pMakeUnique)
{

    std::string pNameString = pName->to_string();
    viz_object_start_string(pNameString, node_id, objectType, pMakeUnique);
}

void GraphViz_Visualizer::viz_object_start_string(std::string &pName, uint64_t node_id, visualizationObjectType objectType, std::string* pMakeUnique)
{
    std::string nodeName(pName);
    if (pMakeUnique)
    {
        nodeName += std::to_string(++m_unique_counter);
    }
    switch (objectType)
    {
        case viz_inst_record:
            outputManager->sprinta_sf(thisAgent, graphviz_output,
                "   rule%u [\n"
                "      penwidth = \"0\"\n"
                "      label = \xF3", node_id);
            viz_table_start();
            outputManager->sprinta_sf(thisAgent, graphviz_output,
                "                \xF3TR\xF2 \xF3TD COLSPAN=\"3\"\xF2Instantiation (i %u) of rule\xF3\x42R/\xF2%s\xF3/TD\xF2 \xF3/TR\xF2\n", node_id, pName.c_str());
            break;

        case viz_chunk_record:
            outputManager->sprinta_sf(thisAgent, graphviz_output,
                "   chunk%u [\n"
                "      style = \"dashed, bold, rounded\"\n"
                "      label = \xF3", node_id);
            viz_table_start();
            outputManager->sprinta_sf(thisAgent, graphviz_output,
                "                \xF3TR\xF2 \xF3TD COLSPAN=\"3\"\xF2%s (i %u)\xF3/TD\xF2 \xF3/TR\xF2\n", pName.c_str(), node_id);
            break;
        case viz_id_and_augs:
            outputManager->sprinta_sf(thisAgent, graphviz_output,
                "   \"%s\" [\n"
                "      penwidth = \"0\"\n"
                "      label = \xF3", nodeName.c_str());
            viz_table_start();
            outputManager->sprinta_sf(thisAgent, graphviz_output,
                "                \xF3TR\xF2 \xF3TD COLSPAN=\"3\"\xF2%s\xF3/TD\xF2 \xF3/TR\xF2\n", pName.c_str());
            break;
        case viz_simple_inst:
            outputManager->sprinta_sf(thisAgent, graphviz_output,
                "   rule%u [\n"
                "      shape = \"box\" style = \"rounded\"\n"
                "      label = \"%s (i %u)", node_id, pName.c_str(), node_id);
            break;
        case viz_wme:
            outputManager->sprinta_sf(thisAgent, graphviz_output,
                "   \"%s\" [\n"
                "      shape = \"box\" style = \"rounded\"\n"
                "      label = \"%s", nodeName.c_str(), pName.c_str());
            break;

        case viz_wme_terminal:
            outputManager->sprinta_sf(thisAgent, graphviz_output,
                "   \"%s\" [\n"
                "      shape = \"circle\" style = \"rounded\"\n"
                "      label = \"%s", nodeName.c_str(), pName.c_str());
            break;

        default:
            assert(false);
            break;
    }
    if (pMakeUnique)
    {
        (*pMakeUnique) = nodeName;
    }
}

void GraphViz_Visualizer::viz_object_end(visualizationObjectType objectType)
{
    switch (objectType)
    {
        case viz_inst_record:
        case viz_chunk_record:
        case viz_id_and_augs:
            viz_table_end();
            graphviz_output += "              \xF2\n   ];\n\n";
            break;

        case viz_simple_inst:
        case viz_wme:
            graphviz_output += "\"\n   ];\n\n";
            break;

        default:
            assert(false);
            break;
    }
}

void GraphViz_Visualizer::viz_record_start()
{
    graphviz_output += "                \xF3TR\xF2 ";
}

void GraphViz_Visualizer::viz_record_end(bool pLeftJustify)
{
    if (pLeftJustify)
        graphviz_output +=  " \xF3/TR\xF2";
    else
        graphviz_output +=  " \xF3/TR\xF2";
}
void GraphViz_Visualizer::viz_table_start()
{
    outputManager->sprinta_sf(thisAgent, graphviz_output,
        "\xF3TABLE BORDER=\"0\" CELLBORDER=\"1\" CELLSPACING=\"0\" CELLPADDING=\"4\"\xF2\n");
}

void GraphViz_Visualizer::viz_table_end()
{
    graphviz_output += "              \xF3/TABLE\xF2\n";
}

void GraphViz_Visualizer::viz_table_element_conj_start(uint64_t pNodeID, char pTypeChar, bool pIsLeftPort)
{
    if (pNodeID)
    {
        outputManager->sprinta_sf(thisAgent, graphviz_output, "\n                \xF3TD PORT=\"%c_%u%cs\"\xF2 ",
            pTypeChar, pNodeID, (pIsLeftPort ? "_l" : "_r"));
    } else {
        outputManager->sprinta_sf(thisAgent, graphviz_output, "\n                \xF3TD\xF2 ");
    }
    viz_table_start();
}

void GraphViz_Visualizer::viz_table_element_start(uint64_t pNodeID, char pTypeChar, bool pIsLeftPort)
{
    if (pNodeID)
    {
        outputManager->sprinta_sf(thisAgent, graphviz_output, "\xF3TD PORT=\"%c_%u%s\"\xF2 ",
            pTypeChar, pNodeID, (pIsLeftPort ? "_l" : "_r"));
    } else {
        outputManager->sprinta_sf(thisAgent, graphviz_output, "\xF3TD\xF2 ");
    }
}

void GraphViz_Visualizer::viz_table_element_end()
{
    outputManager->sprinta_sf(thisAgent, graphviz_output, "\xF3/TD\xF2");
}

void GraphViz_Visualizer::viz_text_record(const char* pMsg)
{
    outputManager->sprinta_sf(thisAgent, graphviz_output, "\xF3TD\xF2 %s \xF3/TD\xF2", pMsg);
}

void GraphViz_Visualizer::viz_NCC_start()
{
    graphviz_output +=  "                \xF3TR\xF2 \xF3TD COLSPAN=\"3\" ALIGN=\"LEFT\"\xF2 -\xE3 \xF3/TD\xF2 \xF3/TR\xF2\n";
}

void GraphViz_Visualizer::viz_NCC_end()
{
    graphviz_output +=  "                \xF3TR\xF2 \xF3TD COLSPAN=\"3\" ALIGN=\"LEFT\"\xF2 \xE1 \xF3/TD\xF2 \xF3/TR\xF2\n";
}

void GraphViz_Visualizer::viz_seperator()
{
    graphviz_output +=  "                \xF3TR\xF2 \xF3TD COLSPAN=\"3\"\xF2 ----> \xF3/TD\xF2 \xF3/TR\xF2";
}

void GraphViz_Visualizer::viz_endl()
{
    graphviz_output +=  "\n";
}

void GraphViz_Visualizer::escape_graphviz_chars()
{

    if (graphviz_output.empty()) return;

    char last_char = 0;
    std::string finalString;

    for(char &c : graphviz_output)
    {
        switch (c)
        {
            case '<':
                finalString += "&lt;";
                break;
            case '>':
                finalString += "&gt;";
                break;
            case '\xF3':
                finalString += "<";
                break;
            case '\xF2':
                finalString += ">";
                break;
            case '\xE3':
                finalString += "{";
                break;
            case '\xE1':
                finalString += "}";
                break;
            default:
                if (last_char)
                {
                    finalString += last_char;
                    last_char = 0;
                }
                finalString += c;
                break;
        }
    }
    graphviz_output = finalString;
}

void GraphViz_Visualizer::clear_visualization()
{
        graphviz_output.clear();
}
void GraphViz_Visualizer::viz_connect_action_to_cond(uint64_t pSrcRuleID, uint64_t pSrcActionID, uint64_t pTargetRuleID, uint64_t pTargetCondID)
{
    graphviz_output += "   rule";
    graphviz_output += std::to_string(pSrcRuleID);
    if (thisAgent->visualizationManager->is_simple_inst_enabled())
    {
        graphviz_output += ":e";
    } else {
        graphviz_output += ":a_";
        graphviz_output += std::to_string(pSrcActionID);
        graphviz_output += "_r ";
    }
    graphviz_output += "-\xF2 rule";
    graphviz_output += std::to_string(pTargetRuleID);
    if (thisAgent->visualizationManager->is_simple_inst_enabled())
    {
        graphviz_output += ":w\n";
    } else {
        graphviz_output += ":c_";
        graphviz_output += std::to_string(pTargetCondID);
        graphviz_output += "_l\n";
    }
}

void GraphViz_Visualizer::viz_connect_inst_to_chunk(uint64_t pSrcRuleID, uint64_t pTargetRuleID, uint64_t pTargetCondID)
{
    graphviz_output += "   rule";
    graphviz_output += std::to_string(pSrcRuleID);
    graphviz_output += " -\xF2 chunk";
    graphviz_output += std::to_string(pTargetRuleID);
    graphviz_output += ":c_";
    graphviz_output += std::to_string(pTargetCondID);
    graphviz_output += "_l [style = \"dashed\"  penwidth = \"2\"]\n";
}
<|MERGE_RESOLUTION|>--- conflicted
+++ resolved
@@ -41,10 +41,6 @@
     m_filename_prefix = "soar_viz";
     m_image_type = "svg";
     m_file_count = 0;
-<<<<<<< HEAD
-=======
-    m_unique_counter = 0;
->>>>>>> 062bf3dc
 }
 
 GraphViz_Visualizer::~GraphViz_Visualizer()
