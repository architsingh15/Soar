/*
 * symbol_factory.cpp
 *
 *  Created on: Aug 19, 2016
 *      Author: mazzin
 */

#include "symbol_manager.h"

#include "agent.h"
#include "dprint.h"
#include "mem.h"
#include "output_manager.h"
#include "production.h"
#include "rete.h"
#include "rhs.h"
#include "run_soar.h"
#include "semantic_memory.h"
#include "smem_db.h"
#include "symbol.h"

Symbol_Manager::Symbol_Manager(agent* pAgent)
{
    thisAgent = pAgent;
    thisAgent->symbolManager = this;
    current_symbol_hash_id             = 0;
    current_variable_gensym_number     = 0;
    init_symbol_tables();
    create_predefined_symbols();
}

Symbol_Manager::~Symbol_Manager()
{
    free_hash_table(thisAgent, variable_hash_table);
    free_hash_table(thisAgent, identifier_hash_table);
    free_hash_table(thisAgent, str_constant_hash_table);
    free_hash_table(thisAgent, int_constant_hash_table);
    free_hash_table(thisAgent, float_constant_hash_table);
}

/* -------------------------------------------------------------------
                           Hash Functions

   Compress() takes a 32-bit hash value and compresses it down to a few
   bits, xor-ing pieces of the 32-bit value to avoid throwing away bits
   that might be important for the hash function to be effective.

   Hash_string() produces a hash value for a string of characters.

   Hash_xxx_raw_info() are the hash functions for the five kinds of
   symbols.  These functions operate on the basic info about the symbol
   (i.e., the name, value, etc.).  Hash_xxx(), on the other hand,
   operate on the symbol table entries for the five kinds of symbols--
   these routines are the callback hashing functions used by the
   resizable hash table routines.
------------------------------------------------------------------- */

uint32_t compress(uint32_t h, short num_bits)
{
    uint32_t result;

    if (num_bits < 16)
    {
        h = (h & 0xFFFF) ^ (h >> 16);
    }
    if (num_bits < 8)
    {
        h = (h & 0xFF) ^ (h >> 8);
    }
    result = 0;
    while (h)
    {
        result ^= (h & masks_for_n_low_order_bits[num_bits]);
        h = h >> num_bits;
    }
    return result;
}

uint32_t hash_string(const char* s)      /* AGR 600 */
{
    uint32_t h;

    h = 0;
    while (*s != 0)
    {
        h = ((h << 8) | (h >> 24)) ^ (*s);
        s++;
    }
    return h;
}

/* -----------------------------------------
   Hashing symbols using their basic info
----------------------------------------- */

uint32_t hash_variable_raw_info(const char* name, short num_bits)
{
    return compress(hash_string(name), num_bits);
}

uint32_t hash_identifier_raw_info(char name_letter,
                                  uint64_t name_number,
                                  short num_bits)
{
    return compress(static_cast<uint32_t>(name_number) ^ (static_cast<uint32_t>(name_letter) << 24), num_bits);  // FIXME: cast from 64 to 32 bits
}

uint32_t hash_str_constant_raw_info(const char* name, short num_bits)
{
    return compress(hash_string(name), num_bits);
}

uint32_t hash_int_constant_raw_info(int64_t value, short num_bits)
{
    return compress(static_cast<uint32_t>(value), num_bits);
}

uint32_t hash_float_constant_raw_info(double value, short num_bits)
{
    return compress(static_cast<uint32_t>(value), num_bits);
}

/* ---------------------------------------------------
   Hashing symbols using their symbol table entries
--------------------------------------------------- */

uint32_t hash_variable(void* item, short num_bits)
{
    varSymbol* var;
    var = static_cast<varSymbol*>(item);
    return compress(hash_string(var->name), num_bits);
}

uint32_t hash_identifier(void* item, short num_bits)
{
    idSymbol* id;
    id = static_cast<idSymbol*>(item);
    return compress(static_cast<uint32_t>(id->name_number) ^ (static_cast<uint32_t>(id->name_letter) << 24), num_bits);  // FIXME: cast from 64 to 32 bits
}

uint32_t hash_str_constant(void* item, short num_bits)
{
    strSymbol* sc;
    sc = static_cast<strSymbol*>(item);
    return compress(hash_string(sc->name), num_bits);
}

uint32_t hash_int_constant(void* item, short num_bits)
{
    intSymbol* ic;
    ic = static_cast<intSymbol*>(item);
    return compress(static_cast<uint32_t>(ic->value), num_bits);
}

uint32_t hash_float_constant(void* item, short num_bits)
{
    floatSymbol* fc;
    fc = static_cast<floatSymbol*>(item);
    return compress(static_cast<uint32_t>(fc->value), num_bits);
}

/* -----------------------------------------------------------------
                       Symbol Table Routines

   Initialization:

     Init_symbol_tables() should be called first, to initialize the
     module.

   Lookup and Creation:

     The find_xxx() routines look for an existing symbol and return it
     if found; if no such symbol exists, they return NIL.

     The make_xxx() routines look for an existing symbol; if the find one,
     they increment the reference count and return it.  If no such symbol
     exists, they create a new one, set the reference count to 1, and
     return it.

     Note that rather than a make_identifier() routine, we have a
     make_new_identifier() routine, which takes two arguments: the first
     letter for the new identifier, and its initial goal_stack_level.
     There is no way to force creation of an identifier with a particular
     name letter/number combination like J37.

   Reference Counting:

     Symbol_add_ref() and symbol_remove_ref() are macros for incrementing
     and decrementing the reference count on a symbol.  When the count
     goes to zero, symbol_remove_ref() calls deallocate_symbol().

   Other Utilities:

     Reset_id_counters() is called during an init-soar to reset the id
     gensym numbers to 1.  It first makes sure there are no existing
     identifiers in the system--otherwise we might generate a second
     identifier with the same name later on.

     Reset_id_and_variable_tc_numbers() resets the tc_num field of every
     existing id and variable to 0.

     Reset_variable_gensym_numbers() resets the gensym_number field of
     every existing variable to 0.

     Print_internal_symbols() just prints a list of all existing symbols.
     (This is useful for debugging memory leaks.)

     Generate_new_str_constant() is used to gensym new symbols that are
     guaranteed to not already exist.  It takes two arguments: "prefix"
     (the desired prefix of the new symbol's name), and "counter" (a
     pointer to a counter (uint64_t) that is incremented to produce
     new gensym names).
----------------------------------------------------------------- */

void Symbol_Manager::init_symbol_tables()
{
    variable_hash_table = make_hash_table(thisAgent, 0, hash_variable);
    identifier_hash_table = make_hash_table(thisAgent, 0, hash_identifier);
    str_constant_hash_table = make_hash_table(thisAgent, 0, hash_str_constant);
    int_constant_hash_table = make_hash_table(thisAgent, 0, hash_int_constant);
    float_constant_hash_table = make_hash_table(thisAgent, 0, hash_float_constant);

    thisAgent->memoryManager->init_memory_pool(MP_variable, sizeof(varSymbol), "variable");
    thisAgent->memoryManager->init_memory_pool(MP_identifier, sizeof(idSymbol), "identifier");
    thisAgent->memoryManager->init_memory_pool(MP_str_constant, sizeof(strSymbol), "str constant");
    thisAgent->memoryManager->init_memory_pool(MP_int_constant, sizeof(intSymbol), "int constant");
    thisAgent->memoryManager->init_memory_pool(MP_float_constant, sizeof(floatSymbol), "float constant");

    reset_id_counters();
}

bool retesave_symbol_and_assign_index(agent* thisAgent, void* item, void* userdata)
{
    Symbol* sym;
    FILE* f = reinterpret_cast<FILE*>(userdata);

    sym = static_cast<symbol_struct*>(item);
    thisAgent->current_retesave_symindex++;
    sym->retesave_symindex = thisAgent->current_retesave_symindex;
    retesave_string(sym->to_string(), f);
    return false;
}


void Symbol_Manager::retesave(FILE* f)
{
    thisAgent->current_retesave_symindex = 0;

    retesave_eight_bytes(str_constant_hash_table->count, f);
    retesave_eight_bytes(variable_hash_table->count, f);
    retesave_eight_bytes(int_constant_hash_table->count, f);
    retesave_eight_bytes(float_constant_hash_table->count, f);

    do_for_all_items_in_hash_table(thisAgent, str_constant_hash_table, retesave_symbol_and_assign_index, f);
    do_for_all_items_in_hash_table(thisAgent, variable_hash_table, retesave_symbol_and_assign_index, f);
    do_for_all_items_in_hash_table(thisAgent, int_constant_hash_table, retesave_symbol_and_assign_index, f);
    do_for_all_items_in_hash_table(thisAgent, float_constant_hash_table, retesave_symbol_and_assign_index, f);
}
Symbol* Symbol_Manager::find_variable(const char* name)
{
    uint32_t hash_value;
    varSymbol* sym;

    hash_value = hash_variable_raw_info(name, variable_hash_table->log2size);
    sym = reinterpret_cast<varSymbol*>(*(variable_hash_table->buckets + hash_value));
    for (; sym != NIL; sym = static_cast<varSymbol*>(sym->next_in_hash_table))
    {
        if (!strcmp(sym->name, name))
        {
            return sym;
        }
    }
    return NIL;
}

Symbol* Symbol_Manager::find_identifier(char name_letter, uint64_t name_number)
{
    uint32_t hash_value;
    idSymbol* sym;

    hash_value = hash_identifier_raw_info(name_letter, name_number,
                                          identifier_hash_table->log2size);
    sym = reinterpret_cast<idSymbol*>(*(identifier_hash_table->buckets + hash_value));
    for (; sym != NIL; sym = static_cast<idSymbol*>(sym->next_in_hash_table))
    {
        if ((name_letter == sym->name_letter) &&
                (name_number == sym->name_number))
        {
            return sym;
        }
    }
    return NIL;
}

Symbol* Symbol_Manager::find_str_constant(const char* name)
{
    uint32_t hash_value;
    strSymbol* sym;

    hash_value = hash_str_constant_raw_info(name,
                                            str_constant_hash_table->log2size);
    sym = reinterpret_cast<strSymbol*>(*(str_constant_hash_table->buckets + hash_value));
    for (; sym != NIL; sym = static_cast<strSymbol*>(sym->next_in_hash_table))
    {
        if (!strcmp(sym->name, name))
        {
            return sym;
        }
    }
    return NIL;
}

Symbol* Symbol_Manager::find_int_constant(int64_t value)
{
    uint32_t hash_value;
    intSymbol* sym;

    hash_value = hash_int_constant_raw_info(value,
                                            int_constant_hash_table->log2size);
    sym = reinterpret_cast<intSymbol*>(*(int_constant_hash_table->buckets + hash_value));
    for (; sym != NIL; sym = static_cast<intSymbol*>(sym->next_in_hash_table))
    {
        if (value == sym->value)
        {
            return sym;
        }
    }
    return NIL;
}

Symbol* Symbol_Manager::find_float_constant(double value)
{
    uint32_t hash_value;
    floatSymbol* sym;

    hash_value = hash_float_constant_raw_info(value,
                 float_constant_hash_table->log2size);
    sym = reinterpret_cast<floatSymbol*>(*(float_constant_hash_table->buckets + hash_value));
    for (; sym != NIL; sym = static_cast<floatSymbol*>(sym->next_in_hash_table))
    {
        if (value == sym->value)
        {
            return sym;
        }
    }
    return NIL;
}

Symbol* Symbol_Manager::make_variable(const char* name)
{

    varSymbol* sym;

    sym = static_cast<varSymbol*>(find_variable(name));
    if (sym)
    {
        symbol_add_ref(sym);
        return sym;
    }

    thisAgent->memoryManager->allocate_with_pool(MP_variable, &sym);
    sym->symbol_type = VARIABLE_SYMBOL_TYPE;
    sym->reference_count = 0;
    sym->hash_id = get_next_symbol_hash_id(thisAgent);
    sym->tc_num = 0;
    sym->name = make_memory_block_for_string(thisAgent, name);
    sym->gensym_number = 0;
    sym->rete_binding_locations = NIL;
    sym->fc = NIL;
    sym->ic = NIL;
    sym->sc = NIL;
    sym->id = NIL;
    sym->var = sym;
    symbol_add_ref(sym);
    add_to_hash_table(thisAgent, variable_hash_table, sym);

    return sym;
}

Symbol* Symbol_Manager::make_new_identifier(char name_letter, goal_stack_level level, uint64_t name_number)
{

    idSymbol* sym;

    if (isalpha(name_letter))
    {
        if (islower(name_letter))
        {
            name_letter = static_cast<char>(toupper(name_letter));
        }
    }
    else
    {
        name_letter = 'I';
    }
    thisAgent->memoryManager->allocate_with_pool(MP_identifier, &sym);
    sym->symbol_type = IDENTIFIER_SYMBOL_TYPE;
    sym->reference_count = 0;
    sym->hash_id = get_next_symbol_hash_id(thisAgent);
    sym->tc_num = 0;
    sym->name_letter = name_letter;

    if (name_number == NIL)
    {
        name_number = id_counter[name_letter - 'A']++;
    }
    else
    {
        uint64_t* current_number = &(id_counter[ name_letter - 'A' ]);
        if (name_number >= (*current_number))
        {
            (*current_number) = (name_number + 1);
        }
    }
    sym->name_number = name_number;

    sym->level = level;
    sym->promotion_level = level;
    sym->slots = NIL;
    sym->isa_goal = false;
    sym->isa_impasse = false;
    sym->isa_operator = 0;
    sym->link_count = 0;
    sym->unknown_level = NIL;
    sym->could_be_a_link_from_below = false;
    sym->impasse_wmes = NIL;
    sym->higher_goal = NIL;
    sym->gds = NIL;
    sym->saved_firing_type = NO_SAVED_PRODS;
    sym->ms_o_assertions = NIL;
    sym->ms_i_assertions = NIL;
    sym->ms_retractions = NIL;
    sym->lower_goal = NIL;
    sym->operator_slot = NIL;
    sym->preferences_from_goal = NIL;
    sym->associated_output_links = NIL;
    sym->input_wmes = NIL;

    sym->rl_info = NIL;
    sym->reward_header = NIL;

    sym->epmem_info = NULL;
    sym->epmem_id = EPMEM_NODEID_BAD;
    sym->epmem_valid = NIL;

    sym->smem_info = NULL;
    sym->LTI_ID = NIL;
    sym->LTI_epmem_valid = NIL;
    sym->smem_valid = NIL;

    sym->rl_trace = NIL;

    sym->fc = NIL;
    sym->ic = NIL;
    sym->sc = NIL;
    sym->var = NIL;
    sym->id = sym;
    symbol_add_ref(sym);
    add_to_hash_table(thisAgent, identifier_hash_table, sym);

    return sym;
}

Symbol* Symbol_Manager::make_str_constant(char const* name)
{
    strSymbol* sym;

    sym = static_cast<strSymbol*>(find_str_constant(name));
    if (sym)
    {
        symbol_add_ref(sym);
    }
    else
    {
        thisAgent->memoryManager->allocate_with_pool(MP_str_constant, &sym);
        sym->symbol_type = STR_CONSTANT_SYMBOL_TYPE;
        sym->reference_count = 0;
        sym->hash_id = get_next_symbol_hash_id(thisAgent);
        sym->tc_num = 0;
        sym->epmem_hash = 0;
        sym->epmem_valid = 0;
        sym->smem_hash = 0;
        sym->smem_valid = 0;
        sym->name = make_memory_block_for_string(thisAgent, name);
        sym->production = NIL;
        sym->fc = NIL;
        sym->ic = NIL;
        sym->id = NIL;
        sym->var = NIL;
        sym->sc = sym;
        symbol_add_ref(sym);
        add_to_hash_table(thisAgent, str_constant_hash_table, sym);
    }
    return sym;
}

Symbol* Symbol_Manager::make_int_constant(int64_t value)
{
    intSymbol* sym;

    sym = static_cast<intSymbol*>(find_int_constant(value));
    if (sym)
    {
        symbol_add_ref(sym);
    }
    else
    {
        thisAgent->memoryManager->allocate_with_pool(MP_int_constant, &sym);
        sym->symbol_type = INT_CONSTANT_SYMBOL_TYPE;
        sym->reference_count = 0;
        sym->hash_id = get_next_symbol_hash_id(thisAgent);
        sym->tc_num = 0;
        sym->epmem_hash = 0;
        sym->epmem_valid = 0;
        sym->smem_hash = 0;
        sym->smem_valid = 0;
        sym->value = value;
        sym->fc = NIL;
        sym->sc = NIL;
        sym->id = NIL;
        sym->var = NIL;
        sym->ic = sym;
        symbol_add_ref(sym);
        add_to_hash_table(thisAgent, int_constant_hash_table, sym);
    }
    return sym;
}

Symbol* Symbol_Manager::make_float_constant(double value)
{
    floatSymbol* sym;

    sym = static_cast<floatSymbol*>(find_float_constant(value));
    if (sym)
    {
        symbol_add_ref(sym);
    }
    else
    {
        thisAgent->memoryManager->allocate_with_pool(MP_float_constant, &sym);
        sym->symbol_type = FLOAT_CONSTANT_SYMBOL_TYPE;
        sym->reference_count = 0;
        sym->hash_id = get_next_symbol_hash_id(thisAgent);
        sym->tc_num = 0;
        sym->epmem_hash = 0;
        sym->epmem_valid = 0;
        sym->smem_hash = 0;
        sym->smem_valid = 0;
        sym->value = value;
        sym->ic = NIL;
        sym->sc = NIL;
        sym->id = NIL;
        sym->var = NIL;
        sym->fc = sym;
        symbol_add_ref(sym);
        add_to_hash_table(thisAgent, float_constant_hash_table, sym);
    }
    return sym;
}

/* -----------------------------------------------------------------
                       Predefined Symbols

   Certain symbols are used so frequently that we create them at
   system startup time and never deallocate them.  These symbols are
   global variables (per-agent) and are named xxx_symbol (see glob_vars.h).

   Create_predefined_symbols() should be called to do the creation.
   After that, the global variables can be accessed freely.  Note that
   the reference counts on these symbols should still be updated--
   symbol_add_ref() should be called, etc.--it's just that when the
   symbol isn't really being used, it stays around because the count
   is still 1.
----------------------------------------------------------------- */

void Symbol_Manager::create_predefined_symbols()
{
    soarSymbols.problem_space_symbol = make_str_constant("problem-space");
    soarSymbols.state_symbol = make_str_constant("state");
    soarSymbols.operator_symbol = make_str_constant("operator");
    soarSymbols.superstate_symbol = make_str_constant("superstate");
    soarSymbols.io_symbol = make_str_constant("io");
    soarSymbols.object_symbol = make_str_constant("object");
    soarSymbols.attribute_symbol = make_str_constant("attribute");
    soarSymbols.impasse_symbol = make_str_constant("impasse");
    soarSymbols.choices_symbol = make_str_constant("choices");
    soarSymbols.none_symbol = make_str_constant("none");
    soarSymbols.constraint_failure_symbol = make_str_constant("constraint-failure");
    soarSymbols.no_change_symbol = make_str_constant("no-change");
    soarSymbols.multiple_symbol = make_str_constant("multiple");

    // SBW 5/07
    soarSymbols.item_count_symbol = make_str_constant("item-count");

    // NLD 11/11
    soarSymbols.non_numeric_count_symbol = make_str_constant("non-numeric-count");

    soarSymbols.conflict_symbol = make_str_constant("conflict");
    soarSymbols.tie_symbol = make_str_constant("tie");
    soarSymbols.item_symbol = make_str_constant("item");
    soarSymbols.non_numeric_symbol = make_str_constant("non-numeric");
    soarSymbols.quiescence_symbol = make_str_constant("quiescence");
    soarSymbols.t_symbol = make_str_constant("t");
    soarSymbols.nil_symbol = make_str_constant("nil");
    soarSymbols.type_symbol = make_str_constant("type");
    soarSymbols.goal_symbol = make_str_constant("goal");
    soarSymbols.name_symbol = make_str_constant("name");

    soarSymbols.ts_context_variable = make_variable("<ts>");
    soarSymbols.to_context_variable = make_variable("<to>");
    soarSymbols.sss_context_variable = make_variable("<sss>");
    soarSymbols.sso_context_variable = make_variable("<sso>");
    soarSymbols.ss_context_variable = make_variable("<ss>");
    soarSymbols.so_context_variable = make_variable("<so>");
    soarSymbols.s_context_variable = make_variable("<s>");
    soarSymbols.o_context_variable = make_variable("<o>");

    soarSymbols.fake_instantiation_symbol = make_str_constant("Memory System Instantiation");
    soarSymbols.architecture_inst_symbol = make_str_constant("Architecture");
    soarSymbols.sti_symbol = make_str_constant("[STI]");

    soarSymbols.input_link_symbol = make_str_constant("input-link");
    soarSymbols.output_link_symbol = make_str_constant("output-link");

    soarSymbols.rl_sym_reward_link = make_str_constant("reward-link");
    soarSymbols.rl_sym_reward = make_str_constant("reward");
    soarSymbols.rl_sym_value = make_str_constant("value");

    soarSymbols.epmem_sym = make_str_constant("epmem");
    soarSymbols.epmem_sym_cmd = make_str_constant("command");
    soarSymbols.epmem_sym_result = make_str_constant("result");

    soarSymbols.epmem_sym_retrieved = make_str_constant("retrieved");
    soarSymbols.epmem_sym_status = make_str_constant("status");
    soarSymbols.epmem_sym_match_score = make_str_constant("match-score");
    soarSymbols.epmem_sym_cue_size = make_str_constant("cue-size");
    soarSymbols.epmem_sym_normalized_match_score = make_str_constant("normalized-match-score");
    soarSymbols.epmem_sym_match_cardinality = make_str_constant("match-cardinality");
    soarSymbols.epmem_sym_memory_id = make_str_constant("memory-id");
    soarSymbols.epmem_sym_present_id = make_str_constant("present-id");
    soarSymbols.epmem_sym_no_memory = make_str_constant("no-memory");
    soarSymbols.epmem_sym_graph_match = make_str_constant("graph-match");
    soarSymbols.epmem_sym_graph_match_mapping = make_str_constant("mapping");
    soarSymbols.epmem_sym_graph_match_mapping_node = make_str_constant("node");
    soarSymbols.epmem_sym_graph_match_mapping_cue = make_str_constant("cue");
    soarSymbols.epmem_sym_success = make_str_constant("success");
    soarSymbols.epmem_sym_failure = make_str_constant("failure");
    soarSymbols.epmem_sym_bad_cmd = make_str_constant("bad-cmd");

    soarSymbols.epmem_sym_retrieve = make_str_constant("retrieve");
    soarSymbols.epmem_sym_next = make_str_constant("next");
    soarSymbols.epmem_sym_prev = make_str_constant("previous");
    soarSymbols.epmem_sym_query = make_str_constant("query");
    soarSymbols.epmem_sym_negquery = make_str_constant("neg-query");
    soarSymbols.epmem_sym_before = make_str_constant("before");
    soarSymbols.epmem_sym_after = make_str_constant("after");
    soarSymbols.epmem_sym_prohibit = make_str_constant("prohibit");
    soarSymbols.yes = make_str_constant("yes");
    soarSymbols.no = make_str_constant("no");


    soarSymbols.smem_sym = make_str_constant("smem");
    soarSymbols.smem_sym_cmd = make_str_constant("command");
    soarSymbols.smem_sym_result = make_str_constant("result");

    soarSymbols.smem_sym_retrieved = make_str_constant("retrieved");
    soarSymbols.smem_sym_depth_retrieved = make_str_constant("depth-retrieved");
    soarSymbols.smem_sym_status = make_str_constant("status");
    soarSymbols.smem_sym_success = make_str_constant("success");
    soarSymbols.smem_sym_failure = make_str_constant("failure");
    soarSymbols.smem_sym_bad_cmd = make_str_constant("bad-cmd");
    soarSymbols.smem_sym_depth = make_str_constant("depth");
    soarSymbols.smem_sym_store_new = make_str_constant("store-new");
    soarSymbols.smem_sym_overwrite = make_str_constant("link-to-new-LTM");
    soarSymbols.smem_sym_retrieve = make_str_constant("retrieve");
    soarSymbols.smem_sym_query = make_str_constant("query");
    soarSymbols.smem_sym_negquery = make_str_constant("neg-query");
    soarSymbols.smem_sym_prohibit = make_str_constant("prohibit");
    soarSymbols.smem_sym_store = make_str_constant("store");
    soarSymbols.smem_sym_math_query = make_str_constant("math-query");
    soarSymbols.smem_sym_math_query_less = make_str_constant("less");
    soarSymbols.smem_sym_math_query_greater = make_str_constant("greater");
    soarSymbols.smem_sym_math_query_less_or_equal = make_str_constant("less-or-equal");
    soarSymbols.smem_sym_math_query_greater_or_equal = make_str_constant("greater-or-equal");
    soarSymbols.smem_sym_math_query_max = make_str_constant("max");
    soarSymbols.smem_sym_math_query_min = make_str_constant("min");
}

void Symbol_Manager::release_predefined_symbols()
{
    symbol_remove_ref(&(soarSymbols.problem_space_symbol));
    symbol_remove_ref(&(soarSymbols.state_symbol));
    symbol_remove_ref(&(soarSymbols.operator_symbol));
    symbol_remove_ref(&(soarSymbols.superstate_symbol));
    symbol_remove_ref(&(soarSymbols.io_symbol));
    symbol_remove_ref(&(soarSymbols.object_symbol));
    symbol_remove_ref(&(soarSymbols.attribute_symbol));
    symbol_remove_ref(&(soarSymbols.impasse_symbol));
    symbol_remove_ref(&(soarSymbols.choices_symbol));
    symbol_remove_ref(&(soarSymbols.none_symbol));
    symbol_remove_ref(&(soarSymbols.constraint_failure_symbol));
    symbol_remove_ref(&(soarSymbols.no_change_symbol));
    symbol_remove_ref(&(soarSymbols.multiple_symbol));
    symbol_remove_ref(&(soarSymbols.conflict_symbol));
    symbol_remove_ref(&(soarSymbols.tie_symbol));
    symbol_remove_ref(&(soarSymbols.item_symbol));
    symbol_remove_ref(&(soarSymbols.non_numeric_symbol));
    symbol_remove_ref(&(soarSymbols.quiescence_symbol));
    symbol_remove_ref(&(soarSymbols.t_symbol));
    symbol_remove_ref(&(soarSymbols.nil_symbol));
    symbol_remove_ref(&(soarSymbols.type_symbol));
    symbol_remove_ref(&(soarSymbols.goal_symbol));
    symbol_remove_ref(&(soarSymbols.name_symbol));

    symbol_remove_ref(&(soarSymbols.ts_context_variable));
    symbol_remove_ref(&(soarSymbols.to_context_variable));
    symbol_remove_ref(&(soarSymbols.sss_context_variable));
    symbol_remove_ref(&(soarSymbols.sso_context_variable));
    symbol_remove_ref(&(soarSymbols.ss_context_variable));
    symbol_remove_ref(&(soarSymbols.so_context_variable));
    symbol_remove_ref(&(soarSymbols.s_context_variable));
    symbol_remove_ref(&(soarSymbols.o_context_variable));

    symbol_remove_ref(&(soarSymbols.item_count_symbol));
    symbol_remove_ref(&(soarSymbols.non_numeric_count_symbol));

    symbol_remove_ref(&(soarSymbols.fake_instantiation_symbol));
    symbol_remove_ref(&(soarSymbols.architecture_inst_symbol));
    symbol_remove_ref(&(soarSymbols.sti_symbol));

    symbol_remove_ref(&(soarSymbols.input_link_symbol));
    symbol_remove_ref(&(soarSymbols.output_link_symbol));

    symbol_remove_ref(&(soarSymbols.rl_sym_reward_link));
    symbol_remove_ref(&(soarSymbols.rl_sym_reward));
    symbol_remove_ref(&(soarSymbols.rl_sym_value));

    symbol_remove_ref(&(soarSymbols.epmem_sym));
    symbol_remove_ref(&(soarSymbols.epmem_sym_cmd));
    symbol_remove_ref(&(soarSymbols.epmem_sym_result));

    symbol_remove_ref(&(soarSymbols.epmem_sym_retrieved));
    symbol_remove_ref(&(soarSymbols.epmem_sym_status));
    symbol_remove_ref(&(soarSymbols.epmem_sym_match_score));
    symbol_remove_ref(&(soarSymbols.epmem_sym_cue_size));
    symbol_remove_ref(&(soarSymbols.epmem_sym_normalized_match_score));
    symbol_remove_ref(&(soarSymbols.epmem_sym_match_cardinality));
    symbol_remove_ref(&(soarSymbols.epmem_sym_memory_id));
    symbol_remove_ref(&(soarSymbols.epmem_sym_present_id));
    symbol_remove_ref(&(soarSymbols.epmem_sym_no_memory));
    symbol_remove_ref(&(soarSymbols.epmem_sym_graph_match));
    symbol_remove_ref(&(soarSymbols.epmem_sym_graph_match_mapping));
    symbol_remove_ref(&(soarSymbols.epmem_sym_graph_match_mapping_node));
    symbol_remove_ref(&(soarSymbols.epmem_sym_graph_match_mapping_cue));
    symbol_remove_ref(&(soarSymbols.epmem_sym_success));
    symbol_remove_ref(&(soarSymbols.epmem_sym_failure));
    symbol_remove_ref(&(soarSymbols.epmem_sym_bad_cmd));

    symbol_remove_ref(&(soarSymbols.epmem_sym_retrieve));
    symbol_remove_ref(&(soarSymbols.epmem_sym_next));
    symbol_remove_ref(&(soarSymbols.epmem_sym_prev));
    symbol_remove_ref(&(soarSymbols.epmem_sym_query));
    symbol_remove_ref(&(soarSymbols.epmem_sym_negquery));
    symbol_remove_ref(&(soarSymbols.epmem_sym_before));
    symbol_remove_ref(&(soarSymbols.epmem_sym_after));
    symbol_remove_ref(&(soarSymbols.epmem_sym_prohibit));
    symbol_remove_ref(&(soarSymbols.yes));
    symbol_remove_ref(&(soarSymbols.no));

    symbol_remove_ref(&(soarSymbols.smem_sym));
    symbol_remove_ref(&(soarSymbols.smem_sym_cmd));
    symbol_remove_ref(&(soarSymbols.smem_sym_result));

    symbol_remove_ref(&(soarSymbols.smem_sym_retrieved));
    symbol_remove_ref(&(soarSymbols.smem_sym_depth_retrieved));
    symbol_remove_ref(&(soarSymbols.smem_sym_status));
    symbol_remove_ref(&(soarSymbols.smem_sym_success));
    symbol_remove_ref(&(soarSymbols.smem_sym_failure));
    symbol_remove_ref(&(soarSymbols.smem_sym_bad_cmd));
    symbol_remove_ref(&(soarSymbols.smem_sym_depth));
    symbol_remove_ref(&(soarSymbols.smem_sym_store_new));
    symbol_remove_ref(&(soarSymbols.smem_sym_overwrite));

    symbol_remove_ref(&(soarSymbols.smem_sym_retrieve));
    symbol_remove_ref(&(soarSymbols.smem_sym_query));
    symbol_remove_ref(&(soarSymbols.smem_sym_negquery));
    symbol_remove_ref(&(soarSymbols.smem_sym_prohibit));
    symbol_remove_ref(&(soarSymbols.smem_sym_store));
    symbol_remove_ref(&(soarSymbols.smem_sym_math_query));
    symbol_remove_ref(&(soarSymbols.smem_sym_math_query_less));
    symbol_remove_ref(&(soarSymbols.smem_sym_math_query_greater));
    symbol_remove_ref(&(soarSymbols.smem_sym_math_query_less_or_equal));
    symbol_remove_ref(&(soarSymbols.smem_sym_math_query_greater_or_equal));
    symbol_remove_ref(&(soarSymbols.smem_sym_math_query_max));
    symbol_remove_ref(&(soarSymbols.smem_sym_math_query_min));
}

/* -------------------------------------------------------------------

                         Deallocate Symbol

------------------------------------------------------------------- */

void Symbol_Manager::deallocate_symbol(Symbol*& sym)
{

    #ifdef DEBUG_TRACE_REFCOUNT_FOR
        std::string strName(sym->to_string());
        if (strName == DEBUG_TRACE_REFCOUNT_FOR)
        {
            std::string caller_string = get_stacktrace("dea_sym");
//            dprint(DT_ID_LEAKING, "-- | %s(%u) | %s++\n", strName.c_str(), sym->reference_count, caller_string.c_str());
            if (is_DT_mode_enabled(DT_ID_LEAKING))
            {
                std::cout << "DA | " << strName.c_str() << " |" << sym->reference_count << " | " << caller_string.c_str() << "\n";
            }
        }
    #else
        dprint(DT_DEALLOCATE_SYMBOLS, "DEALLOCATE symbol %y\n", sym);
//        std::string caller_string = get_stacktrace("dea_sym");
//            dprint(DT_ID_LEAKING, "-- | %s(%u) | %s++\n", strName.c_str(), sym->reference_count, caller_string.c_str());
    #endif
    switch (sym->symbol_type)
    {
        case VARIABLE_SYMBOL_TYPE:
            remove_from_hash_table(thisAgent, variable_hash_table, sym);
            free_memory_block_for_string(thisAgent, sym->var->name);
            thisAgent->memoryManager->free_with_pool(MP_variable, sym);
            break;
        case IDENTIFIER_SYMBOL_TYPE:
            remove_from_hash_table(thisAgent, identifier_hash_table, sym);
            thisAgent->memoryManager->free_with_pool(MP_identifier, sym);
            break;
        case STR_CONSTANT_SYMBOL_TYPE:
            remove_from_hash_table(thisAgent, str_constant_hash_table, sym);
            free_memory_block_for_string(thisAgent, sym->sc->name);
            thisAgent->memoryManager->free_with_pool(MP_str_constant, sym);
            break;
        case INT_CONSTANT_SYMBOL_TYPE:
            remove_from_hash_table(thisAgent, int_constant_hash_table, sym);
            thisAgent->memoryManager->free_with_pool(MP_int_constant, sym);
            break;
        case FLOAT_CONSTANT_SYMBOL_TYPE:
            remove_from_hash_table(thisAgent, float_constant_hash_table, sym);
            thisAgent->memoryManager->free_with_pool(MP_float_constant, sym);
            break;
        default:
        {
            char msg[BUFFER_MSG_SIZE];
            strncpy(msg, "Internal error: called deallocate_symbol on non-symbol.\n", BUFFER_MSG_SIZE);
            msg[BUFFER_MSG_SIZE - 1] = 0; /* ensure null termination */
            abort_with_fatal_error(thisAgent, msg);
        }
    }
    sym = NULL;
}

/* -------------------------------------------------------------------
                       Other Symbol Utilities

   Reset_id_counters() is called during an init-soar to reset the id
   gensym numbers to 1.  It first makes sure there are no existing
   identifiers in the system--otherwise we might generate a second
   identifier with the same name later on.

   Reset_id_and_variable_tc_numbers() resets the tc_num field of every
   existing id and variable to 0.

   Reset_variable_gensym_numbers() resets the gensym_number field of
   every existing variable to 0.

   Print_internal_symbols() just prints a list of all existing symbols.
   (This is useful for debugging memory leaks.)

   Generate_new_str_constant() is used to gensym new symbols that are
   guaranteed to not already exist.  It takes two arguments: "prefix"
   (the desired prefix of the new symbol's name), and "counter" (a
   pointer to a counter (uint64_t) that is incremented to produce
   new gensym names).
------------------------------------------------------------------- */

bool print_identifier_ref_info(agent* thisAgent, void* item, void* userdata)
{
    Symbol* sym;
    char msg[256];
    /* ensure null termination */
    msg[0] = 0;
    msg[255] = 0;
    sym = static_cast<symbol_struct*>(item);
    FILE* f = reinterpret_cast<FILE*>(userdata);

    if (sym->symbol_type == IDENTIFIER_SYMBOL_TYPE)
    {
        if (sym->reference_count > 0)
        {
            SNPRINTF(msg, 256,
                "\t%c%llu --> %llu\n",
                sym->id->name_letter,
                static_cast<long long unsigned>(sym->id->name_number),
                static_cast<long long unsigned>(sym->reference_count));
            print(thisAgent,  msg);
            //                xml_generate_warning(thisAgent, msg);

            if (f)
            {
<<<<<<< HEAD
                fprintf(f, "%s", msg) ;
=======
                SNPRINTF(msg, 256,
                    "\t%c%llu --> %llu\n",
                    sym->id->name_letter,
                    static_cast<long long unsigned>(sym->id->name_number),
                    static_cast<long long unsigned>(sym->reference_count));
                thisAgent->outputManager->printa_sf(thisAgent,  msg);
//                xml_generate_warning(thisAgent, msg);

                if (f)
                {
                    fprintf(f, "%s", msg) ;
                }
>>>>>>> 6d74b354
            }
        }
    }
    else
    {
        thisAgent->outputManager->printa_sf(thisAgent,  "\tERROR: HASHTABLE ITEM IS NOT AN IDENTIFIER!\n");
        return true;
    }
    return false;
}

<<<<<<< HEAD
=======
bool Symbol_Manager::remove_if_sti(agent* thisAgent, void* item, void* userdata)
{
    Symbol* sym;
    char msg[256];
    sym = static_cast<symbol_struct*>(item);

    if (sym->is_sti())
    {
        SNPRINTF(msg, 256,
            "\tWarning:  Symbol %c%llu still exists because refcount = %llu.  Deallocating anyway.\n",
            sym->id->name_letter,
            static_cast<long long unsigned>(sym->id->name_number),
            static_cast<long long unsigned>(sym->reference_count));
        dprint(DT_DEBUG, "Warning:  Symbol %y still exists because refcount = %u.  Deallocating anyway.\n", sym, sym->reference_count);
        deallocate_symbol(sym);

        msg[255] = 0; /* ensure null termination */
        thisAgent->outputManager->printa_sf(thisAgent,  msg);
//        xml_generate_warning(thisAgent, msg);
    }
    else
    {
        if (!sym->is_identifier())
        {
            dprint(DT_DEBUG, "ERROR: HASHTABLE ITEM %y IS NOT AN IDENTIFIER!  (refcount = %u)\n", sym, sym->reference_count);
            thisAgent->outputManager->printa_sf(thisAgent,  "\tERROR: HASHTABLE ITEM IS NOT AN IDENTIFIER!\n");
            return true;
        }
        return false;
    }
    return false;
}

bool smem_count_ltis(agent* /*thisAgent*/, void* item, void* userdata)
{
    Symbol* id = static_cast<symbol_struct*>(item);

    dprint(DT_DEALLOCATE_SYMBOLS, "Symbol with refcount leak: %y\n", id);
    if (id->id->smem_lti != NIL)
    {
        uint64_t* counter = reinterpret_cast<uint64_t*>(userdata);
        (*counter)++;
    }

    return false;
}

>>>>>>> 6d74b354
bool Symbol_Manager::reset_id_counters()
{
    int i;

    if (identifier_hash_table->count != 0)
    {
<<<<<<< HEAD
        thisAgent->outputManager->printa_sf(thisAgent, "Soar internal error.  %d unallocated short-term identifiers.  Likely a memory leak.  Forcing deletion.\n", identifier_hash_table->count);
        /* MToDo | We should be able to just release the hash table and reset the Symbol_Manager now that LTIs are gone */
        free_hash_table(thisAgent, identifier_hash_table);
        thisAgent->memoryManager->free_memory_pool(MP_identifier);
        identifier_hash_table = make_hash_table(thisAgent, 0, hash_identifier);
        thisAgent->memoryManager->init_memory_pool(MP_identifier, sizeof(idSymbol), "identifier");
        assert(false);
=======
        // As long as all of the existing identifiers are long term identifiers (lti), there's no problem
        uint64_t ltis = 0;
        do_for_all_items_in_hash_table(thisAgent, identifier_hash_table, smem_count_ltis, &ltis);
        if (static_cast<uint64_t>(identifier_hash_table->count) != ltis)
        {
            thisAgent->outputManager->printa_sf(thisAgent,  "Internal warning:  wanted to reset identifier generator numbers, but\n");
            thisAgent->outputManager->printa_sf(thisAgent,  "there are still some identifiers allocated.  (Probably a memory leak.)\n");
//            xml_generate_warning(thisAgent, "Internal warning:  wanted to reset identifier generator numbers, but\nthere are still some identifiers allocated.  (Probably a memory leak.)");

//            print_internal_symbols(thisAgent);
            do_for_all_items_in_hash_table( thisAgent, identifier_hash_table, print_identifier_ref_info, 0);

            #ifndef SOAR_RELEASE_VERSION
                thisAgent->outputManager->printa_sf(thisAgent,  "(Deleting identifiers not in semantic memory.)\n");
//                xml_generate_warning(thisAgent, "(Deleting identifiers not in semantic memory.)");
                do_for_all_items_in_hash_table(thisAgent, identifier_hash_table, Symbol_Manager::remove_if_sti, NULL);
            #else
                return false;
            #endif
        }

        // Getting here means that there are still identifiers but that
        // they are all long-term and (hopefully) exist only in production memory.
>>>>>>> 6d74b354
    }
    for (i = 0; i < 26; i++)
    {
        id_counter[i] = 1;
    }

    if (thisAgent->SMem->connected())
    {
        thisAgent->SMem->reset_id_counters();
    }

    return true ;
}

bool reset_tc_num(agent* /*thisAgent*/, void* item, void*)
{
    Symbol* sym;

    sym = static_cast<symbol_struct*>(item);
    sym->tc_num = 0;
    return false;
}

void Symbol_Manager::reset_id_and_variable_tc_numbers()
{
    do_for_all_items_in_hash_table(thisAgent, identifier_hash_table, reset_tc_num, 0);
    do_for_all_items_in_hash_table(thisAgent, variable_hash_table, reset_tc_num, 0);
}

bool clear_gensym_number(agent* /*thisAgent*/, void* item, void*)
{
    Symbol* sym;

    sym = static_cast<symbol_struct*>(item);
    sym->var->gensym_number = 0;
    return false;
}

bool print_sym(agent* thisAgent, void* item, void*)
{
    thisAgent->outputManager->printa_sf(thisAgent,  "%s (%lld)\n", static_cast<symbol_struct*>(item)->to_string(), static_cast<symbol_struct*>(item)->reference_count);
    return false;
}

void Symbol_Manager::clear_variable_gensym_numbers()
{
    do_for_all_items_in_hash_table(thisAgent, variable_hash_table, clear_gensym_number, 0);
}

void Symbol_Manager::print_internal_symbols()
{
    thisAgent->outputManager->printa_sf(thisAgent,  "\n--- Symbolic Constants: ---\n");
    do_for_all_items_in_hash_table(thisAgent, str_constant_hash_table, print_sym, 0);
    thisAgent->outputManager->printa_sf(thisAgent,  "\n--- Integer Constants: ---\n");
    do_for_all_items_in_hash_table(thisAgent, int_constant_hash_table, print_sym, 0);
    thisAgent->outputManager->printa_sf(thisAgent,  "\n--- Floating-Point Constants: ---\n");
    do_for_all_items_in_hash_table(thisAgent, float_constant_hash_table, print_sym, 0);
    thisAgent->outputManager->printa_sf(thisAgent,  "\n--- Identifiers: ---\n");
    do_for_all_items_in_hash_table(thisAgent, identifier_hash_table, print_sym, 0);
    thisAgent->outputManager->printa_sf(thisAgent,  "\n--- Variables: ---\n");
    do_for_all_items_in_hash_table(thisAgent, variable_hash_table, print_sym, 0);
}

Symbol* Symbol_Manager::generate_new_str_constant(const char* prefix, uint64_t* counter)
{

#define GENERATE_NEW_STR_CONSTANT_BUFFER_SIZE 2000 /* that ought to be long enough! */
    char name[GENERATE_NEW_STR_CONSTANT_BUFFER_SIZE];
    Symbol* New;

    while (true)
    {
        SNPRINTF(name, GENERATE_NEW_STR_CONSTANT_BUFFER_SIZE, "%s%lu", prefix, static_cast<long unsigned int>((*counter)++));
        name[GENERATE_NEW_STR_CONSTANT_BUFFER_SIZE - 1] = 0;
        if (! find_str_constant(name))
        {
            break;
        }
    }
    New = make_str_constant(name);
    return New;
}

/* *********************************************************************

                         Variable Generator

   These routines are used for generating new variables.  The variables
   aren't necessarily "completely" new--they might occur in some existing
   production.  But we usually need to make sure the new variables don't
   overlap with those already used in a *certain* production--for instance,
   when variablizing a chunk, we don't want to introduce a new variable that
   conincides with the name of a variable already in an NCC in the chunk.

   To use these routines, first call reset_variable_generator(), giving
   it lists of conditions and actions whose variables should not be
   used.  Then call generate_new_variable() any number of times; each
   time, you give it a string to use as the prefix for the new variable's
   name.  The prefix string should not include the opening "<".
********************************************************************* */


void Symbol_Manager::reset_variable_generator(condition* conds_with_vars_to_avoid, action* actions_with_vars_to_avoid)
{
    tc_number tc;
    list* var_list;
    cons* c;
    int i;

    /* --- reset counts, and increment the gensym number --- */
    for (i = 0; i < 26; i++)
    {
        gensymed_variable_count[i] = 1;
    }
    current_variable_gensym_number++;
    if (current_variable_gensym_number == 0)
    {
        clear_variable_gensym_numbers();
        current_variable_gensym_number = 1;
    }

    /* --- mark all variables in the given conds and actions --- */
    tc = get_new_tc_number(thisAgent);
    var_list = NIL;
    add_all_variables_in_condition_list(thisAgent, conds_with_vars_to_avoid, tc, &var_list);
    add_all_variables_in_action_list(thisAgent, actions_with_vars_to_avoid, tc, &var_list);
    for (c = var_list; c != NIL; c = c->rest)
    {
        static_cast<Symbol*>(c->first)->var->gensym_number = current_variable_gensym_number;
    }
    free_list(thisAgent, var_list);
}

Symbol* Symbol_Manager::generate_new_variable(const char* prefix)
{
#define GENERATE_NEW_VARIABLE_BUFFER_SIZE 200 /* that ought to be long enough! */
    char name[GENERATE_NEW_VARIABLE_BUFFER_SIZE];
    Symbol* New;
    char first_letter;

    first_letter = *prefix;
    if (isalpha(first_letter))
    {
        if (isupper(first_letter))
        {
            first_letter = static_cast<char>(tolower(first_letter));
        }
    }
    else
    {
        first_letter = 'v';
    }

    while (true)
    {
        SNPRINTF(name, GENERATE_NEW_VARIABLE_BUFFER_SIZE, "<%s%lu>", prefix,
                 static_cast<long unsigned int>(gensymed_variable_count[first_letter - 'a']++));
        name[GENERATE_NEW_VARIABLE_BUFFER_SIZE - 1] = 0; /* ensure null termination */

        New = make_variable(name);
        if (New->var->gensym_number != current_variable_gensym_number)
        {
            break;
        }
        /* -- A variable with that name already existed.  make_variable just returned it and
         *    incremented its refcount, so reverse that refcount addition and try again. -- */
        symbol_remove_ref(&New);
    }

    New->var->current_binding_value = NIL;
    New->var->gensym_number = current_variable_gensym_number;
    return New;
}

/* ----------------------------------------------------------------
   Takes a list of symbols and returns a copy of the same list,
   incrementing the reference count on each symbol in the list.
---------------------------------------------------------------- */

list* Symbol_Manager::copy_symbol_list_adding_references(list* sym_list)
{
    cons* c, *first, *prev;

    if (! sym_list)
    {
        return NIL;
    }
    allocate_cons(thisAgent, &first);
    first->first = sym_list->first;
    symbol_add_ref(static_cast<Symbol*>(first->first));
    sym_list = sym_list->rest;
    prev = first;
    while (sym_list)
    {
        allocate_cons(thisAgent, &c);
        prev->rest = c;
        c->first = sym_list->first;
        symbol_add_ref(static_cast<Symbol*>(c->first));
        sym_list = sym_list->rest;
        prev = c;
    }
    prev->rest = NIL;
    return first;
}

/* ----------------------------------------------------------------
   Frees a list of symbols, decrementing their reference counts.
---------------------------------------------------------------- */

void Symbol_Manager::deallocate_symbol_list_removing_references(list*& sym_list)
{
    cons* c;
    Symbol* lSym;
    while (sym_list)
    {
        c = sym_list;
        sym_list = sym_list->rest;
        lSym = static_cast<Symbol*>(c->first);
        symbol_remove_ref(&lSym);
        free_cons(thisAgent, c);
    }
    sym_list = NULL;
}<|MERGE_RESOLUTION|>--- conflicted
+++ resolved
@@ -893,100 +893,34 @@
     {
         if (sym->reference_count > 0)
         {
-            SNPRINTF(msg, 256,
-                "\t%c%llu --> %llu\n",
-                sym->id->name_letter,
-                static_cast<long long unsigned>(sym->id->name_number),
-                static_cast<long long unsigned>(sym->reference_count));
-            print(thisAgent,  msg);
-            //                xml_generate_warning(thisAgent, msg);
-
-            if (f)
-            {
-<<<<<<< HEAD
-                fprintf(f, "%s", msg) ;
-=======
                 SNPRINTF(msg, 256,
                     "\t%c%llu --> %llu\n",
                     sym->id->name_letter,
                     static_cast<long long unsigned>(sym->id->name_number),
                     static_cast<long long unsigned>(sym->reference_count));
                 thisAgent->outputManager->printa_sf(thisAgent,  msg);
-//                xml_generate_warning(thisAgent, msg);
+            //                xml_generate_warning(thisAgent, msg);
 
                 if (f)
                 {
                     fprintf(f, "%s", msg) ;
                 }
->>>>>>> 6d74b354
             }
         }
-    }
     else
     {
-        thisAgent->outputManager->printa_sf(thisAgent,  "\tERROR: HASHTABLE ITEM IS NOT AN IDENTIFIER!\n");
-        return true;
-    }
-    return false;
-}
-
-<<<<<<< HEAD
-=======
-bool Symbol_Manager::remove_if_sti(agent* thisAgent, void* item, void* userdata)
-{
-    Symbol* sym;
-    char msg[256];
-    sym = static_cast<symbol_struct*>(item);
-
-    if (sym->is_sti())
-    {
-        SNPRINTF(msg, 256,
-            "\tWarning:  Symbol %c%llu still exists because refcount = %llu.  Deallocating anyway.\n",
-            sym->id->name_letter,
-            static_cast<long long unsigned>(sym->id->name_number),
-            static_cast<long long unsigned>(sym->reference_count));
-        dprint(DT_DEBUG, "Warning:  Symbol %y still exists because refcount = %u.  Deallocating anyway.\n", sym, sym->reference_count);
-        deallocate_symbol(sym);
-
-        msg[255] = 0; /* ensure null termination */
-        thisAgent->outputManager->printa_sf(thisAgent,  msg);
-//        xml_generate_warning(thisAgent, msg);
-    }
-    else
-    {
-        if (!sym->is_identifier())
-        {
-            dprint(DT_DEBUG, "ERROR: HASHTABLE ITEM %y IS NOT AN IDENTIFIER!  (refcount = %u)\n", sym, sym->reference_count);
             thisAgent->outputManager->printa_sf(thisAgent,  "\tERROR: HASHTABLE ITEM IS NOT AN IDENTIFIER!\n");
             return true;
         }
         return false;
-    }
-    return false;
-}
-
-bool smem_count_ltis(agent* /*thisAgent*/, void* item, void* userdata)
-{
-    Symbol* id = static_cast<symbol_struct*>(item);
-
-    dprint(DT_DEALLOCATE_SYMBOLS, "Symbol with refcount leak: %y\n", id);
-    if (id->id->smem_lti != NIL)
-    {
-        uint64_t* counter = reinterpret_cast<uint64_t*>(userdata);
-        (*counter)++;
-    }
-
-    return false;
-}
-
->>>>>>> 6d74b354
+}
+
 bool Symbol_Manager::reset_id_counters()
 {
     int i;
 
     if (identifier_hash_table->count != 0)
     {
-<<<<<<< HEAD
         thisAgent->outputManager->printa_sf(thisAgent, "Soar internal error.  %d unallocated short-term identifiers.  Likely a memory leak.  Forcing deletion.\n", identifier_hash_table->count);
         /* MToDo | We should be able to just release the hash table and reset the Symbol_Manager now that LTIs are gone */
         free_hash_table(thisAgent, identifier_hash_table);
@@ -994,31 +928,6 @@
         identifier_hash_table = make_hash_table(thisAgent, 0, hash_identifier);
         thisAgent->memoryManager->init_memory_pool(MP_identifier, sizeof(idSymbol), "identifier");
         assert(false);
-=======
-        // As long as all of the existing identifiers are long term identifiers (lti), there's no problem
-        uint64_t ltis = 0;
-        do_for_all_items_in_hash_table(thisAgent, identifier_hash_table, smem_count_ltis, &ltis);
-        if (static_cast<uint64_t>(identifier_hash_table->count) != ltis)
-        {
-            thisAgent->outputManager->printa_sf(thisAgent,  "Internal warning:  wanted to reset identifier generator numbers, but\n");
-            thisAgent->outputManager->printa_sf(thisAgent,  "there are still some identifiers allocated.  (Probably a memory leak.)\n");
-//            xml_generate_warning(thisAgent, "Internal warning:  wanted to reset identifier generator numbers, but\nthere are still some identifiers allocated.  (Probably a memory leak.)");
-
-//            print_internal_symbols(thisAgent);
-            do_for_all_items_in_hash_table( thisAgent, identifier_hash_table, print_identifier_ref_info, 0);
-
-            #ifndef SOAR_RELEASE_VERSION
-                thisAgent->outputManager->printa_sf(thisAgent,  "(Deleting identifiers not in semantic memory.)\n");
-//                xml_generate_warning(thisAgent, "(Deleting identifiers not in semantic memory.)");
-                do_for_all_items_in_hash_table(thisAgent, identifier_hash_table, Symbol_Manager::remove_if_sti, NULL);
-            #else
-                return false;
-            #endif
-        }
-
-        // Getting here means that there are still identifiers but that
-        // they are all long-term and (hopefully) exist only in production memory.
->>>>>>> 6d74b354
     }
     for (i = 0; i < 26; i++)
     {
