#include "portability.h"

/*************************************************************************
 * PLEASE SEE THE FILE "license.txt" (INCLUDED WITH THIS SOFTWARE PACKAGE)
 * FOR LICENSE AND COPYRIGHT INFORMATION.
 *************************************************************************/

/*************************************************************************
 *
 *  file:  recmem.cpp
 *
 * =======================================================================
 *
 *             Recognition Memory (Firer and Chunker) Routines
 *                 (Does not include the Rete net)
 *
 * Init_firer() and init_chunker() should be called at startup time, to
 * do initialization.
 *
 * Do_preference_phase() runs the entire preference phase.  This is called
 * from the top-level control in main.c.
 *
 * Possibly_deallocate_instantiation() checks whether an instantiation
 * can be deallocated yet, and does so if possible.  This is used whenever
 * the (implicit) reference count on the instantiation decreases.
 * =======================================================================
 */

#include <stdlib.h>


#include "instantiations.h"
#include "kernel.h"
#include "mem.h"
#include "symtab.h"
#include "agent.h"
#include "prefmem.h"
#include "rhs.h"
#include "rhs_functions.h"
#include "rete.h"
#include "print.h"
#include "production.h"
#include "wmem.h"
#include "osupport.h"
#include "recmem.h"
#include "tempmem.h"
#include "reinforcement_learning.h"
#include "wma.h"
#include "xml.h"
#include "decide.h"
#include "soar_TraceNames.h"
#include "consistency.h"
#include "misc.h"
#include "soar_module.h"
#include "variablization_manager.h"
#include "debug.h"

#include "assert.h"
#include <string> // SBW 8/4/08
#include <list>

using namespace soar_TraceNames;

#ifdef USE_MEM_POOL_ALLOCATORS
typedef std::list<instantiation*,
        soar_module::soar_memory_pool_allocator<instantiation*> > inst_mpool_list;
typedef std::list<condition*,
        soar_module::soar_memory_pool_allocator<condition*> > cond_mpool_list;
#else
typedef std::list< instantiation* > inst_mpool_list;
typedef std::list< condition* > cond_mpool_list;
#endif

/* TEMPORARY HACK (Ideally this should be doable through
 the external kernel interface but for now using a
 couple of global STL lists to get this information
 from the rhs function to this preference adding code)*/
wme* glbDeepCopyWMEs = NULL;


/* --------------------------------------------------------------------------
                 Build context-dependent preference set

  This function will copy the CDPS from a slot to the backtrace info for the
  corresponding condition.  The copied CDPS will later be backtraced through.

  Note: Until prohibits are included explicitly as part of the CDPS, we will
  just copy them directly from the prohibits list so that there is no
  additional overhead.  Once the CDPS is on by default, we can eliminate the
  second half of the big else (and not call this function at all if the
  sysparam is not set.

 --------------------------------------------------------------------------*/

void build_CDPS(agent* thisAgent, instantiation* inst)
{
    condition* cond;
    preference* pref, *new_pref;
    cons* CDPS;

    for (cond = inst->top_of_instantiated_conditions; cond != NIL;
            cond = cond->next)
    {
        cond->bt.CDPS = NIL;
        if (cond->type == POSITIVE_CONDITION && cond->bt.trace && cond->bt.trace->slot)
        {
            if (thisAgent->sysparams[CHUNK_THROUGH_EVALUATION_RULES_SYSPARAM])
            {
                if (cond->bt.trace->slot->CDPS)
                {
                    for (CDPS = cond->bt.trace->slot->CDPS; CDPS != NIL; CDPS = CDPS->rest)
                    {
                        new_pref = NIL;
                        pref = static_cast<preference*>(CDPS->first);
                        if (pref->inst->match_goal_level == inst->match_goal_level
                                && pref->in_tm)
                        {
                            push(thisAgent, pref, cond->bt.CDPS);
                            preference_add_ref(pref);
                        }
                        else
                        {
                            new_pref = find_clone_for_level(pref, inst->match_goal_level);
                            if (new_pref)
                            {
                                if (new_pref->in_tm)
                                {
                                    push(thisAgent, new_pref, cond->bt.CDPS);
                                    preference_add_ref(new_pref);
                                }
                            }
                        }
                    }
                }
            }
            else
            {
                pref = cond->bt.trace->slot->preferences[PROHIBIT_PREFERENCE_TYPE];
                while (pref)
                {
                    new_pref = NIL;
                    if (pref->inst->match_goal_level == inst->match_goal_level && pref->in_tm)
                    {
                        push(thisAgent, pref, cond->bt.CDPS);
                        preference_add_ref(pref);
                    }
                    else
                    {
                        new_pref = find_clone_for_level(pref, inst->match_goal_level);
                        if (new_pref)
                        {
                            if (new_pref->in_tm)
                            {
                                push(thisAgent, new_pref, cond->bt.CDPS);
                                preference_add_ref(new_pref);
                            }
                        }
                    }
                    pref = pref->next;
                }
            }
        }
    }
}

/* -----------------------------------------------------------------------
 Find Clone For Level

 This routines take a given preference and finds the clone of it whose
 match goal is at the given goal_stack_level.  (This is used to find the
 proper preference to backtrace through.)  If the given preference
 itself is at the right level, it is returned.  If there is no clone at
 the right level, NIL is returned.
 ----------------------------------------------------------------------- */

preference* find_clone_for_level(preference* p, goal_stack_level level)
{
    preference* clone;

    if (!p)
    {
        /* --- if the wme doesn't even have a preference on it, we can't backtrace
         at all (this happens with I/O and some architecture-created wmes --- */
        return NIL;
    }

    /* --- look at pref and all of its clones, find one at the right level --- */

    if (p->inst->match_goal_level == level)
    {
        return p;
    }

    for (clone = p->next_clone; clone != NIL; clone = clone->next_clone)
        if (clone->inst->match_goal_level == level)
        {
            return clone;
        }

    for (clone = p->prev_clone; clone != NIL; clone = clone->prev_clone)
        if (clone->inst->match_goal_level == level)
        {
            return clone;
        }

    /* --- if none was at the right level, we can't backtrace at all --- */
    return NIL;
}

/* =======================================================================

 Firer Utilities

 ======================================================================= */

/* -----------------------------------------------------------------------
 Find Match Goal

 Given an instantiation, this routines looks at the instantiated
 conditions to find its match goal.  It fills in inst->match_goal and
 inst->match_goal_level.  If there is a match goal, match_goal is set
 to point to the goal identifier.  If no goal was matched, match_goal
 is set to NIL and match_goal_level is set to ATTRIBUTE_IMPASSE_LEVEL.
 ----------------------------------------------------------------------- */

void find_match_goal(instantiation* inst)
{
    Symbol* lowest_goal_so_far;
    goal_stack_level lowest_level_so_far;
    condition* cond;
    Symbol* id;

    lowest_goal_so_far = NIL;
    lowest_level_so_far = -1;
    for (cond = inst->top_of_instantiated_conditions; cond != NIL;
            cond = cond->next)
        if (cond->type == POSITIVE_CONDITION)
        {
            id = cond->bt.wme_->id;
            if (id->id->isa_goal)
                if (cond->bt.level > lowest_level_so_far)
                {
                    lowest_goal_so_far = id;
                    lowest_level_so_far = cond->bt.level;
                }
        }

    inst->match_goal = lowest_goal_so_far;
    if (lowest_goal_so_far)
    {
        inst->match_goal_level = lowest_level_so_far;
    }
    else
    {
        inst->match_goal_level = ATTRIBUTE_IMPASSE_LEVEL;
    }
}

/* -----------------------------------------------------------------------

 Executing the RHS Actions of an Instantiation

 Execute_action() executes a given RHS action.  For MAKE_ACTION's, it
 returns the created preference structure, or NIL if an error occurs.
 For FUNCALL_ACTION's, it returns NIL.

 Instantiate_rhs_value() returns the (symbol) instantiation of an
 rhs_value, or NIL if an error occurs.  It takes a new_id_level
 argument indicating what goal_stack_level a new id is to be created
 at, in case a gensym is needed for the instantiation of a variable.
 (although I'm not sure this is really needed.)

 As rhs unbound variables are encountered, they are instantiated with
 new gensyms.  These gensyms are then stored in the rhs_variable_bindings
 array, so if the same unbound variable is encountered a second time
 it will be instantiated with the same gensym.
 ----------------------------------------------------------------------- */

Symbol* instantiate_rhs_value(agent* thisAgent, rhs_value rv,
                              goal_stack_level new_id_level, char new_id_letter,
                              struct token_struct* tok, wme* w)
{
    list* fl;
    list* arglist;
    cons* c, *prev_c, *arg_cons;
    rhs_function* rf;
    Symbol* result;
    bool nil_arg_found;

    if (rhs_value_is_symbol(rv))
    {

        result = rhs_value_to_symbol(rv);

        /*
         Long-Winded Case-by-Case [Hopeful] Explanation

         This has to do with long-term identifiers (LTIs) that exist within productions (including chunks/justifications).
         The real issue is that identifiers, upon creation, require a goal level (used for promotion/demotion/garbage collection).
         At the time of parsing a rule, we don't have this information, so we give it an invalid "unknown" value.
         This is OK on the condition side of a rule, since the rete (we think) will just consider it another symbol used for matching.
         However, it becomes hairy when LTIs are on the action side of a rule, with respect to the state of the LTI in working memory and the rule LHS.
         Consider the following cases:

         1. Identifier is LTI, does NOT exist as a LHS symbol
         - we do NOT support this!!!  bad things will likely happen due to potential for adding an identifier to working memory
         with an unknown goal level.

         2. Attribute/Value is LTI, does NOT exist as a LHS symbol (!!!!!IMPORTANT CASE!!!!!)
         - the caller of this function will supply new_id_level (probably based upon the level of the id).
         - if this is valid (i.e. greater than 0), we use it.  else, ignore.
         - we have a huge assert on add_wme_to_wm that will kill soar if we try to add an identifier to working memory with an invalid level.

         3. Identifier/Attribute/Value is LTI, DOES exist as LHS symbol
         - in this situation, we are *guaranteed* that the resulting LTI (since it is in WM) has a valid goal level.
         - it should be noted that if a value, the level of the LTI may change during promotion/demotion/garbage collection,
         but this is natural Soar behavior and outside our perview.

         */
        if ((result->is_identifier())
                && (result->id->smem_lti != NIL) &&
                (result->id->level == SMEM_LTI_UNKNOWN_LEVEL) &&
                (new_id_level > 0))
        {
            result->id->level = new_id_level;
            result->id->promotion_level = new_id_level;
        }

        symbol_add_ref(thisAgent, result);
        return result;
    }

    if (rhs_value_is_unboundvar(rv))
    {
        int64_t index;
        Symbol* sym;

        index = static_cast<int64_t>(rhs_value_to_unboundvar(rv));
        if (thisAgent->firer_highest_rhs_unboundvar_index < index)
        {
            thisAgent->firer_highest_rhs_unboundvar_index = index;
        }
        sym = *(thisAgent->rhs_variable_bindings + index);

        if (!sym)
        {
            sym = make_new_identifier(thisAgent, new_id_letter, new_id_level);
            *(thisAgent->rhs_variable_bindings + index) = sym;
            return sym;
        }
        else if (sym->is_variable())
        {
            new_id_letter = *(sym->var->name + 1);
            sym = make_new_identifier(thisAgent, new_id_letter, new_id_level);
            *(thisAgent->rhs_variable_bindings + index) = sym;
            return sym;
        }
        else
        {
            symbol_add_ref(thisAgent, sym);
            return sym;
        }
    }

    if (rhs_value_is_reteloc(rv))
    {
        result = get_symbol_from_rete_loc(rhs_value_to_reteloc_levels_up(rv),
                                          rhs_value_to_reteloc_field_num(rv), tok, w);
        symbol_add_ref(thisAgent, result);
        return result;
    }

    fl = rhs_value_to_funcall_list(rv);
    rf = static_cast<rhs_function_struct*>(fl->first);

    /* --- build up a list of the argument values --- */
    prev_c = NIL;
    nil_arg_found = false;
    arglist = NIL; /* unnecessary, but gcc -Wall warns without it */
    for (arg_cons = fl->rest; arg_cons != NIL; arg_cons = arg_cons->rest)
    {
        allocate_cons(thisAgent, &c);
        c->first = instantiate_rhs_value(thisAgent,
                                         static_cast<char*>(arg_cons->first), new_id_level,
                                         new_id_letter, tok, w);
        if (!c->first)
        {
            nil_arg_found = true;
        }
        if (prev_c)
        {
            prev_c->rest = c;
        }
        else
        {
            arglist = c;
        }
        prev_c = c;
    }
    if (prev_c)
    {
        prev_c->rest = NIL;
    }
    else
    {
        arglist = NIL;
    }

    /* --- if all args were ok, call the function --- */

    if (!nil_arg_found)
    {
        // stop the kernel timer while doing RHS funcalls  KJC 11/04
        // the total_cpu timer needs to be updated in case RHS fun is statsCmd
#ifndef NO_TIMING_STUFF
        thisAgent->timers_kernel.stop();
        thisAgent->timers_cpu.stop();
        thisAgent->timers_total_kernel_time.update(thisAgent->timers_kernel);
        thisAgent->timers_total_cpu_time.update(thisAgent->timers_cpu);
        thisAgent->timers_cpu.start();
#endif

        result = (*(rf->f))(thisAgent, arglist, rf->user_data);

#ifndef NO_TIMING_STUFF  // restart the kernel timer
        thisAgent->timers_kernel.start();
#endif

    }
    else
    {
        result = NIL;
    }

    /* --- scan through arglist, dereference symbols and deallocate conses --- */
    for (c = arglist; c != NIL; c = c->rest)
        if (c->first)
        {
            symbol_remove_ref(thisAgent, static_cast<Symbol*>(c->first));
        }
    free_list(thisAgent, arglist);

    return result;
}

preference* execute_action(agent* thisAgent, action* a, struct token_struct* tok, wme* w,
                           rhs_value original_id, rhs_value original_attr, rhs_value original_value,
                           condition* cond)
{
    Symbol* id, *attr, *value, *referent;
    char first_letter;

    if (a->type == FUNCALL_ACTION)
    {
        value = instantiate_rhs_value(thisAgent, a->value, -1, 'v', tok, w);
        if (value)
        {
            symbol_remove_ref(thisAgent, value);
        }
        return NIL;
    }

    attr = NIL;
    value = NIL;
    referent = NIL;
    id = instantiate_rhs_value(thisAgent, a->id, -1, 's', tok, w);
    if (!id)
    {
        goto abort_execute_action;
    }
    if (!id->is_identifier())
    {
        print_with_symbols(thisAgent,
                           "Error: RHS makes a preference for %y (not an identifier)\n",
                           id);
        goto abort_execute_action;
    }

    attr = instantiate_rhs_value(thisAgent, a->attr, id->id->level, 'a', tok, w);
    if (!attr)
    {
        goto abort_execute_action;
    }

    first_letter = first_letter_from_symbol(attr);

    value = instantiate_rhs_value(thisAgent, a->value, id->id->level,
                                  first_letter, tok, w);
    if (!value)
    {
        goto abort_execute_action;
    }

    if (preference_is_binary(a->preference_type))
    {
        referent = instantiate_rhs_value(thisAgent, a->referent, id->id->level,
                                         first_letter, tok, w);
        if (!referent)
        {
            goto abort_execute_action;
        }
    }

    if (((a->preference_type != ACCEPTABLE_PREFERENCE_TYPE)
            && (a->preference_type != REJECT_PREFERENCE_TYPE))
            && (!(id->id->isa_goal && (attr == thisAgent->operator_symbol))))
    {
        print_with_symbols(thisAgent,
                           "\nError: attribute preference other than +/- for %y ^%y -- ignoring it.",
                           id, attr);
        goto abort_execute_action;
    }

    /* -- We don't need to store original vars for referents bc they are operator preference knowledge and should always be operator IDs -- */
    return make_preference(thisAgent, a->preference_type, id, attr, value, referent,
                           soar_module::symbol_triple(
                               ((original_id && !rhs_value_is_funcall(a->id)) ? rhs_value_to_original_symbol(original_id) : NULL),
                               ((original_attr && !rhs_value_is_funcall(a->attr)) ? rhs_value_to_original_symbol(original_attr) : NULL),
                               ((original_value && !rhs_value_is_funcall(a->value)) ? rhs_value_to_original_symbol(original_value) : NULL)),
                           soar_module::g_id_triple(
                               ((original_id && !rhs_value_is_funcall(a->id)) ? rhs_value_to_g_id(original_id) : 0),
                               ((original_attr && !rhs_value_is_funcall(a->attr)) ? rhs_value_to_g_id(original_attr) : 0),
                               ((original_value && !rhs_value_is_funcall(a->value)) ? rhs_value_to_g_id(original_value) : 0)));

abort_execute_action: /* control comes here when some error occurred */
    if (id)
    {
        symbol_remove_ref(thisAgent, id);
    }
    if (attr)
    {
        symbol_remove_ref(thisAgent, attr);
    }
    if (value)
    {
        symbol_remove_ref(thisAgent, value);
    }
    if (referent)
    {
        symbol_remove_ref(thisAgent, referent);
    }
    return NIL;
}

/* -----------------------------------------------------------------------
 Fill In New Instantiation Stuff

 This routine fills in a newly created instantiation structure with
 various information.   At input, the instantiation should have:
 - preferences_generated filled in;
 - instantiated conditions filled in;
 - top-level positive conditions should have bt.wme_, bt.level, and
 bt.trace filled in, but bt.wme_ and bt.trace shouldn't have their
 reference counts incremented yet.

 This routine does the following:
 - increments reference count on production;
 - fills in match_goal and match_goal_level;
 - for each top-level positive cond:
 replaces bt.trace with the preference for the correct level,
 updates reference counts on bt.pref and bt.wmetraces and wmes
 - for each preference_generated, adds that pref to the list of all
 pref's for the match goal
 - fills in backtrace_number;
 - if "need_to_do_support_calculations" is true, calculates o-support
 for preferences_generated;
 ----------------------------------------------------------------------- */

void fill_in_new_instantiation_stuff(agent* thisAgent, instantiation* inst,
                                     bool need_to_do_support_calculations, instantiation* original_inst)
{
    condition* cond;
    preference* p;
    goal_stack_level level;

    production_add_ref(inst->prod);

    find_match_goal(inst);

    level = inst->match_goal_level;

    /* Note: since we'll never backtrace through instantiations at the top
     level, it might make sense to not increment the reference counts
     on the wmes and preferences here if the instantiation is at the top
     level.  As it stands now, we could gradually accumulate garbage at
     the top level if we have a never-ending sequence of production
     firings at the top level that chain on each other's results.  (E.g.,
     incrementing a counter on every decision cycle.)  I'm leaving it this
     way for now, because if we go to S-Support, we'll (I think) need to
     save these around (maybe). */

    /* KJC 6/00:  maintaining all the top level ref cts does have a big
     impact on memory pool usage and also performance (due to malloc).
     (See tests done by Scott Wallace Fall 99.)  Therefore added
     preprocessor macro so that by unsetting macro the top level ref cts are not
     incremented.  It's possible that in some systems, these ref cts may
     be desireable: they can be added by defining DO_TOP_LEVEL_REF_CTS
     */

    for (cond = inst->top_of_instantiated_conditions; cond != NIL;
            cond = cond->next)
        if (cond->type == POSITIVE_CONDITION)
        {
#ifdef DO_TOP_LEVEL_REF_CTS
            wme_add_ref(cond->bt.wme_);
#else
            if (level > TOP_GOAL_LEVEL)
            {
                wme_add_ref(cond->bt.wme_);
            }
#endif
            /* --- if trace is for a lower level, find one for this level --- */
            if (cond->bt.trace)
            {
                if (cond->bt.trace->inst->match_goal_level > level)
                {
                    cond->bt.trace = find_clone_for_level(cond->bt.trace,
                                                          level);
                }
#ifdef DO_TOP_LEVEL_REF_CTS
                if (cond->bt.trace)
                {
                    preference_add_ref(cond->bt.trace);
                }
#else
                if ((cond->bt.trace) && (level > TOP_GOAL_LEVEL))
                {
                    preference_add_ref(cond->bt.trace);
                }
#endif
            }
        }

    if (inst->match_goal)
    {
        for (p = inst->preferences_generated; p != NIL; p = p->inst_next)
        {
            insert_at_head_of_dll(inst->match_goal->id->preferences_from_goal, p,
                                  all_of_goal_next, all_of_goal_prev);
            p->on_goal_list = true;
        }
    }
    inst->backtrace_number = 0;

    if ((thisAgent->o_support_calculation_type == 0)
            || (thisAgent->o_support_calculation_type == 3)
            || (thisAgent->o_support_calculation_type == 4))
    {
        /* --- do calc's the normal Soar 6 way --- */
        if (need_to_do_support_calculations)
        {
            calculate_support_for_instantiation_preferences(thisAgent, inst, original_inst);
        }
    }
    else if (thisAgent->o_support_calculation_type == 1)
    {
        if (need_to_do_support_calculations)
        {
            calculate_support_for_instantiation_preferences(thisAgent, inst, original_inst);
        }
        /* --- do calc's both ways, warn on differences --- */
        if ((inst->prod->declared_support != DECLARED_O_SUPPORT)
                && (inst->prod->declared_support != DECLARED_I_SUPPORT))
        {
            /* --- At this point, we've done them the normal way.  To look for
             differences, save o-support flags on a list, then do Doug's
             calculations, then compare and restore saved flags. --- */
            list* saved_flags;
            preference* pref;
            bool difference_found;
            saved_flags = NIL;
            for (pref = inst->preferences_generated; pref != NIL;
                    pref = pref->inst_next)
            {
                push(thisAgent, (pref->o_supported ? pref : NIL), saved_flags);
            }
            saved_flags = destructively_reverse_list(saved_flags);
            dougs_calculate_support_for_instantiation_preferences(thisAgent,
                    inst);
            difference_found = false;
            for (pref = inst->preferences_generated; pref != NIL;
                    pref = pref->inst_next)
            {
                cons* c;
                bool b;
                c = saved_flags;
                saved_flags = c->rest;
                b = (c->first ? true : false);
                free_cons(thisAgent, c);
                if (pref->o_supported != b)
                {
                    difference_found = true;
                }
                pref->o_supported = b;
            }
            if (difference_found)
            {
                print_with_symbols(thisAgent,
                                   "\n*** O-support difference found in production %y",
                                   inst->prod->name);
            }
        }
    }
    else
    {
        /* --- do calc's Doug's way --- */
        if ((inst->prod->declared_support != DECLARED_O_SUPPORT)
                && (inst->prod->declared_support != DECLARED_I_SUPPORT))
        {
            dougs_calculate_support_for_instantiation_preferences(thisAgent,
                    inst);
        }
    }
}

/* =======================================================================

 Main Firer Routines

 Init_firer() should be called at startup time.  Do_preference_phase()
 is called from the top level to run the whole preference phase.

 Preference phase follows this sequence:

 (1) Productions are fired for new matches.  As productions are fired,
 their instantiations are stored on the list newly_created_instantiations,
 linked via the "next" fields in the instantiation structure.  No
 preferences are actually asserted yet.

 (2) Instantiations are retracted; their preferences are retracted.

 (3) Preferences (except o-rejects) from newly_created_instantiations
 are asserted, and these instantiations are removed from the
 newly_created_instantiations list and moved over to the per-production
 lists of instantiations of that production.

 (4) Finally, o-rejects are processed.

 Note: Using the O_REJECTS_FIRST flag, step (4) becomes step (2b)
 ======================================================================= */

void init_firer(agent* thisAgent)
{
    init_memory_pool(thisAgent, &thisAgent->instantiation_pool,
                     sizeof(instantiation), "instantiation");
}

inline bool trace_firings_of_inst(agent* thisAgent, instantiation* inst)
{
    return ((inst)->prod
            && (thisAgent->sysparams[TRACE_FIRINGS_OF_USER_PRODS_SYSPARAM
                                     + (inst)->prod->type] || ((inst)->prod->trace_firings)));
}

/* -----------------------------------------------------------------------
 Create Instantiation

 This builds the instantiation for a new match, and adds it to
 newly_created_instantiations.  It also calls chunk_instantiation() to
 do any necessary chunk or justification building.
 ----------------------------------------------------------------------- */
void create_instantiation(agent* thisAgent, production* prod,
                          struct token_struct* tok, wme* w)
{
    instantiation* inst;
    condition* cond;
    preference* pref;
    action* a, *a2, *rhs_vars;
    cons* c;
    bool need_to_do_support_calculations;
    bool trace_it;
    int64_t index;
    Symbol** cell;

#ifdef BUG_139_WORKAROUND
    /* New waterfall model: this is now checked for before we call this function */
    assert(prod->type != JUSTIFICATION_PRODUCTION_TYPE);
    /* RPM workaround for bug #139: don't fire justifications */
    //if (prod->type == JUSTIFICATION_PRODUCTION_TYPE) {
    //    return;
    //}
#endif

    allocate_with_pool(thisAgent, &thisAgent->instantiation_pool, &inst);
    inst->next = thisAgent->newly_created_instantiations;
    thisAgent->newly_created_instantiations = inst;
    inst->prod = prod;
    inst->rete_token = tok;
    inst->rete_wme = w;
    inst->reliable = true;
    inst->in_ms = true;

    /*  We want to initialize the GDS_evaluated_already flag
     *  when a new instantiation is created.
     */

    inst->GDS_evaluated_already = false;
    dprint_start_fresh_line(DT_FUNC_PRODUCTIONS);
    dprint_header(DT_FUNC_PRODUCTIONS, PrintBoth, "create_instantiation() called for %y\n", inst->prod->name);
    if (thisAgent->soar_verbose_flag == true)
    {
        print_with_symbols(thisAgent, "\n   in create_instantiation: %y",
                           inst->prod->name);
        char buf[256];
        SNPRINTF(buf, 254, "in create_instantiation: %s",
                 inst->prod->name->to_string(true));
        xml_generate_verbose(thisAgent, buf);
    }

    thisAgent->production_being_fired = inst->prod;
    prod->firing_count++;
    thisAgent->production_firing_count++;

    /* --- build the instantiated conditions, and bind LHS variables --- */
    p_node_to_conditions_and_rhs(thisAgent, prod->p_node, tok, w,
                                 &(inst->top_of_instantiated_conditions),
                                 &(inst->bottom_of_instantiated_conditions), &(rhs_vars),
                                 ((prod->type != TEMPLATE_PRODUCTION_TYPE) ? ALL_ORIGINALS : JUST_INEQUALITIES));

    /* --- record the level of each of the wmes that was positively tested --- */
    for (cond = inst->top_of_instantiated_conditions; cond != NIL;
            cond = cond->next)
    {
        if (cond->type == POSITIVE_CONDITION)
        {
            cond->bt.level = cond->bt.wme_->id->id->level;
            cond->bt.trace = cond->bt.wme_->preference;
        }
    }

    /* --- print trace info --- */
    trace_it = trace_firings_of_inst(thisAgent, inst);
    if (trace_it)
    {
        start_fresh_line(thisAgent);
        print(thisAgent,  "Firing ");
        print_instantiation_with_wmes(thisAgent, inst,
                                      static_cast<wme_trace_type>(thisAgent->sysparams[TRACE_FIRINGS_WME_TRACE_TYPE_SYSPARAM]),
                                      0);
    }

    /* --- initialize rhs_variable_bindings array with names of variables
     (if there are any stored on the production -- for chunks there won't
     be any) --- */
    index = 0;
    cell = thisAgent->rhs_variable_bindings;
    for (c = prod->rhs_unbound_variables; c != NIL; c = c->rest)
    {
        *(cell++) = static_cast<symbol_struct*>(c->first);
        index++;
    }
    thisAgent->firer_highest_rhs_unboundvar_index = index - 1;

    /* 7.1/8 merge: Not sure about this.  This code in 704, but not in either 7.1 or 703/soar8 */
    /* --- Before executing the RHS actions, tell the user that the -- */
    /* --- phase has changed to output by printing the arrow --- */
    if (trace_it && thisAgent->sysparams[TRACE_FIRINGS_PREFERENCES_SYSPARAM])
    {
        print(thisAgent,  " -->\n");
        xml_object(thisAgent, kTagActionSideMarker);
    }

    /* --- execute the RHS actions, collect the results --- */
    inst->preferences_generated = NIL;
    need_to_do_support_calculations = false;
    for (a = prod->action_list, a2 = rhs_vars; a != NIL; a = a->next, a2 = a2->next)
    {
        /* MToDo | Disabled this assert.  May re-enable later when testing. rhs_vars should not be able to differ from action_list */
//    if ((a && !a2) || (!a && a2))
//      assert(false);
        if (prod->type != TEMPLATE_PRODUCTION_TYPE)
        {
            pref = execute_action(thisAgent, a, tok, w, a2->id, a2->attr, a2->value, inst->top_of_instantiated_conditions);
        }
        else
        {
            pref = NIL;
            /*Symbol *result = */rl_build_template_instantiation(thisAgent, inst, tok, w);
        }

        /* SoarTech changed from an IF stmt to a WHILE loop to support GlobalDeepCpy */
        while (pref)
        {
            /* The parser assumes that any rhs preference of the form
             *
             * (<s> ^operator <o> = <x>)
             *
             * is a binary indifferent preference, because it assumes <x> is an
             * operator. However, it could be the case that <x> is actually bound to
             * a number, which would make this a numeric indifferent preference. The
             * parser had no way of easily figuring this out, but it's easy to check
             * here.
             *
             * jzxu April 22, 2009
             */
            if ((pref->type == BINARY_INDIFFERENT_PREFERENCE_TYPE)
                    && ((pref->referent->symbol_type
                         == FLOAT_CONSTANT_SYMBOL_TYPE)
                        || (pref->referent->symbol_type
                            == INT_CONSTANT_SYMBOL_TYPE)))
            {
                pref->type = NUMERIC_INDIFFERENT_PREFERENCE_TYPE;
            }

            pref->inst = inst;
            insert_at_head_of_dll(inst->preferences_generated, pref, inst_next,
                                  inst_prev);
            if (inst->prod->declared_support == DECLARED_O_SUPPORT)
            {
                pref->o_supported = true;
            }
            else if (inst->prod->declared_support == DECLARED_I_SUPPORT)
            {
                pref->o_supported = false;
            }
            else
            {

                pref->o_supported =
                    (thisAgent->FIRING_TYPE == PE_PRODS) ? true : false;
                /* REW: end   09.15.96 */
            }

            /* TEMPORARY HACK (Ideally this should be doable through
             the external kernel interface but for now using a
             couple of global STL lists to get this information
             from the rhs function to this preference adding code)

             Getting the next pref from the set of possible prefs
             added by the deep copy rhs function */
            if (glbDeepCopyWMEs != 0)
            {
                wme* tempwme = glbDeepCopyWMEs;
                pref = make_preference(thisAgent, a->preference_type,
                                       tempwme->id, tempwme->attr, tempwme->value, NULL);
                glbDeepCopyWMEs = tempwme->next;
                deallocate_wme(thisAgent, tempwme);
            }
            else
            {
                pref = 0;
            }
        }
    }

    /* --- reset rhs_variable_bindings array to all zeros --- */
    index = 0;
    cell = thisAgent->rhs_variable_bindings;
    while (index++ <= thisAgent->firer_highest_rhs_unboundvar_index)
    {
        *(cell++) = NIL;
    }

    /* --- fill in lots of other stuff --- */
    fill_in_new_instantiation_stuff(thisAgent, inst,
                                    need_to_do_support_calculations, NIL);

    /* --- print trace info: printing preferences --- */
    /* Note: can't move this up, since fill_in_new_instantiation_stuff gives
     the o-support info for the preferences we're about to print */
    if (trace_it && thisAgent->sysparams[TRACE_FIRINGS_PREFERENCES_SYSPARAM])
    {
        for (pref = inst->preferences_generated; pref != NIL;
                pref = pref->inst_next)
        {
            print(thisAgent,  " ");
            print_preference(thisAgent, pref);
        }
    }

    /* Copy any context-dependent preferences for conditions of this instantiation */
    build_CDPS(thisAgent, inst);

    thisAgent->production_being_fired = NIL;

    dprint_start_fresh_line(DT_FUNC_PRODUCTIONS);
    dprint(DT_FUNC_PRODUCTIONS, "---------------------------------------------------------\n");
    dprint(DT_PRINT_INSTANTIATIONS,  "create_instantiation created: \n");
<<<<<<< HEAD
    dprint_set_params(DT_PRINT_INSTANTIATIONS, "          ");
    dprint_noprefix(DT_PRINT_INSTANTIATIONS, "%5", inst->top_of_instantiated_conditions, inst->preferences_generated);
=======
    dprint_set_indents(DT_PRINT_INSTANTIATIONS, "          ");
    dprint(DT_PRINT_INSTANTIATIONS, "%5", inst->top_of_instantiated_conditions, inst->preferences_generated);
>>>>>>> 92687f05

    /* --- build chunks/justifications if necessary --- */
    chunk_instantiation(thisAgent, inst, false,
                        &(thisAgent->newly_created_instantiations));

    /* -- We no longer needs the original variable to g_id table.  It was built up while
     *    propagating identities in the instantiation and used to add identity information
     *    to NCCs and match RHS variables with LHS variables.  Both are done at this
     *    point -- */
    thisAgent->variablizationManager->clear_ovar_gid_table();

    /* -- clear the original var references that we cached in the preference in
     *    execute_action but did not increase their refcount -- */
//  for (pref = inst->preferences_generated; pref != NIL;
//      pref = pref->inst_next) {
//    pref->original_symbols.id = NIL;
//    pref->original_symbols.attr = NIL;
//    pref->original_symbols.value = NIL;
//  }

    /* MToDoRefCnt | Note that the 9.3.2 did not deallocate the action list. */
    deallocate_action_list(thisAgent, rhs_vars);

    dprint_header(DT_PRINT_INSTANTIATIONS, PrintBoth, "create_instantiation() finished for %y\n", inst->prod->name);

    if (!thisAgent->system_halted)
    {
        /* --- invoke callback function --- */
        soar_invoke_callbacks(thisAgent, FIRING_CALLBACK,
                              static_cast<soar_call_data>(inst));

    }
}

/**
 * New waterfall model:
 * Returns true if the function create_instantiation should run for this production.
 * Used to delay firing of matches in the inner preference loop.
 */
bool shouldCreateInstantiation(agent* thisAgent, production* prod,
                               struct token_struct* tok, wme* w)
{
    if (thisAgent->active_level == thisAgent->highest_active_level)
    {
        return true;
    }

    if (prod->type == TEMPLATE_PRODUCTION_TYPE)
    {
        return true;
    }

    // Scan RHS identifiers for their levels, don't fire those at or higher than the change level
    action* a = NIL;
    for (a = prod->action_list; a != NIL; a = a->next)
    {
        if (a->type == FUNCALL_ACTION)
        {
            continue;
        }

        // skip unbound variables
        if (rhs_value_is_unboundvar(a->id))
        {
            continue;
        }

        // try to make a symbol
        Symbol* sym = NIL;
        if (rhs_value_is_symbol(a->id))
        {
            sym = rhs_value_to_symbol(a->id);
        }
        else
        {
            if (rhs_value_is_reteloc(a->id))
            {
                sym = get_symbol_from_rete_loc(
                          rhs_value_to_reteloc_levels_up(a->id),
                          rhs_value_to_reteloc_field_num(a->id), tok, w);
            }
        }
        assert(sym != NIL);

        // check level for legal change
        if (sym->id->level <= thisAgent->change_level)
        {
            if (thisAgent->sysparams[TRACE_WATERFALL_SYSPARAM])
            {
                print_with_symbols(thisAgent,
                                   "*** Waterfall: aborting firing because (%y * *)", sym);
                print(thisAgent,
                      " level %d is on or higher (lower int) than change level %d\n",
                      sym->id->level, thisAgent->change_level);
            }
            return false;
        }
    }
    return true;
}
/* -----------------------------------------------------------------------
 Deallocate Instantiation

 This deallocates the given instantiation.  This should only be invoked
 via the possibly_deallocate_instantiation() macro.
 ----------------------------------------------------------------------- */

void deallocate_instantiation(agent* thisAgent, instantiation* inst)
{
    condition* cond;

    /* mvp 5-17-94 */
    list* c, *c_old;
    preference* pref;
    goal_stack_level level;

#ifdef USE_MEM_POOL_ALLOCATORS
    cond_mpool_list cond_stack = cond_mpool_list(
                                     soar_module::soar_memory_pool_allocator<condition*>(thisAgent));
    inst_mpool_list inst_list = inst_mpool_list(
                                    soar_module::soar_memory_pool_allocator<instantiation*>(thisAgent));
#else
    cond_mpool_list cond_stack;
    inst_mpool_list inst_list;
#endif

    inst_list.push_back(inst);
    inst_mpool_list::iterator next_iter = inst_list.begin();

    while (next_iter != inst_list.end())
    {
        inst = *next_iter;
        assert(inst);
        ++next_iter;

        dprint(DT_DEALLOCATES, "Deallocating instantiation of %y\n", inst->prod ? inst->prod->name : NULL);

        level = inst->match_goal_level;

        for (cond = inst->top_of_instantiated_conditions; cond != NIL; cond =
                    cond->next)
        {
            if (cond->type == POSITIVE_CONDITION)
            {

                if (cond->bt.CDPS)
                {
                    c_old = c = cond->bt.CDPS;
                    cond->bt.CDPS = NIL;
                    for (; c != NIL; c = c->rest)
                    {
                        pref = static_cast<preference*>(c->first);
#ifdef DO_TOP_LEVEL_REF_CTS
                        if (level > TOP_GOAL_LEVEL)
#endif
                        {
                            preference_remove_ref(thisAgent, pref);
                        }
                    }
                    free_list(thisAgent, c_old);
                }

                /*  voigtjr, nlderbin:
                 We flattened out the following recursive loop in order to prevent a stack
                 overflow that happens when the chain of backtrace instantiations is very long:

                 retract_instantiation
                 possibly_deallocate_instantiation
                 loop start:
                 deallocate_instantiation (here)
                 preference_remove_ref
                 possibly_deallocate_preferences_and_clones
                 deallocate_preference
                 possibly_deallocate_instantiation
                 goto loop start
                 */
#ifndef DO_TOP_LEVEL_REF_CTS
                if (level > TOP_GOAL_LEVEL)
#endif
                {
                    wme_remove_ref(thisAgent, cond->bt.wme_);
                    if (cond->bt.trace)
                    {
                        cond->bt.trace->reference_count--;
                        if (cond->bt.trace->reference_count == 0)
                        {
                            preference* clone;

                            if (cond->bt.trace->reference_count)
                            {
                                continue;
                            }
                            bool has_active_clones = false;
                            for (clone = cond->bt.trace->next_clone;
                                    clone != NIL; clone = clone->next_clone)
                            {
                                if (clone->reference_count)
                                {
                                    has_active_clones = true;
                                }
                            }
                            if (has_active_clones)
                            {
                                continue;
                            }
                            for (clone = cond->bt.trace->prev_clone;
                                    clone != NIL; clone = clone->prev_clone)
                            {
                                if (clone->reference_count)
                                {
                                    has_active_clones = true;
                                }
                            }
                            if (has_active_clones)
                            {
                                continue;
                            }

                            // The clones are hopefully a simple case so we just call deallocate_preference on them.
                            // Someone needs to create a test case to push this boundary...
                            {
                                preference* clone = cond->bt.trace->next_clone;
                                preference* next;
                                while (clone)
                                {
                                    next = clone->next_clone;
                                    deallocate_preference(thisAgent, clone);
                                    clone = next;
                                }
                                clone = cond->bt.trace->prev_clone;
                                while (clone)
                                {
                                    next = clone->prev_clone;
                                    deallocate_preference(thisAgent, clone);
                                    clone = next;
                                }
                            }

                            /* --- deallocate pref --- */
                            /* --- remove it from the list of bt.trace's for its match goal --- */
                            if (cond->bt.trace->on_goal_list)
                            {
                                remove_from_dll(
                                    cond->bt.trace->inst->match_goal->id->preferences_from_goal,
                                    cond->bt.trace, all_of_goal_next,
                                    all_of_goal_prev);
                            }

                            /* --- remove it from the list of bt.trace's from that instantiation --- */
                            remove_from_dll(
                                cond->bt.trace->inst->preferences_generated,
                                cond->bt.trace, inst_next, inst_prev);
                            if ((!cond->bt.trace->inst->preferences_generated)
                                    && (!cond->bt.trace->inst->in_ms))
                            {
                                next_iter = inst_list.insert(next_iter,
                                                             cond->bt.trace->inst);
                            }

                            cond_stack.push_back(cond);
                        } // if
                    } // if
                } // if
                /* voigtjr, nlderbin end */
            } // if
        } // for
    } // while

    // free condition symbols and pref
    while (!cond_stack.empty())
    {
        condition* temp = cond_stack.back();
        cond_stack.pop_back();

        /* --- dereference component symbols --- */
        symbol_remove_ref(thisAgent, temp->bt.trace->id);
        symbol_remove_ref(thisAgent, temp->bt.trace->attr);
        symbol_remove_ref(thisAgent, temp->bt.trace->value);
        if (preference_is_binary(temp->bt.trace->type))
        {
            symbol_remove_ref(thisAgent, temp->bt.trace->referent);
        }

        if (temp->bt.trace->wma_o_set)
        {
            wma_remove_pref_o_set(thisAgent, temp->bt.trace);
        }

        /* --- free the memory --- */
        free_with_pool(&thisAgent->preference_pool, temp->bt.trace);
    }

    // free instantiations in the reverse order
    inst_mpool_list::reverse_iterator riter = inst_list.rbegin();
    while (riter != inst_list.rend())
    {
        instantiation* temp = *riter;
        ++riter;

        deallocate_condition_list(thisAgent,
                                  temp->top_of_instantiated_conditions);
        if (temp->prod)
        {
            production_remove_ref(thisAgent, temp->prod);
        }
        free_with_pool(&thisAgent->instantiation_pool, temp);
    }
}

/* -----------------------------------------------------------------------
 Retract Instantiation

 This retracts the given instantiation.
 ----------------------------------------------------------------------- */

void retract_instantiation(agent* thisAgent, instantiation* inst)
{
    preference* pref, *next;
    bool retracted_a_preference;
    bool trace_it;

    /* --- invoke callback function --- */
    soar_invoke_callbacks(thisAgent, RETRACTION_CALLBACK,
                          static_cast<soar_call_data>(inst));

    retracted_a_preference = false;

    trace_it = trace_firings_of_inst(thisAgent, inst);

    /* --- retract any preferences that are in TM and aren't o-supported --- */
    pref = inst->preferences_generated;

    while (pref != NIL)
    {
        next = pref->inst_next;
        if (pref->in_tm && (!pref->o_supported))
        {

            if (trace_it)
            {
                if (!retracted_a_preference)
                {
                    start_fresh_line(thisAgent);
                    print(thisAgent,  "Retracting ");
                    print_instantiation_with_wmes(thisAgent, inst,
                                                  static_cast<wme_trace_type>(thisAgent->sysparams[TRACE_FIRINGS_WME_TRACE_TYPE_SYSPARAM]),
                                                  1);
                    if (thisAgent->sysparams[TRACE_FIRINGS_PREFERENCES_SYSPARAM])
                    {
                        print(thisAgent,  " -->\n");
                        xml_object(thisAgent, kTagActionSideMarker);
                    }
                }
                if (thisAgent->sysparams[TRACE_FIRINGS_PREFERENCES_SYSPARAM])
                {
                    print(thisAgent,  " ");
                    print_preference(thisAgent, pref);
                }
            }

            remove_preference_from_tm(thisAgent, pref);
            retracted_a_preference = true;
        }
        pref = next;
    }

    /* --- remove inst from list of instantiations of this production --- */
    remove_from_dll(inst->prod->instantiations, inst, next, prev);

    /* --- if retracting a justification, excise it --- */
    /*
     * if the reference_count on the production is 1 (or less) then the
     * only thing supporting this justification is the instantiation, hence
     * it has already been excised, and doing it again is wrong.
     */
    production* prod = inst->prod;
    if (prod->type == JUSTIFICATION_PRODUCTION_TYPE
            && prod->reference_count > 1)
    {
        excise_production(thisAgent, prod, false);
    }
    else if (prod->type == CHUNK_PRODUCTION_TYPE)
    {
        rl_param_container::apoptosis_choices apoptosis =
            thisAgent->rl_params->apoptosis->get_value();

        // we care about production history of chunks if...
        // - we are dealing with a non-RL rule and all chunks are subject to apoptosis OR
        // - we are dealing with an RL rule that...
        //   - has not been updated by RL AND
        //   - is not in line to be updated by RL
        if (apoptosis != rl_param_container::apoptosis_none)
        {
            if ((!prod->rl_rule
                    && (apoptosis == rl_param_container::apoptosis_chunks))
                    || (prod->rl_rule
                        && (static_cast<int64_t>(prod->rl_update_count) == 0)
                        && (prod->rl_ref_count == 0)))
            {
                thisAgent->rl_prods->reference_object(prod, 1);
            }
        }
    }

    /* --- mark as no longer in MS, and possibly deallocate  --- */
    inst->in_ms = false;
    possibly_deallocate_instantiation(thisAgent, inst);
}

/* -----------------------------------------------------------------------
 Assert New Preferences

 This routine scans through newly_created_instantiations, asserting
 each preference generated except for o-rejects.  It also removes
 each instantiation from newly_created_instantiations, linking each
 onto the list of instantiations for that particular production.
 O-rejects are buffered and handled after everything else.

 Note that some instantiations on newly_created_instantiations are not
 in the match set--for the initial instantiations of chunks/justifications,
 if they don't match WM, we have to assert the o-supported preferences
 and throw away the rest.
 ----------------------------------------------------------------------- */

void assert_new_preferences(agent* thisAgent, pref_buffer_list& bufdeallo)
{
    instantiation* inst, *next_inst;
    preference* pref, *next_pref;
    preference* o_rejects;

    o_rejects = NIL;

    /* REW: begin 09.15.96 */
    if (thisAgent->soar_verbose_flag == true)
    {
        printf("\n   in assert_new_preferences:");
        xml_generate_verbose(thisAgent, "in assert_new_preferences:");
    }
    /* REW: end   09.15.96 */

#ifdef O_REJECTS_FIRST
    {

        //slot *s;
        //preference *p, *next_p;

        /* Do an initial loop to process o-rejects, then re-loop
         to process normal preferences.
         */
        for (inst = thisAgent->newly_created_instantiations; inst != NIL; inst =
                    next_inst)
        {
            next_inst = inst->next;

            for (pref = inst->preferences_generated; pref != NIL; pref =
                        next_pref)
            {
                next_pref = pref->inst_next;
                if ((pref->type == REJECT_PREFERENCE_TYPE)
                        && (pref->o_supported))
                {
                    /* --- o-reject: just put it in the buffer for later --- */
                    pref->next = o_rejects;
                    o_rejects = pref;
                }
            }
        }

        if (o_rejects)
            process_o_rejects_and_deallocate_them(thisAgent, o_rejects,
                                                  bufdeallo);

        //               s = find_slot(pref->id, pref->attr);
        //               if (s) {
        //                   /* --- remove all pref's in the slot that have the same value --- */
        //                   p = s->all_preferences;
        //                   while (p) {
        //                       next_p = p->all_of_slot_next;
        //                       if (p->value == pref->value)
        //                           remove_preference_from_tm(thisAgent, p);
        //                       p = next_p;
        //                   }
        //               }
        ////preference_remove_ref (thisAgent, pref);
        //           }
        //       }
        //   }

    }
#endif

    for (inst = thisAgent->newly_created_instantiations; inst != NIL; inst =
                next_inst)
    {
        next_inst = inst->next;
        if (inst->in_ms)
        {
            insert_at_head_of_dll(inst->prod->instantiations, inst, next, prev);
        }

        /* REW: begin 09.15.96 */
        if (thisAgent->soar_verbose_flag == true)
        {
            print_with_symbols(thisAgent,
                               "\n      asserting instantiation: %y\n", inst->prod->name);
            char buf[256];
            SNPRINTF(buf, 254, "asserting instantiation: %s",
                     inst->prod->name->to_string(true));
            xml_generate_verbose(thisAgent, buf);
        }
        /* REW: end   09.15.96 */

        for (pref = inst->preferences_generated; pref != NIL; pref =
                    next_pref)
        {
            next_pref = pref->inst_next;
            if ((pref->type == REJECT_PREFERENCE_TYPE) && (pref->o_supported))
            {
#ifndef O_REJECTS_FIRST
                /* --- o-reject: just put it in the buffer for later --- */
                pref->next = o_rejects;
                o_rejects = pref;
#endif

                /* REW: begin 09.15.96 */
                /* No knowledge retrieval necessary in Operand2 */
                /* REW: end   09.15.96 */

            }
            else if (inst->in_ms || pref->o_supported)
            {
                /* --- normal case --- */
                add_preference_to_tm(thisAgent, pref);
                /* REW: begin 09.15.96 */
                /* No knowledge retrieval necessary in Operand2 */
                /* REW: end   09.15.96 */

                if (wma_enabled(thisAgent))
                {
                    wma_activate_wmes_in_pref(thisAgent, pref);
                }
            }
            else
            {
                /* --- inst. is refracted chunk, and pref. is not o-supported:
                 remove the preference --- */

                /* --- first splice it out of the clones list--otherwise we might
                 accidentally deallocate some clone that happens to have refcount==0
                 just because it hasn't been asserted yet --- */

                if (pref->next_clone)
                {
                    pref->next_clone->prev_clone = pref->prev_clone;
                }
                if (pref->prev_clone)
                {
                    pref->prev_clone->next_clone = pref->next_clone;
                }
                pref->next_clone = pref->prev_clone = NIL;

                /* --- now add then remove ref--this should result in deallocation */
                preference_add_ref(pref);
                preference_remove_ref(thisAgent, pref);
            }
        }
    }
#ifndef O_REJECTS_FIRST
    if (o_rejects)
    {
        process_o_rejects_and_deallocate_them(thisAgent, o_rejects, bufdeallo);
    }
#endif
}

/* -----------------------------------------------------------------------
 Do Preference Phase

 This routine is called from the top level to run the preference phase.
 ----------------------------------------------------------------------- */

void do_preference_phase(agent* thisAgent)
{
    instantiation* inst = 0;

    /* AGR 617/634:  These are 2 bug reports that report the same problem,
     namely that when 2 chunk firings happen in succession, there is an
     extra newline printed out.  The simple fix is to monitor
     get_printer_output_column and see if it's at the beginning of a line
     or not when we're ready to print a newline.  94.11.14 */

    if (thisAgent->sysparams[TRACE_PHASES_SYSPARAM])
    {
        if (thisAgent->current_phase == APPLY_PHASE)   /* it's always IE for PROPOSE */
        {
            xml_begin_tag(thisAgent, kTagSubphase);
            xml_att_val(thisAgent, kPhase_Name,
                        kSubphaseName_FiringProductions);
            switch (thisAgent->FIRING_TYPE)
            {
                case PE_PRODS:
                    print(thisAgent,
                          "\t--- Firing Productions (PE) For State At Depth %d ---\n",
                          thisAgent->active_level); // SBW 8/4/2008: added active_level
                    xml_att_val(thisAgent, kPhase_FiringType, kPhaseFiringType_PE);
                    break;
                case IE_PRODS:
                    print(thisAgent,
                          "\t--- Firing Productions (IE) For State At Depth %d ---\n",
                          thisAgent->active_level); // SBW 8/4/2008: added active_level
                    xml_att_val(thisAgent, kPhase_FiringType, kPhaseFiringType_IE);
                    break;
            }
            std::string levelString;
            to_string(thisAgent->active_level, levelString);
            xml_att_val(thisAgent, kPhase_LevelNum, levelString.c_str()); // SBW 8/4/2008: active_level for XML output mode
            xml_end_tag(thisAgent, kTagSubphase);
        }
    }

    if (wma_enabled(thisAgent))
    {
        wma_activate_wmes_tested_in_prods(thisAgent);
    }

    /* New waterfall model: */
    // Save previous active level for usage on next elaboration cycle.
    thisAgent->highest_active_level = thisAgent->active_level;
    thisAgent->highest_active_goal = thisAgent->active_goal;

    thisAgent->change_level = thisAgent->highest_active_level;
    thisAgent->next_change_level = thisAgent->highest_active_level;

    // Temporary list to buffer deallocation of some preferences until
    // the inner elaboration loop is over.
#ifdef USE_MEM_POOL_ALLOCATORS
    pref_buffer_list bufdeallo = pref_buffer_list(
                                     soar_module::soar_memory_pool_allocator<preference*>(thisAgent));
#else
    pref_buffer_list bufdeallo;
#endif

    // inner elaboration cycle
    for (;;)
    {
        thisAgent->change_level = thisAgent->next_change_level;

        if (thisAgent->sysparams[TRACE_WATERFALL_SYSPARAM])
        {
            print(thisAgent,  "\n--- Inner Elaboration Phase, active level %d",
                  thisAgent->active_level);
            if (thisAgent->active_goal)
            {
                print_with_symbols(thisAgent, " (%y)", thisAgent->active_goal);
            }
            print(thisAgent,  " ---\n");
        }

        thisAgent->newly_created_instantiations = NIL;

        bool assertionsExist = false;
        production* prod = 0;
        struct token_struct* tok = 0;
        wme* w = 0;
        bool once = true;
        while (postpone_assertion(thisAgent, &prod, &tok, &w))
        {
            assertionsExist = true;

            if (thisAgent->max_chunks_reached)
            {
                consume_last_postponed_assertion(thisAgent);
                thisAgent->system_halted = true;
                soar_invoke_callbacks(thisAgent, AFTER_HALT_SOAR_CALLBACK, 0);
                return;
            }

            if (prod->type == JUSTIFICATION_PRODUCTION_TYPE)
            {
                consume_last_postponed_assertion(thisAgent);

                // don't fire justifications
                continue;
            }

            if (shouldCreateInstantiation(thisAgent, prod, tok, w))
            {
                once = false;
                consume_last_postponed_assertion(thisAgent);
                create_instantiation(thisAgent, prod, tok, w);
            }
        }

        // New waterfall model: something fired or is pending to fire at this level,
        // so this active level becomes the next change level.
        if (assertionsExist)
        {
            if (thisAgent->active_level > thisAgent->next_change_level)
            {
                thisAgent->next_change_level = thisAgent->active_level;
            }
        }

        // New waterfall model: push unfired matches back on to the assertion lists
        restore_postponed_assertions(thisAgent);

        assert_new_preferences(thisAgent, bufdeallo);

        // Update accounting
        thisAgent->inner_e_cycle_count++;

        if (thisAgent->active_goal == NIL)
        {
            if (thisAgent->sysparams[TRACE_WATERFALL_SYSPARAM])
            {
                print(thisAgent,
                      " inner elaboration loop doesn't have active goal.\n");
            }
            break;
        }

        if (thisAgent->active_goal->id->lower_goal == NIL)
        {
            if (thisAgent->sysparams[TRACE_WATERFALL_SYSPARAM])
            {
                print(thisAgent,  " inner elaboration loop at bottom goal.\n");
            }
            break;
        }

        if (thisAgent->current_phase == APPLY_PHASE)
        {
            thisAgent->active_goal = highest_active_goal_apply(thisAgent,
                                     thisAgent->active_goal->id->lower_goal, true);
        }
        else
        {
            assert(thisAgent->current_phase == PROPOSE_PHASE);
            thisAgent->active_goal = highest_active_goal_propose(thisAgent,
                                     thisAgent->active_goal->id->lower_goal, true);
        }

        if (thisAgent->active_goal != NIL)
        {
            thisAgent->active_level = thisAgent->active_goal->id->level;
        }
        else
        {
            if (thisAgent->sysparams[TRACE_WATERFALL_SYSPARAM])
            {
                print(thisAgent,
                      " inner elaboration loop finished but not at quiescence.\n");
            }
            break;
        }
    } // end inner elaboration loop

    // Deallocate preferences delayed during inner elaboration loop.
    for (pref_buffer_list::iterator iter = bufdeallo.begin();
            iter != bufdeallo.end(); ++iter)
    {
        preference_remove_ref(thisAgent, *iter);
    }

    // Restore previous active level
    thisAgent->active_level = thisAgent->highest_active_level;
    thisAgent->active_goal = thisAgent->highest_active_goal;
    /* End new waterfall model */

    while (get_next_retraction(thisAgent, &inst))
    {
        retract_instantiation(thisAgent, inst);
    }

    /* REW: begin 08.20.97 */
    /*  In Waterfall, if there are nil goal retractions, then we want to
     retract them as well, even though they are not associated with any
     particular goal (because their goal has been deleted). The
     functionality of this separate routine could have been easily
     combined in get_next_retraction but I wanted to highlight the
     distinction between regualr retractions (those that can be
     mapped onto a goal) and nil goal retractions that require a
     special data strucutre (because they don't appear on any goal)
     REW.  */

    if (thisAgent->nil_goal_retractions)
    {
        while (get_next_nil_goal_retraction(thisAgent, &inst))
        {
            retract_instantiation(thisAgent, inst);
        }
    }
    /* REW: end   08.20.97 */

}
<|MERGE_RESOLUTION|>--- conflicted
+++ resolved
@@ -976,13 +976,8 @@
     dprint_start_fresh_line(DT_FUNC_PRODUCTIONS);
     dprint(DT_FUNC_PRODUCTIONS, "---------------------------------------------------------\n");
     dprint(DT_PRINT_INSTANTIATIONS,  "create_instantiation created: \n");
-<<<<<<< HEAD
-    dprint_set_params(DT_PRINT_INSTANTIATIONS, "          ");
+    dprint_set_indents(DT_PRINT_INSTANTIATIONS, "          ");
     dprint_noprefix(DT_PRINT_INSTANTIATIONS, "%5", inst->top_of_instantiated_conditions, inst->preferences_generated);
-=======
-    dprint_set_indents(DT_PRINT_INSTANTIATIONS, "          ");
-    dprint(DT_PRINT_INSTANTIATIONS, "%5", inst->top_of_instantiated_conditions, inst->preferences_generated);
->>>>>>> 92687f05
 
     /* --- build chunks/justifications if necessary --- */
     chunk_instantiation(thisAgent, inst, false,
