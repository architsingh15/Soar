--- conflicted
+++ resolved
@@ -1478,29 +1478,6 @@
             else if (inst->in_ms || pref->o_supported)
             {
                 /* --- normal case --- */
-<<<<<<< HEAD
-                if (add_preference_to_tm(thisAgent, pref))
-                {
-                    /* REW: begin 09.15.96 */
-                    /* No knowledge retrieval necessary in Operand2 */
-                    /* REW: end   09.15.96 */
-
-                    if (wma_enabled(thisAgent))
-                    {
-                        wma_activate_wmes_in_pref(thisAgent, pref);
-                    }
-                }
-                else
-                {
-                    // NLD: the preference was o-supported, at
-                    // the top state, and was asserting an acceptable
-                    // preference for a WME that was already
-                    // o-supported. hence unnecessary.
-
-                    preference_add_ref(pref);
-                    preference_remove_ref(thisAgent, pref);
-                }
-=======
 				add_preference_to_tm(thisAgent, pref);
 				/* REW: begin 09.15.96 */
 				/* No knowledge retrieval necessary in Operand2 */
@@ -1510,7 +1487,6 @@
 				{
 					wma_activate_wmes_in_pref(thisAgent, pref);
 				}
->>>>>>> f53265f7
             }
             else
             {
