--- conflicted
+++ resolved
@@ -30,11 +30,7 @@
  * */
 
 /* =============================== */
-<<<<<<< HEAD
-#define SOAR_RELEASE_VERSION
-=======
 //#define SOAR_RELEASE_VERSION
->>>>>>> 7062dd88
 
 #ifdef NDEBUG
     #define SOAR_RELEASE_VERSION
