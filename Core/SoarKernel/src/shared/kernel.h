--- conflicted
+++ resolved
@@ -36,10 +36,9 @@
  * Note:  Debug printing will prevent Soar from sending output to the SoarJavaDebugger.
  * */
 
-<<<<<<< HEAD
 #ifdef NDEBUG
     #define SOAR_RELEASE_VERSION
-=======
+#endif
 /* --------------- Compiler directives that alter Soar behavior --------------------*/
 
 //#define DO_TOP_LEVEL_REF_CTS          /* Maintains refcounts on wme/pref at top level.  May be more safe, but less efficient.  Was standard in v6-v8.6 */
@@ -50,7 +49,6 @@
 //#define NO_TIMING_STUFF             /* Eliminates all timing statistics. */
 #ifndef NO_TIMING_STUFF               /* Tracks additional statistics on how much time is spent in various parts of the system. */
     //#define DETAILED_TIMING_STATS
->>>>>>> 044f6922
 #endif
 #define BUILD_WITH_EXPLAINER
 
