/*************************************************************************
 * PLEASE SEE THE FILE "license.txt" (INCLUDED WITH THIS SOFTWARE PACKAGE)
 * FOR LICENSE AND COPYRIGHT INFORMATION.
 *************************************************************************/

/* kernel.h */

#ifndef KERNEL_H
#define KERNEL_H

#include "portability.h"
#include "enums.h"
#include "forward.h"

#define SOAR_RELEASE_VERSION

/* Defining SOAR_RELEASE_VERSION will:
 *
 * 1 -  Remove debug trace statements
 * 2 -  Soar will not re-direct all printing output from callbacks to cout
 *         (useful for debugging, keeps things in the right order)
 * 3 -  Use a union for type-specific Symbol pointers (artifact of refactoring)
 * 4 -  Soar will exit if init-soar fails due to identifiers that were not deallocated
 * 5 -  Chunking debug information that maps identities to variables will NOT be cached
 * 6 -  Memory pools and memory pool allocators will be turned on (if disabled below)
 * 7 -  Debugging #defines below will be disabled
 *
 * Note:  The default build is optimized, so NDEBUG will be true.  When we see
 *        this, we define SOAR_RELEASE_VERSION to true.
 *
 *        (use --dbg for debug build)
 * */

<<<<<<< HEAD
/* =============================== */
//#define SOAR_RELEASE_VERSION
=======
>>>>>>> 5a114d9b

#ifdef NDEBUG
    #define SOAR_RELEASE_VERSION
#endif
/* =============================== */

#ifndef SOAR_RELEASE_VERSION

    //#define MEMORY_POOL_STATS   /* -- Collects memory pool stats for stats command -- */
//    #define MEM_POOLS_ENABLED 1
    #ifdef MEM_POOLS_ENABLED
        #define USE_MEM_POOL_ALLOCATORS 1
    #endif

    #define DEBUG_SAVE_IDENTITY_TO_RULE_SYM_MAPPINGS

    /* Experimental setting that forces Soar to consider the attribute element
     * of a wme/pref when incrementing/decrementing link counts, which are use
     * for garbage collection. */
    //    #define DEBUG_CONSIDER_ATTRIBUTES_AS_LINKS

    /* -- Enables the printing of the call trace within debug messages.  Tested
     *    on OSX (Mountain Lion).  Compiles and might also work on Linux,
     *    but not tested. Does not work on Windows. -- */
//    #define DEBUG_MAC_STACKTRACE

    /* -- Enables extensive refcount and deallocation data tracking into
     *    the debug database -- */
    //#define DEBUG_TRACE_REFCOUNT_INVENTORY

    //#define DEBUG_EPMEM_WME_ADD
    //#define DEBUG_MEMORY  /* -- Zeroes out memory on init and fills with garbage on dealloc -- */
    //#define DEBUG_PREFS         /* -- Preference printouts -- */
    //#define DEBUG_RETE_PNODES
    //#define DEBUG_WATERFALL
    //#define DEBUG_CT_OSUPPORT /* Print names of productions that can't be fully compile-time o-support evaluated */

    /* -- Low level GDS debug information -- */
    //#define DEBUG_GDS

    /* -- High-level information on the instantiations that created an
     * o-supported element and lead to the elaboration of the GDS */
    //#define DEBUG_GDS_HIGH

#else
    //#define MEMORY_POOL_STATS   /* -- Collects memory pool stats for stats command -- */
    #define MEM_POOLS_ENABLED 1
    #ifdef MEM_POOLS_ENABLED
        #define USE_MEM_POOL_ALLOCATORS 1
    #endif
#endif

//#define NO_TIMING_STUFF
#ifndef NO_TIMING_STUFF
//#define DETAILED_TIMING_STATS
#endif


/* ----------------- Compiles directives that alter Soar behavior ---------------------- */

//#define DO_TOP_LEVEL_REF_CTS
#define O_REJECTS_FIRST
#define BUG_139_WORKAROUND
#define DISCARD_CHUNK_VARNAMES false

/* -- Tracing functions that print SQL processing and errors can be found in soar_db.cpp! -- */

/* -- These enable rete stat tracking code that is broken right now (may be superficial) -- */
//#define TOKEN_SHARING_STATS       /* get statistics on token counts with and without sharing */
//#define SHARING_FACTORS           /* gather statistics on beta node sharing */
//#define NULL_ACTIVATION_STATS     /* gather statistics on null activation */

//#define DO_COMPILE_TIME_O_SUPPORT_CALCS      /* comment out the following line to suppress compile-time o-support calculations */
//#define LIST_COMPILE_TIME_O_SUPPORT_FAILURES   /* get printouts of names of productions that can't be fully compile-time o-support evaluated*/

/* ---------------- Macros for safe counters -------------- */

/* ---------------- Macros for safe counters -------------- */

#define increment_counter(counter) counter++; if (counter == 0) counter = 1;
#define add_to_counter(counter, amt) uint64_t lastcnt = counter; counter += amt; if (counter < lastcnt) counter = amt;

/* --------------- Explanation of directives that alter Soar behavior ----------------
 *
 *  - MEMORY_POOL_STATS: Keep statistics on memory pool usage
 *
 *  - NO_TIMING_STUFF: Eliminates all timing statistics. The "stats" command
 *                     will have much shorter output.
 *
 *  - DETAILED_TIMING_STATS: Keep statistics on how much time is spent in
 *                           various parts of the system.
 *      Note: If you have DETAILED_TIMING_STATS defined, you must NOT define
 *            NO_TIMING_STUFF
 *
 *  - DO_TOP_LEVEL_REF_CTS: Maintain refcounts on wmes/prefs at the top level.
 *    Note: This can result in larger memory growth due to top-level objects
 *    that never get deallocated because the ref counts never drop to 0.
 *    The default for Soar v6 - v8.6.1 was to maintain the ref cts.  It's
 *    possible that in your particular application, weird things could happen
 *    if you don't do these ref cts, but if you are trying to improve performance
 *    and reduce memory, it's worth testing your system with the
 *    top-level-ref-cts turned off. Soar will be much more efficient.
 *    See comments in recmem.cpp
 *
 *  - BUG_139_WORKAROUND: Enable workaround for bug 139
 *  - BUG_139_WORKAROUND_WARNING: Print a warning whenever we are ignoring a
 *    situation when there's no instance to retract for a justification
 *
 *  - O_REJECTS_FIRST: Enable Soar to deal with certain productions in a more
 *    intuitive manner.  In particular, productions that modify a wme value by
 *    reject its current value and asserting its new value need to ensure that
 *    the current and new values differ.  This option may add a small run time
 *    cost, since two loops are made through the preferences list.
 *
 *  - DISCARD_CHUNK_VARNAMES: Set to false to preserve variable names in chunks
 *    within the rete.  This takes extra memory.
 *
 *  - TOKEN_SHARING_STATS: Get statistics on token counts in rete with and
 *    without sharing.
 *
 *  - TOKEN_SHARING_STATS: Gather statistics on null activations in the rete.
 *
 *  - SHARING_FACTORS:Gather statistics on beta node sharing in the rete.
 *
 * ----------------------------------------------------------------------------- */


#endif
<|MERGE_RESOLUTION|>--- conflicted
+++ resolved
@@ -30,12 +30,6 @@
  *
  *        (use --dbg for debug build)
  * */
-
-<<<<<<< HEAD
-/* =============================== */
-//#define SOAR_RELEASE_VERSION
-=======
->>>>>>> 5a114d9b
 
 #ifdef NDEBUG
     #define SOAR_RELEASE_VERSION
@@ -113,8 +107,6 @@
 
 /* ---------------- Macros for safe counters -------------- */
 
-/* ---------------- Macros for safe counters -------------- */
-
 #define increment_counter(counter) counter++; if (counter == 0) counter = 1;
 #define add_to_counter(counter, amt) uint64_t lastcnt = counter; counter += amt; if (counter < lastcnt) counter = amt;
 
