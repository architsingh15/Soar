--- conflicted
+++ resolved
@@ -12,10 +12,6 @@
 #include "enums.h"
 #include "forward.h"
 
-<<<<<<< HEAD
-/* Uncomment this to get common compile settings for release version of Soar */
-//#define SOAR_RELEASE_VERSION
-=======
 /* Defining SOAR_RELEASE_VERSION will:
  *
  * 1 -  Remove debug trace statements
@@ -32,7 +28,6 @@
  *
  *        (use --dbg for debug build)
  * */
->>>>>>> e92f9c4e
 
 /* =============================== */
 // #define SOAR_RELEASE_VERSION
