--- conflicted
+++ resolved
@@ -3394,11 +3394,7 @@
     }
 }
 
-<<<<<<< HEAD
-inline std::string* smem_parse_lti_name(soar::Lexeme* lexeme, char* id_letter, uint64_t* id_number)
-=======
-inline std::string* smem_parse_lti_name(agent* thisAgent, struct lexeme_info* lexeme, char* id_letter, uint64_t* id_number)
->>>>>>> 26c8f5f8
+inline std::string* smem_parse_lti_name(agent* thisAgent, soar::Lexeme* lexeme, char* id_letter, uint64_t* id_number)
 {
     std::string* return_val = new std::string;
 
@@ -3481,11 +3477,7 @@
         if (good_at)
         {
             // save identifier
-<<<<<<< HEAD
-            chunk_name = smem_parse_lti_name(&(lexer->current_lexeme), &(temp_letter), &(temp_number));
-=======
-            chunk_name = smem_parse_lti_name(thisAgent, &(thisAgent->lexeme), &(temp_letter), &(temp_number));
->>>>>>> 26c8f5f8
+            chunk_name = smem_parse_lti_name(thisAgent, &(lexer->current_lexeme), &(temp_letter), &(temp_number));
             new_chunk->lti_letter = temp_letter;
             new_chunk->lti_number = temp_number;
             new_chunk->lti_id = NIL;
@@ -3615,13 +3607,8 @@
                                     chunk_value->val_lti.val_type = value_lti_t;
 
                                     // get key
-<<<<<<< HEAD
-                                    temp_key2 = smem_parse_lti_name(&(lexer->current_lexeme), &(temp_letter), &(temp_number));
-
-=======
-                                    temp_key2 = smem_parse_lti_name(thisAgent, &(thisAgent->lexeme), &(temp_letter), &(temp_number));
+                                    temp_key2 = smem_parse_lti_name(thisAgent, &(lexer->current_lexeme), &(temp_letter), &(temp_number));
                                     
->>>>>>> 26c8f5f8
                                     // search for an existing chunk
                                     smem_str_to_chunk_map::iterator p = chunks->find((*temp_key2));
 
