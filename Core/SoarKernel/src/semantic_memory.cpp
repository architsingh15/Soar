#include "portability.h"

/*************************************************************************
 * PLEASE SEE THE FILE "COPYING" (INCLUDED WITH THIS SOFTWARE PACKAGE)
 * FOR LICENSE AND COPYRIGHT INFORMATION.
 *************************************************************************/

/*************************************************************************
 *
 *  file:  semantic_memory.cpp
 *
 * =======================================================================
 * Description  :  Various functions for Soar-SMem
 * =======================================================================
 */

#include "semantic_memory.h"
#include "agent.h"
#include "prefmem.h"
#include "symtab.h"
#include "wmem.h"
#include "print.h"
#include "xml.h"
#include "lexer.h"
#include "instantiations.h"
#include "rhs.h"
#include "decide.h"
#include "test.h"
#include "tempmem.h"

#include "soar_rand.h"

#include "variablization_manager.h"
#include "debug.h"


#include <list>
#include <map>
#include <queue>
#include <utility>
#include <ctype.h>
#include <fstream>
#include <algorithm>

//////////////////////////////////////////////////////////
//////////////////////////////////////////////////////////
// Bookmark strings to help navigate the code
//////////////////////////////////////////////////////////
//////////////////////////////////////////////////////////

// parameters                   smem::param
// stats                        smem::stats
// timers                       smem::timers
// statements                   smem::statements

// wmes                         smem::wmes

// variables                    smem::var
// temporal hash                smem::hash
// activation                   smem::act
// long-term identifiers        smem::lti

// storage                      smem::storage
// non-cue-based retrieval      smem::ncb
// cue-based retrieval          smem::cbr

// initialization               smem::init
// parsing                      smem::parse
// api                          smem::api

// visualization                smem::viz


//////////////////////////////////////////////////////////
//////////////////////////////////////////////////////////
// Parameter Functions (smem::params)
//////////////////////////////////////////////////////////
//////////////////////////////////////////////////////////

smem_param_container::smem_param_container(agent* new_agent): soar_module::param_container(new_agent)
{
    // learning
    learning = new soar_module::boolean_param("learning", off, new soar_module::f_predicate<boolean>());
    add(learning);
    
    // spreading
    spreading = new soar_module::boolean_param("spreading", off, new soar_module::f_predicate<boolean>());
    add(spreading);

    spontaneous_retrieval = new soar_module::boolean_param("spontaneous_retrieval", off, new soar_module::f_predicate<boolean>());
    add(spontaneous_retrieval);

    spreading_normalization = new soar_module::boolean_param("spreading-normalization", on, new soar_module::f_predicate<boolean>());
    add(spreading_normalization);

    // spreading type
    spreading_type = new soar_module::constant_param<spreading_types>("spreading-type", ppr, new soar_module::f_predicate<spreading_types>());
    spreading_type->add_mapping(ppr, "ppr");//personalized pagerank log(prob)
    spreading_type->add_mapping(actr, "actr");//Using act-r's math for combining spreading and BLA.
    add(spreading_type);

    // database
    database = new soar_module::constant_param<db_choices>("database", memory, new soar_module::f_predicate<db_choices>());
    database->add_mapping(memory, "memory");
    database->add_mapping(file, "file");
    add(database);
    
    // append database or dump data on init
    append_db = new soar_module::boolean_param("append", on, new soar_module::f_predicate<boolean>());
    add(append_db);
    
    // path
    path = new smem_path_param("path", "", new soar_module::predicate<const char*>(), new soar_module::f_predicate<const char*>(), thisAgent);
    add(path);
    
    // auto-commit
    lazy_commit = new soar_module::boolean_param("lazy-commit", on, new smem_db_predicate<boolean>(thisAgent));
    add(lazy_commit);
    
    // timers
    timers = new soar_module::constant_param<soar_module::timer::timer_level>("timers", soar_module::timer::zero, new soar_module::f_predicate<soar_module::timer::timer_level>());
    timers->add_mapping(soar_module::timer::zero, "off");
    timers->add_mapping(soar_module::timer::one, "one");
    timers->add_mapping(soar_module::timer::two, "two");
    timers->add_mapping(soar_module::timer::three, "three");
    add(timers);
    
    // page_size
    page_size = new soar_module::constant_param<page_choices>("page-size", page_8k, new smem_db_predicate<page_choices>(thisAgent));
    page_size->add_mapping(page_1k, "1k");
    page_size->add_mapping(page_2k, "2k");
    page_size->add_mapping(page_4k, "4k");
    page_size->add_mapping(page_8k, "8k");
    page_size->add_mapping(page_16k, "16k");
    page_size->add_mapping(page_32k, "32k");
    page_size->add_mapping(page_64k, "64k");
    add(page_size);
    
    // cache_size
    cache_size = new soar_module::integer_param("cache-size", 10000, new soar_module::gt_predicate<int64_t>(1, true), new smem_db_predicate<int64_t>(thisAgent));
    add(cache_size);
    
    // opt
    opt = new soar_module::constant_param<opt_choices>("optimization", opt_speed, new smem_db_predicate<opt_choices>(thisAgent));
    opt->add_mapping(opt_safety, "safety");
    opt->add_mapping(opt_speed, "performance");
    add(opt);
    
    // thresh
    thresh = new soar_module::integer_param("thresh", 100, new soar_module::predicate<int64_t>(), new smem_db_predicate<int64_t>(thisAgent));
    add(thresh);
    
    // merge
    merge = new soar_module::constant_param<merge_choices>("merge", merge_add, new soar_module::f_predicate<merge_choices>());
    merge->add_mapping(merge_none, "none");
    merge->add_mapping(merge_add, "add");
    add(merge);
    
    // activate_on_query
    activate_on_query = new soar_module::boolean_param("activate-on-query", on, new soar_module::f_predicate<boolean>());
    add(activate_on_query);
    
    // activation_mode
    activation_mode = new soar_module::constant_param<act_choices>("activation-mode", act_base, new soar_module::f_predicate<act_choices>());
    activation_mode->add_mapping(act_recency, "recency");
    activation_mode->add_mapping(act_frequency, "frequency");
    activation_mode->add_mapping(act_base, "base-level");
    add(activation_mode);
    
    // base_decay
    base_decay = new soar_module::decimal_param("base-decay", 0.5, new soar_module::gt_predicate<double>(0, false), new soar_module::f_predicate<double>());
    add(base_decay);
    
    // base_update_policy
    base_update = new soar_module::constant_param<base_update_choices>("base-update-policy", bupt_stable, new soar_module::f_predicate<base_update_choices>());
    base_update->add_mapping(bupt_stable, "stable");
    base_update->add_mapping(bupt_naive, "naive");
    base_update->add_mapping(bupt_incremental, "incremental");
    add(base_update);
    
    // incremental update thresholds
    base_incremental_threshes = new soar_module::int_set_param("base-incremental-threshes", new soar_module::f_predicate< int64_t >());
    add(base_incremental_threshes);
    
    // mirroring
    mirroring = new soar_module::boolean_param("mirroring", off, new smem_db_predicate< boolean >(thisAgent));
    add(mirroring);

    // spreading_baseline - This determines how far 1 occurence in a fingerprint is from zero occurances in a fingerprint
    // Think of it as a measure of the confidence we have that our spreading model is capturing all relevant nodes
    // It's somewhat related to epsilon greedy.
    spreading_baseline = new soar_module::decimal_param("spreading-baseline", 0.1, new soar_module::gt_predicate<double>(0, false), new soar_module::f_predicate<double>());
    add(spreading_baseline);

    number_trajectories = new soar_module::decimal_param("number-trajectories", 16, new soar_module::gt_predicate<double>(0, false), new soar_module::f_predicate<double>());
    add(number_trajectories);

    continue_probability = new soar_module::decimal_param("continue-probability", 0.9, new soar_module::gt_predicate<double>(0, false), new soar_module::f_predicate<double>());
    add(continue_probability);

    // spreading direction
    spreading_direction = new soar_module::constant_param<spreading_directions>("spreading-direction", forwards, new soar_module::f_predicate<spreading_directions>());
    spreading_direction->add_mapping(forwards, "forwards");//along the edges
    spreading_direction->add_mapping(backwards, "backwards");//against the direction of the edges - what act-r does
    spreading_direction->add_mapping(both, "both");//bidirectional
    add(spreading_direction);

    // spreading time
    spreading_time = new soar_module::constant_param<spreading_times>("spreading-time", query_time, new soar_module::f_predicate<spreading_times>());
    //spreading_time->add_mapping(precalculate, "precalculate");//calculate spread ahead of time, update spread on queries from memory changes
    spreading_time->add_mapping(query_time, "query-time");//don't bother doing spread at all until a query
    spreading_time->add_mapping(context_change, "context-change");//do spread according to when the context changes
    add(spreading_time);

    // spreading crawl time
    spreading_crawl_time = new soar_module::constant_param<spreading_crawl_times>("spreading-crawl-time", on_demand, new soar_module::f_predicate<spreading_crawl_times>());
    spreading_crawl_time->add_mapping(precalculate, "precalculate");//calculate spread ahead of time, update spread from memory changes before needed
    spreading_crawl_time->add_mapping(on_demand, "on-demand");//calculate spread when needed, update spread from memory changes when needed
    add(spreading_crawl_time);

    //spreading model
    spreading_model = new soar_module::constant_param<spreading_models>("spreading-model", likelihood, new soar_module::f_predicate<spreading_models>());
    spreading_model->add_mapping(likelihood, "likelihood");
    spreading_model->add_mapping(belief_update, "belief-update");
    add(spreading_model);

    //spreading traversal
    spreading_traversal = new soar_module::constant_param<spreading_traversals>("spreading-traversal", random, new soar_module::f_predicate<spreading_traversals>());
    spreading_traversal->add_mapping(random, "random");
    spreading_traversal->add_mapping(deterministic, "deterministic");
    add(spreading_traversal);

    //spreading breadth-first search limit
    spreading_limit = new soar_module::decimal_param("spreading-limit", 50, new soar_module::gt_predicate<double>(0, false), new soar_module::f_predicate<double>());
    add(spreading_limit);

    //general limit to the depth of spreading. Must be <= 10.
    spreading_depth_limit = new soar_module::decimal_param("spreading-depth-limit", 10, new soar_module::gt_predicate<double>(0, false), new soar_module::f_predicate<double>());
    add(spreading_depth_limit);

    //
    spreading_loop_avoidance = new soar_module::boolean_param("spreading-loop-avoidance", off, new soar_module::f_predicate<boolean>());
    add(spreading_loop_avoidance);
}

//

/* This is a test of whether or not the SMEM database with no version number is the one
that smem_update_schema_one_to_two can convert.  It tests for the existence of a table name to determine if this is the old version. */
inline bool smem_version_one(agent* thisAgent)
{
    double check_num_tables;
    thisAgent->smem_db->sql_simple_get_float("SELECT count(type) FROM sqlite_master WHERE type='table' AND name='smem7_signature'", check_num_tables);
    if (check_num_tables == 0)
    {
        return false;
    }
    return true;
}

smem_path_param::smem_path_param(const char* new_name, const char* new_value, soar_module::predicate<const char*>* new_val_pred, soar_module::predicate<const char*>* new_prot_pred, agent* new_agent): soar_module::string_param(new_name, new_value, new_val_pred, new_prot_pred), thisAgent(new_agent) {}

void smem_path_param::set_value(const char* new_value)
{
    /* The first time path is set, we check that the the database is the right version,
     * so you can warn someone before they try to use it that conversion will take some
     * time. That way, they can then switch to another before dedicating that time. */
    value->assign(new_value);
    
    const char* db_path;
    db_path = thisAgent->smem_params->path->get_value();
    bool attempt_connection_here = thisAgent->smem_db->get_status() == soar_module::disconnected;
    if (attempt_connection_here)
    {
        thisAgent->smem_db->connect(db_path);
    }
    
    if (thisAgent->smem_db->get_status() == soar_module::problem)
    {
        print_sysparam_trace(thisAgent, 0, "Semantic memory database Error: %s\n", thisAgent->smem_db->get_errmsg());
    }
    else
    {
        // temporary queries for one-time init actions
        soar_module::sqlite_statement* temp_q = NULL;
        
        // If the database is on file, make sure the database contents use the current schema
        // If it does not, switch to memory-based database
        
        if (strcmp(db_path, ":memory:")) // Only worry about database version if writing to disk
        {
            bool sql_is_new;
            std::string schema_version;
            if (thisAgent->smem_db->sql_is_new_db(sql_is_new))
            {
                if (!sql_is_new)
                {
                    // Check if table exists already
                    temp_q = new soar_module::sqlite_statement(thisAgent->smem_db, "CREATE TABLE IF NOT EXISTS versions (system TEXT PRIMARY KEY,version_number TEXT)");
                    temp_q->prepare();
                    if (temp_q->get_status() == soar_module::ready)
                    {
                        if (!thisAgent->smem_db->sql_simple_get_string("SELECT version_number FROM versions WHERE system = 'smem_schema'", schema_version))
                        {
                            if (smem_version_one(thisAgent))
                            {
                                print(thisAgent, "...You have selected a database with an old version.\n"
                                      "...If you proceed, the database will be converted to a\n"
                                      "...new version when the database is initialized.\n"
                                      "...Conversion can take a large amount of time with large databases.\n");
                            }
                        }
                    }
                }
            }
        }
        
        delete temp_q;
        temp_q = NULL;
    }
    if (attempt_connection_here)
    {
        thisAgent->smem_db->disconnect();
    }
}

//

template <typename T>
smem_db_predicate<T>::smem_db_predicate(agent* new_agent): soar_module::agent_predicate<T>(new_agent) {}

template <typename T>
bool smem_db_predicate<T>::operator()(T /*val*/)
{
    return (this->thisAgent->smem_db->get_status() == soar_module::connected);
}


bool smem_enabled(agent* thisAgent)
{
    return (thisAgent->smem_params->learning->get_value() == on);
}


//////////////////////////////////////////////////////////
//////////////////////////////////////////////////////////
// Statistic Functions (smem::stats)
//////////////////////////////////////////////////////////
//////////////////////////////////////////////////////////

smem_stat_container::smem_stat_container(agent* new_agent): soar_module::stat_container(new_agent)
{
    // db-lib-version
    db_lib_version = new smem_db_lib_version_stat(thisAgent, "db-lib-version", NULL, new soar_module::predicate< const char* >());
    add(db_lib_version);
    
    // mem-usage
    mem_usage = new smem_mem_usage_stat(thisAgent, "mem-usage", 0, new soar_module::predicate<int64_t>());
    add(mem_usage);
    
    // mem-high
    mem_high = new smem_mem_high_stat(thisAgent, "mem-high", 0, new soar_module::predicate<int64_t>());
    add(mem_high);
    
    //
    
    // expansions
    expansions = new soar_module::integer_stat("retrieves", 0, new soar_module::f_predicate<int64_t>());
    add(expansions);
    
    // cue-based-retrievals
    cbr = new soar_module::integer_stat("queries", 0, new soar_module::f_predicate<int64_t>());
    add(cbr);
    
    // stores
    stores = new soar_module::integer_stat("stores", 0, new soar_module::f_predicate<int64_t>());
    add(stores);
    
    // activations
    act_updates = new soar_module::integer_stat("act_updates", 0, new soar_module::f_predicate<int64_t>());
    add(act_updates);
    
    // mirrors
    mirrors = new soar_module::integer_stat("mirrors", 0, new soar_module::f_predicate<int64_t>());
    add(mirrors);
    
    //
    
    // chunks
    chunks = new soar_module::integer_stat("nodes", 0, new smem_db_predicate< int64_t >(thisAgent));
    add(chunks);
    
    // slots
    slots = new soar_module::integer_stat("edges", 0, new smem_db_predicate< int64_t >(thisAgent));
    add(slots);
}

//

smem_db_lib_version_stat::smem_db_lib_version_stat(agent* new_agent, const char* new_name, const char* new_value, soar_module::predicate< const char* >* new_prot_pred): soar_module::primitive_stat< const char* >(new_name, new_value, new_prot_pred), thisAgent(new_agent) {}

const char* smem_db_lib_version_stat::get_value()
{
    return thisAgent->smem_db->lib_version();
}

//

smem_mem_usage_stat::smem_mem_usage_stat(agent* new_agent, const char* new_name, int64_t new_value, soar_module::predicate<int64_t>* new_prot_pred): soar_module::integer_stat(new_name, new_value, new_prot_pred), thisAgent(new_agent) {}

int64_t smem_mem_usage_stat::get_value()
{
    return thisAgent->smem_db->memory_usage();
}

//

smem_mem_high_stat::smem_mem_high_stat(agent* new_agent, const char* new_name, int64_t new_value, soar_module::predicate<int64_t>* new_prot_pred): soar_module::integer_stat(new_name, new_value, new_prot_pred), thisAgent(new_agent) {}

int64_t smem_mem_high_stat::get_value()
{
    return thisAgent->smem_db->memory_highwater();
}


//////////////////////////////////////////////////////////
//////////////////////////////////////////////////////////
// Timer Functions (smem::timers)
//////////////////////////////////////////////////////////
//////////////////////////////////////////////////////////

smem_timer_container::smem_timer_container(agent* new_agent): soar_module::timer_container(new_agent)
{
    // one
    
    total = new smem_timer("_total", thisAgent, soar_module::timer::one);
    add(total);
    
    // two
    
    storage = new smem_timer("smem_storage", thisAgent, soar_module::timer::two);
    add(storage);
    
    ncb_retrieval = new smem_timer("smem_ncb_retrieval", thisAgent, soar_module::timer::two);
    add(ncb_retrieval);
    
    query = new smem_timer("smem_query", thisAgent, soar_module::timer::two);
    add(query);
    
    api = new smem_timer("smem_api", thisAgent, soar_module::timer::two);
    add(api);
    
    init = new smem_timer("smem_init", thisAgent, soar_module::timer::two);
    add(init);
    
    hash = new smem_timer("smem_hash", thisAgent, soar_module::timer::two);
    add(hash);
    
    // three

    act = new smem_timer("three_activation", thisAgent, soar_module::timer::three);
    add(act);

    spreading_act = new smem_timer("spreading_activation", thisAgent, soar_module::timer::three);
    add(spreading_act);

    //Extra and temporary timers for testing spreading activation efficiency
    spreading_fix_1 = new smem_timer("spreading_fix_1", thisAgent, soar_module::timer::three);
    add(spreading_fix_1);
    spreading_fix_1_1 = new smem_timer("spreading_fix_1_1", thisAgent, soar_module::timer::three);
    add(spreading_fix_1_1);
    spreading_fix_1_1_1 = new smem_timer("spreading_fix_1_1_1", thisAgent, soar_module::timer::three);
    add(spreading_fix_1_1_1);
    spreading_fix_1_1_2 = new smem_timer("spreading_fix_1_1_2", thisAgent, soar_module::timer::three);
    add(spreading_fix_1_1_2);
    spreading_fix_1_2 = new smem_timer("spreading_fix_1_2", thisAgent, soar_module::timer::three);
    add(spreading_fix_1_2);

    spreading_fix_2 = new smem_timer("spreading_fix_2", thisAgent, soar_module::timer::three);
    add(spreading_fix_2);

    spreading_calc_1 = new smem_timer("spreading_calc_1", thisAgent, soar_module::timer::three);
    add(spreading_calc_1);

    spreading_calc_2 = new smem_timer("spreading_calc_2", thisAgent, soar_module::timer::three);
    add(spreading_calc_2);
    spreading_calc_2_1 = new smem_timer("spreading_calc_2_1", thisAgent, soar_module::timer::three);
    add(spreading_calc_2_1);
    spreading_calc_2_2 = new smem_timer("spreading_calc_2_2", thisAgent, soar_module::timer::three);
    add(spreading_calc_2_2);
    spreading_calc_2_2_1 = new smem_timer("spreading_calc_2_2_1", thisAgent, soar_module::timer::three);
    add(spreading_calc_2_2_1);
    spreading_calc_2_2_2 = new smem_timer("spreading_calc_2_2_2", thisAgent, soar_module::timer::three);
    add(spreading_calc_2_2_2);
    spreading_calc_2_2_3 = new smem_timer("spreading_calc_2_2_3", thisAgent, soar_module::timer::three);
    add(spreading_calc_2_2_3);

    spreading_store_1 = new smem_timer("spreading_store_1", thisAgent, soar_module::timer::three);
    add(spreading_store_1);
    spreading_store_2 = new smem_timer("spreading_store_2", thisAgent, soar_module::timer::three);
    add(spreading_store_2);
    spreading_store_3 = new smem_timer("spreading_store_3", thisAgent, soar_module::timer::three);
    add(spreading_store_3);
    spreading_store_3_1 = new smem_timer("spreading_store_3_1", thisAgent, soar_module::timer::three);
    add(spreading_store_3_1);
    spreading_store_3_2 = new smem_timer("spreading_store_3_2", thisAgent, soar_module::timer::three);
    add(spreading_store_3_2);
    spreading_store_3_2_1 = new smem_timer("spreading_store_3_2_1", thisAgent, soar_module::timer::three);
    add(spreading_store_3_2_1);
    spreading_store_3_2_2 = new smem_timer("spreading_store_3_2_2", thisAgent, soar_module::timer::three);
    add(spreading_store_3_2_2);
    spreading_store_4 = new smem_timer("spreading_store_4", thisAgent, soar_module::timer::three);
    add(spreading_store_4);
}

//

smem_timer_level_predicate::smem_timer_level_predicate(agent* new_agent): soar_module::agent_predicate<soar_module::timer::timer_level>(new_agent) {}

bool smem_timer_level_predicate::operator()(soar_module::timer::timer_level val)
{
    return (thisAgent->smem_params->timers->get_value() >= val);
}

//

smem_timer::smem_timer(const char* new_name, agent* new_agent, soar_module::timer::timer_level new_level): soar_module::timer(new_name, new_agent, new_level, new smem_timer_level_predicate(new_agent)) {}


//////////////////////////////////////////////////////////
//////////////////////////////////////////////////////////
// Statement Functions (smem::statements)
//////////////////////////////////////////////////////////
//////////////////////////////////////////////////////////
void smem_statement_container::create_tables()
{
    add_structure("CREATE TABLE IF NOT EXISTS versions (system TEXT PRIMARY KEY,version_number TEXT)");
    add_structure("CREATE TABLE smem_constants_store (smem_act_max REAL, smem_act_low REAL)");
    {
        /*std::stringstream insert_statement;
        insert_statement << "INSERT OR IGNORE INTO smem_constants_store (smem_act_max, smem_act_low) VALUES (";
        insert_statement << SMEM_ACT_MAX << ", " << SMEM_ACT_LOW << ")";
        std::string insert_statement_str = insert_statement.str();
        char insert_statement_cstr[insert_statement_str.length()+1] = "";
        strcpy(insert_statement_cstr,insert_statement_str.c_str());
        add_structure(insert_statement_cstr);*/

        //I'm sure I'm just not thinking right, but I was unable to get the above to work correctly and it's probably some stupid pointer stuff.
        //Anyway, I'm doing a hack for now to quit wasting time on it:
        add_structure("INSERT OR IGNORE INTO smem_constants_store (smem_act_max, smem_act_low) VALUES (9223372036854775807, -1000000000)");
    }
    add_structure("CREATE TABLE smem_persistent_variables (variable_id INTEGER PRIMARY KEY,variable_value INTEGER)");
    add_structure("CREATE TABLE smem_symbols_type (s_id INTEGER PRIMARY KEY, symbol_type INTEGER)");
    add_structure("CREATE TABLE smem_symbols_integer (s_id INTEGER PRIMARY KEY, symbol_value INTEGER)");
    add_structure("CREATE TABLE smem_symbols_float (s_id INTEGER PRIMARY KEY, symbol_value REAL)");
    add_structure("CREATE TABLE smem_symbols_string (s_id INTEGER PRIMARY KEY, symbol_value TEXT)");
    //This (below) was changed. It not includes an additional term, activation from spread.
    add_structure("CREATE TABLE smem_lti (lti_id INTEGER PRIMARY KEY, soar_letter INTEGER, soar_number INTEGER, total_augmentations INTEGER, activation_value REAL, activations_total REAL, activations_last INTEGER, activations_first INTEGER, activation_spread REAL)");
    add_structure("CREATE TABLE smem_activation_history (lti_id INTEGER PRIMARY KEY, t1 INTEGER, t2 INTEGER, t3 INTEGER, t4 INTEGER, t5 INTEGER, t6 INTEGER, t7 INTEGER, t8 INTEGER, t9 INTEGER, t10 INTEGER, touch1 REAL, touch2 REAL, touch3 REAL, touch4 REAL, touch5 REAL, touch6 REAL, touch7 REAL, touch8 REAL, touch9 REAL, touch10 REAL)");
    add_structure("CREATE TABLE smem_augmentations (lti_id INTEGER, attribute_s_id INTEGER, value_constant_s_id INTEGER, value_lti_id INTEGER, activation_value REAL)");
    add_structure("CREATE TABLE smem_attribute_frequency (attribute_s_id INTEGER PRIMARY KEY, edge_frequency INTEGER)");
    add_structure("CREATE TABLE smem_wmes_constant_frequency (attribute_s_id INTEGER, value_constant_s_id INTEGER, edge_frequency INTEGER)");
    add_structure("CREATE TABLE smem_wmes_lti_frequency (attribute_s_id INTEGER, value_lti_id INTEGER, edge_frequency INTEGER)");
    add_structure("CREATE TABLE smem_ascii (ascii_num INTEGER PRIMARY KEY, ascii_chr TEXT)");
    // This table is a sparse monte-carlo search through the semantic network,
    // but can be a deterministic and exhaustive depth-limited search
    // for the sake of calculating likelihoods (or fan).
    //Just added "valid_bit"
    add_structure("CREATE TABLE smem_likelihood_trajectories (lti_id INTEGER, lti1 INTEGER, lti2 INTEGER, lti3 INTEGER, lti4 INTEGER, lti5 INTEGER, lti6 INTEGER, lti7 INTEGER, lti8 INTEGER, lti9 INTEGER, lti10 INTEGER, valid_bit INTEGER)");
    //This is bookkeeping. It contains counts of how often certain ltis show up in the fingerprints of other ltis.
    add_structure("CREATE TABLE smem_likelihoods (lti_j INTEGER, lti_i INTEGER, num_appearances_i_j REAL)");
    //The above (smem_likelihoods) needs to have integers changed to real in order to support deterministic spreading.
    /*
     * This keeps track of how often an lti shows up in fingerprints at all when used for ACT-R activation and it keeps track of fingerprint size in Soar (personalized pagerank) activation
     */
    add_structure("CREATE TABLE smem_trajectory_num (lti_id INTEGER, num_appearances REAL)");
    // This contains the counts needed to calculation spreading activation values for ltis in working memory.
    add_structure("CREATE TABLE smem_current_spread (lti_id INTEGER,num_appearances_i_j REAL,num_appearances REAL, lti_source INTEGER)");
    // This keeps track of the context.
    add_structure("CREATE TABLE smem_current_context (lti_id INTEGER PRIMARY KEY)");

    //Also adding in prohibit tracking in order to meaningfully use BLA with "activate-on-query".
    add_structure("CREATE TABLE smem_prohibited (lti_id INTEGER PRIMARY KEY, prohibited INTEGER, dirty INTEGER)");

    // adding an ascii table just to make lti queries easier when inspecting database
    {
        add_structure("INSERT OR IGNORE INTO smem_ascii (ascii_num, ascii_chr) VALUES (65,'A')");
        add_structure("INSERT OR IGNORE INTO smem_ascii (ascii_num, ascii_chr) VALUES (66,'B')");
        add_structure("INSERT OR IGNORE INTO smem_ascii (ascii_num, ascii_chr) VALUES (67,'C')");
        add_structure("INSERT OR IGNORE INTO smem_ascii (ascii_num, ascii_chr) VALUES (68,'D')");
        add_structure("INSERT OR IGNORE INTO smem_ascii (ascii_num, ascii_chr) VALUES (69,'E')");
        add_structure("INSERT OR IGNORE INTO smem_ascii (ascii_num, ascii_chr) VALUES (70,'F')");
        add_structure("INSERT OR IGNORE INTO smem_ascii (ascii_num, ascii_chr) VALUES (71,'G')");
        add_structure("INSERT OR IGNORE INTO smem_ascii (ascii_num, ascii_chr) VALUES (72,'H')");
        add_structure("INSERT OR IGNORE INTO smem_ascii (ascii_num, ascii_chr) VALUES (73,'I')");
        add_structure("INSERT OR IGNORE INTO smem_ascii (ascii_num, ascii_chr) VALUES (74,'J')");
        add_structure("INSERT OR IGNORE INTO smem_ascii (ascii_num, ascii_chr) VALUES (75,'K')");
        add_structure("INSERT OR IGNORE INTO smem_ascii (ascii_num, ascii_chr) VALUES (76,'L')");
        add_structure("INSERT OR IGNORE INTO smem_ascii (ascii_num, ascii_chr) VALUES (77,'M')");
        add_structure("INSERT OR IGNORE INTO smem_ascii (ascii_num, ascii_chr) VALUES (78,'N')");
        add_structure("INSERT OR IGNORE INTO smem_ascii (ascii_num, ascii_chr) VALUES (79,'O')");
        add_structure("INSERT OR IGNORE INTO smem_ascii (ascii_num, ascii_chr) VALUES (80,'P')");
        add_structure("INSERT OR IGNORE INTO smem_ascii (ascii_num, ascii_chr) VALUES (81,'Q')");
        add_structure("INSERT OR IGNORE INTO smem_ascii (ascii_num, ascii_chr) VALUES (82,'R')");
        add_structure("INSERT OR IGNORE INTO smem_ascii (ascii_num, ascii_chr) VALUES (83,'S')");
        add_structure("INSERT OR IGNORE INTO smem_ascii (ascii_num, ascii_chr) VALUES (84,'T')");
        add_structure("INSERT OR IGNORE INTO smem_ascii (ascii_num, ascii_chr) VALUES (85,'U')");
        add_structure("INSERT OR IGNORE INTO smem_ascii (ascii_num, ascii_chr) VALUES (86,'V')");
        add_structure("INSERT OR IGNORE INTO smem_ascii (ascii_num, ascii_chr) VALUES (87,'W')");
        add_structure("INSERT OR IGNORE INTO smem_ascii (ascii_num, ascii_chr) VALUES (88,'X')");
        add_structure("INSERT OR IGNORE INTO smem_ascii (ascii_num, ascii_chr) VALUES (89,'Y')");
        add_structure("INSERT OR IGNORE INTO smem_ascii (ascii_num, ascii_chr) VALUES (90,'Z')");
    }
}

void smem_statement_container::create_indices()
{
    add_structure("CREATE UNIQUE INDEX smem_symbols_int_const ON smem_symbols_integer (symbol_value)");
    add_structure("CREATE UNIQUE INDEX smem_symbols_float_const ON smem_symbols_float (symbol_value)");
    add_structure("CREATE UNIQUE INDEX smem_symbols_str_const ON smem_symbols_string (symbol_value)");
    add_structure("CREATE UNIQUE INDEX smem_lti_letter_num ON smem_lti (soar_letter, soar_number)");
    add_structure("CREATE INDEX smem_lti_t ON smem_lti (activations_last)");
    add_structure("CREATE INDEX smem_lti_act ON smem_lti (activation_value, lti_id)");
    add_structure("CREATE INDEX smem_augmentations_act ON smem_augmentations (activation_value, lti_id)");
    add_structure("CREATE INDEX smem_augmentations_parent_attr_val_lti ON smem_augmentations (lti_id, attribute_s_id, value_constant_s_id, value_lti_id)");
    add_structure("CREATE INDEX smem_augmentations_attr_val_lti_cycle ON smem_augmentations (attribute_s_id, value_constant_s_id, value_lti_id, activation_value)");
    add_structure("CREATE INDEX smem_augmentations_attr_cycle ON smem_augmentations (attribute_s_id, activation_value)");
    //This is for Soar spread.
    add_structure("CREATE INDEX smem_augmentations_parent_val_lti ON smem_augmentations (lti_id, value_constant_s_id, value_lti_id)");
    //This makes it easier to explore the network when doing a ACT-R style spread. I omit here because the focus on this branch is Soar spread.
    add_structure("CREATE INDEX smem_augmentations_backlink ON smem_augmentations (value_lti_id, value_constant_s_id, lti_id)");
    add_structure("CREATE UNIQUE INDEX smem_wmes_constant_frequency_attr_val ON smem_wmes_constant_frequency (attribute_s_id, value_constant_s_id)");
    add_structure("CREATE UNIQUE INDEX smem_ct_lti_attr_val ON smem_wmes_lti_frequency (attribute_s_id, value_lti_id)");

    /*
     * The indices below are all for spreading.
     * */
    //This is to find the trajectories starting from a given LTI.
    //add_structure("CREATE INDEX trajectory_lti ON smem_likelihood_trajectories (lti_id,valid_bit)");
    //Keep track of invalid trajectories.
    //add_structure("CREATE INDEX trajectory_valid ON smem_likelihood_trajectories (valid_bit,lti_id)");
    //This is to find all trajectories containing some LTI. (for deletion and insertion updating.)
    add_structure("CREATE INDEX lti_t1 ON smem_likelihood_trajectories (lti_id,lti1)");
    add_structure("CREATE INDEX lti_t2 ON smem_likelihood_trajectories (lti1,lti2)");
    add_structure("CREATE INDEX lti_t3 ON smem_likelihood_trajectories (lti2,lti3)");
    add_structure("CREATE INDEX lti_t4 ON smem_likelihood_trajectories (lti3,lti4)");
    add_structure("CREATE INDEX lti_t5 ON smem_likelihood_trajectories (lti4,lti5)");
    add_structure("CREATE INDEX lti_t6 ON smem_likelihood_trajectories (lti5,lti6)");
    add_structure("CREATE INDEX lti_t7 ON smem_likelihood_trajectories (lti6,lti7)");
    add_structure("CREATE INDEX lti_t8 ON smem_likelihood_trajectories (lti7,lti8)");
    add_structure("CREATE INDEX lti_t9 ON smem_likelihood_trajectories (lti8,lti9)");
    add_structure("CREATE INDEX lti_t10 ON smem_likelihood_trajectories (lti9,lti10)");
    add_structure("CREATE INDEX lti_t12 ON smem_likelihood_trajectories (lti_id,lti2,lti1)");
    add_structure("CREATE INDEX lti_t23 ON smem_likelihood_trajectories (lti_id,lti3,lti2)");
    add_structure("CREATE INDEX lti_t34 ON smem_likelihood_trajectories (lti_id,lti4,lti3)");
    add_structure("CREATE INDEX lti_t45 ON smem_likelihood_trajectories (lti_id,lti5,lti4)");
    add_structure("CREATE INDEX lti_t56 ON smem_likelihood_trajectories (lti_id,lti6,lti5)");
    add_structure("CREATE INDEX lti_t67 ON smem_likelihood_trajectories (lti_id,lti7,lti6)");
    add_structure("CREATE INDEX lti_t78 ON smem_likelihood_trajectories (lti_id,lti8,lti7)");
    add_structure("CREATE INDEX lti_t89 ON smem_likelihood_trajectories (lti_id,lti9,lti8)");
    add_structure("CREATE INDEX lti_t910 ON smem_likelihood_trajectories (lti_id,lti10,lti9)");
    add_structure("CREATE INDEX lti_tid10 ON smem_likelihood_trajectories (lti_id,lti10)");
    add_structure("CREATE INDEX lti_cue ON smem_likelihoods (lti_j)");
    add_structure("CREATE INDEX lti_given ON smem_likelihoods (lti_i)"); // Want p(i|j), but use ~ p(j|i)p(i), where j is LTI in WMem.
    add_structure("CREATE INDEX lti_spreaded ON smem_current_spread (lti_id)");
    add_structure("CREATE INDEX lti_source ON smem_current_spread (lti_source)");
    add_structure("CREATE INDEX lti_count ON smem_trajectory_num (lti_id)");
}

void smem_statement_container::drop_tables(agent* new_agent)
{
    new_agent->smem_db->sql_execute("DROP TABLE IF EXISTS smem_persistent_variables");
    new_agent->smem_db->sql_execute("DROP TABLE IF EXISTS smem_symbols_type");
    new_agent->smem_db->sql_execute("DROP TABLE IF EXISTS smem_symbols_integer");
    new_agent->smem_db->sql_execute("DROP TABLE IF EXISTS smem_symbols_float");
    new_agent->smem_db->sql_execute("DROP TABLE IF EXISTS smem_symbols_string");
    new_agent->smem_db->sql_execute("DROP TABLE IF EXISTS smem_lti");
    new_agent->smem_db->sql_execute("DROP TABLE IF EXISTS smem_activation_history");
    new_agent->smem_db->sql_execute("DROP TABLE IF EXISTS smem_augmentations");
    new_agent->smem_db->sql_execute("DROP TABLE IF EXISTS smem_attribute_frequency");
    new_agent->smem_db->sql_execute("DROP TABLE IF EXISTS smem_wmes_constant_frequency");
    new_agent->smem_db->sql_execute("DROP TABLE IF EXISTS smem_wmes_lti_frequency");
    new_agent->smem_db->sql_execute("DROP TABLE IF EXISTS smem_ascii");
    //Dropping the spreading tables.
    new_agent->smem_db->sql_execute("DROP TABLE IF EXISTS smem_likelihood_trajectories");
    new_agent->smem_db->sql_execute("DROP TABLE IF EXISTS smem_likelihoods");
    new_agent->smem_db->sql_execute("DROP TABLE IF EXISTS smem_current_spread");
    new_agent->smem_db->sql_execute("DROP TABLE IF EXISTS smem_trajectory_num");

    new_agent->smem_db->sql_execute("DROP TABLE IF EXISTS smem_prohibited");
}

smem_statement_container::smem_statement_container(agent* new_agent): soar_module::sqlite_statement_container(new_agent->smem_db)
{
    soar_module::sqlite_database* new_db = new_agent->smem_db;
    
    // Delete all entries from the tables in the database if append setting is off
    if (new_agent->smem_params->append_db->get_value() == off)
    {
        print_sysparam_trace(new_agent, 0, "Erasing contents of semantic memory database. (append = off)\n");
        drop_tables(new_agent);
    }
    
    create_tables();
    create_indices();
    
    // Update the version number
    add_structure("REPLACE INTO versions (system, version_number) VALUES ('smem_schema'," SMEM_SCHEMA_VERSION ")");
    
    begin = new soar_module::sqlite_statement(new_db, "BEGIN");
    add(begin);
    
    commit = new soar_module::sqlite_statement(new_db, "COMMIT");
    add(commit);
    
    rollback = new soar_module::sqlite_statement(new_db, "ROLLBACK");
    add(rollback);
    
    //
    
    var_get = new soar_module::sqlite_statement(new_db, "SELECT variable_value FROM smem_persistent_variables WHERE variable_id=?");
    add(var_get);
    
    var_set = new soar_module::sqlite_statement(new_db, "UPDATE smem_persistent_variables SET variable_value=? WHERE variable_id=?");
    add(var_set);
    
    var_create = new soar_module::sqlite_statement(new_db, "INSERT INTO smem_persistent_variables (variable_id,variable_value) VALUES (?,?)");
    add(var_create);
    
    //
    
    hash_rev_int = new soar_module::sqlite_statement(new_db, "SELECT symbol_value FROM smem_symbols_integer WHERE s_id=?");
    add(hash_rev_int);
    
    hash_rev_float = new soar_module::sqlite_statement(new_db, "SELECT symbol_value FROM smem_symbols_float WHERE s_id=?");
    add(hash_rev_float);
    
    hash_rev_str = new soar_module::sqlite_statement(new_db, "SELECT symbol_value FROM smem_symbols_string WHERE s_id=?");
    add(hash_rev_str);
    
    hash_rev_type = new soar_module::sqlite_statement(new_db, "SELECT symbol_type FROM smem_symbols_type WHERE s_id=?");
    add(hash_rev_type);
    
    hash_get_int = new soar_module::sqlite_statement(new_db, "SELECT s_id FROM smem_symbols_integer WHERE symbol_value=?");
    add(hash_get_int);
    
    hash_get_float = new soar_module::sqlite_statement(new_db, "SELECT s_id FROM smem_symbols_float WHERE symbol_value=?");
    add(hash_get_float);
    
    hash_get_str = new soar_module::sqlite_statement(new_db, "SELECT s_id FROM smem_symbols_string WHERE symbol_value=?");
    add(hash_get_str);
    
    hash_add_type = new soar_module::sqlite_statement(new_db, "INSERT INTO smem_symbols_type (symbol_type) VALUES (?)");
    add(hash_add_type);
    
    hash_add_int = new soar_module::sqlite_statement(new_db, "INSERT INTO smem_symbols_integer (s_id,symbol_value) VALUES (?,?)");
    add(hash_add_int);
    
    hash_add_float = new soar_module::sqlite_statement(new_db, "INSERT INTO smem_symbols_float (s_id,symbol_value) VALUES (?,?)");
    add(hash_add_float);
    
    hash_add_str = new soar_module::sqlite_statement(new_db, "INSERT INTO smem_symbols_string (s_id,symbol_value) VALUES (?,?)");
    add(hash_add_str);
    
    //
    
    lti_add = new soar_module::sqlite_statement(new_db, "INSERT INTO smem_lti (soar_letter,soar_number,total_augmentations,activation_value,activations_total,activations_last,activations_first) VALUES (?,?,?,?,?,?,?)");
    add(lti_add);
    
    lti_get = new soar_module::sqlite_statement(new_db, "SELECT lti_id FROM smem_lti WHERE soar_letter=? AND soar_number=?");
    add(lti_get);
    
    lti_letter_num = new soar_module::sqlite_statement(new_db, "SELECT soar_letter, soar_number FROM smem_lti WHERE lti_id=?");
    add(lti_letter_num);
    
    lti_max = new soar_module::sqlite_statement(new_db, "SELECT soar_letter, MAX(soar_number) FROM smem_lti GROUP BY soar_letter");
    add(lti_max);
    
    lti_access_get = new soar_module::sqlite_statement(new_db, "SELECT activations_total, activations_last, activations_first FROM smem_lti WHERE lti_id=?");
    add(lti_access_get);
    
    lti_access_set = new soar_module::sqlite_statement(new_db, "UPDATE smem_lti SET activations_total=?, activations_last=?, activations_first=? WHERE lti_id=?");
    add(lti_access_set);
    
    lti_get_t = new soar_module::sqlite_statement(new_db, "SELECT lti_id FROM smem_lti WHERE activations_last=?");
    add(lti_get_t);
    
    //
    
    web_add = new soar_module::sqlite_statement(new_db, "INSERT INTO smem_augmentations (lti_id, attribute_s_id, value_constant_s_id, value_lti_id, activation_value) VALUES (?,?,?,?,?)");
    add(web_add);
    
    web_truncate = new soar_module::sqlite_statement(new_db, "DELETE FROM smem_augmentations WHERE lti_id=?");
    add(web_truncate);
    
    web_expand = new soar_module::sqlite_statement(new_db, "SELECT tsh_a.symbol_type AS attr_type, tsh_a.s_id AS attr_hash, vcl.symbol_type AS value_type, vcl.s_id AS value_hash, vcl.soar_letter AS value_letter, vcl.soar_number AS value_num, vcl.value_lti_id AS value_lti FROM ((smem_augmentations w LEFT JOIN smem_symbols_type tsh_v ON w.value_constant_s_id=tsh_v.s_id) vc LEFT JOIN smem_lti AS lti ON vc.value_lti_id=lti.lti_id) vcl INNER JOIN smem_symbols_type tsh_a ON vcl.attribute_s_id=tsh_a.s_id WHERE vcl.lti_id=?");
    add(web_expand);
    
    //
    
    web_all = new soar_module::sqlite_statement(new_db, "SELECT attribute_s_id, value_constant_s_id, value_lti_id FROM smem_augmentations WHERE lti_id=?");
    add(web_all);
    
    //
    
    web_attr_all = new soar_module::sqlite_statement(new_db, "SELECT lti_id, activation_value FROM smem_augmentations w WHERE attribute_s_id=? ORDER BY activation_value DESC");
    add(web_attr_all);
    
    web_const_all = new soar_module::sqlite_statement(new_db, "SELECT lti_id, activation_value FROM smem_augmentations w WHERE attribute_s_id=? AND value_constant_s_id=? AND value_lti_id=" SMEM_AUGMENTATIONS_NULL_STR " ORDER BY activation_value DESC");
    add(web_const_all);
    
    web_lti_all = new soar_module::sqlite_statement(new_db, "SELECT lti_id, activation_value FROM smem_augmentations w WHERE attribute_s_id=? AND value_constant_s_id=" SMEM_AUGMENTATIONS_NULL_STR " AND value_lti_id=? ORDER BY activation_value DESC");
    add(web_lti_all);
    
    //
    
    web_attr_child = new soar_module::sqlite_statement(new_db, "SELECT lti_id, value_constant_s_id FROM smem_augmentations WHERE lti_id=? AND attribute_s_id=?");
    add(web_attr_child);
    
    web_const_child = new soar_module::sqlite_statement(new_db, "SELECT lti_id, value_constant_s_id FROM smem_augmentations WHERE lti_id=? AND attribute_s_id=? AND value_constant_s_id=?");
    add(web_const_child);
    
    web_lti_child = new soar_module::sqlite_statement(new_db, "SELECT lti_id, value_constant_s_id FROM smem_augmentations WHERE lti_id=? AND attribute_s_id=? AND value_constant_s_id=" SMEM_AUGMENTATIONS_NULL_STR " AND value_lti_id=?");
    add(web_lti_child);
    
    //
    //The below is needed when searching for parent ltis of an lti. (ACT-R spread)
    web_val_parent = new soar_module::sqlite_statement(new_db, "SELECT lti_id FROM smem_augmentations WHERE value_lti_id=? AND value_constant_s_id=" SMEM_AUGMENTATIONS_NULL_STR " UNION ALL SELECT value_lti_id FROM smem_augmentations WHERE lti_id IN (SELECT lti_id FROM smem_augmentations WHERE value_lti_id=? AND value_constant_s_id=" SMEM_AUGMENTATIONS_NULL_STR ")");
    //The below is for Soar spread, looking for children ltis of a specific lti.
    web_val_child = new soar_module::sqlite_statement(new_db, "SELECT value_lti_id FROM smem_augmentations WHERE lti_id=? AND value_constant_s_id=" SMEM_AUGMENTATIONS_NULL_STR );
	add(web_val_parent);
	add(web_val_child);
	web_val_parent_2 = new soar_module::sqlite_statement(new_db, "SELECT lti_id FROM smem_augmentations WHERE value_lti_id=? AND value_constant_s_id=" SMEM_AUGMENTATIONS_NULL_STR );
	add(web_val_parent_2);
    web_val_both = new soar_module::sqlite_statement(new_db, "SELECT value_lti_id FROM smem_augmentations WHERE lti_id=? AND value_constant_s_id=" SMEM_AUGMENTATIONS_NULL_STR " UNION ALL SELECT lti_id FROM smem_augmentations WHERE value_lti_id=? AND value_constant_s_id=" SMEM_AUGMENTATIONS_NULL_STR);
	add(web_val_both);
    //
    
    attribute_frequency_check = new soar_module::sqlite_statement(new_db, "SELECT edge_frequency FROM smem_attribute_frequency WHERE attribute_s_id=?");
    add(attribute_frequency_check);
    
    wmes_constant_frequency_check = new soar_module::sqlite_statement(new_db, "SELECT edge_frequency FROM smem_wmes_constant_frequency WHERE attribute_s_id=? AND value_constant_s_id=?");
    add(wmes_constant_frequency_check);
    
    wmes_lti_frequency_check = new soar_module::sqlite_statement(new_db, "SELECT edge_frequency FROM smem_wmes_lti_frequency WHERE attribute_s_id=? AND value_lti_id=?");
    add(wmes_lti_frequency_check);
    
    //
    
    attribute_frequency_add = new soar_module::sqlite_statement(new_db, "INSERT INTO smem_attribute_frequency (attribute_s_id, edge_frequency) VALUES (?,1)");
    add(attribute_frequency_add);
    
    wmes_constant_frequency_add = new soar_module::sqlite_statement(new_db, "INSERT INTO smem_wmes_constant_frequency (attribute_s_id, value_constant_s_id, edge_frequency) VALUES (?,?,1)");
    add(wmes_constant_frequency_add);
    
    wmes_lti_frequency_add = new soar_module::sqlite_statement(new_db, "INSERT INTO smem_wmes_lti_frequency (attribute_s_id, value_lti_id, edge_frequency) VALUES (?,?,1)");
    add(wmes_lti_frequency_add);
    
    //
    
    attribute_frequency_update = new soar_module::sqlite_statement(new_db, "UPDATE smem_attribute_frequency SET edge_frequency = edge_frequency + ? WHERE attribute_s_id=?");
    add(attribute_frequency_update);
    
    wmes_constant_frequency_update = new soar_module::sqlite_statement(new_db, "UPDATE smem_wmes_constant_frequency SET edge_frequency = edge_frequency + ? WHERE attribute_s_id=? AND value_constant_s_id=?");
    add(wmes_constant_frequency_update);
    
    wmes_lti_frequency_update = new soar_module::sqlite_statement(new_db, "UPDATE smem_wmes_lti_frequency SET edge_frequency = edge_frequency + ? WHERE attribute_s_id=? AND value_lti_id=?");
    add(wmes_lti_frequency_update);
    
    //
    
    attribute_frequency_get = new soar_module::sqlite_statement(new_db, "SELECT edge_frequency FROM smem_attribute_frequency WHERE attribute_s_id=?");
    add(attribute_frequency_get);
    
    wmes_constant_frequency_get = new soar_module::sqlite_statement(new_db, "SELECT edge_frequency FROM smem_wmes_constant_frequency WHERE attribute_s_id=? AND value_constant_s_id=?");
    add(wmes_constant_frequency_get);
    
    wmes_lti_frequency_get = new soar_module::sqlite_statement(new_db, "SELECT edge_frequency FROM smem_wmes_lti_frequency WHERE attribute_s_id=? AND value_lti_id=?");
    add(wmes_lti_frequency_get);
    
    //
    
    act_set = new soar_module::sqlite_statement(new_db, "UPDATE smem_augmentations SET activation_value=? WHERE lti_id=?");
    add(act_set);
    
    act_lti_child_ct_get = new soar_module::sqlite_statement(new_db, "SELECT total_augmentations FROM smem_lti WHERE lti_id=?");
    add(act_lti_child_ct_get);
    
    act_lti_child_ct_set = new soar_module::sqlite_statement(new_db, "UPDATE smem_lti SET total_augmentations=? WHERE lti_id=?");
    add(act_lti_child_ct_set);
    
    //Modified to include spread and base-level.
    act_lti_set = new soar_module::sqlite_statement(new_db, "UPDATE smem_lti SET activation_value=?,activation_spread=? WHERE lti_id=?");
    add(act_lti_set);
    
    //Modified to include spread and base-level.
    act_lti_get = new soar_module::sqlite_statement(new_db, "SELECT activation_value,activation_spread FROM smem_lti WHERE lti_id=?");
    add(act_lti_get);
    
    history_get = new soar_module::sqlite_statement(new_db, "SELECT t1,t2,t3,t4,t5,t6,t7,t8,t9,t10,touch1,touch2,touch3,touch4,touch5,touch6,touch7,touch8,touch9,touch10 FROM smem_activation_history WHERE lti_id=?");
    add(history_get);
    
    history_push = new soar_module::sqlite_statement(new_db, "UPDATE smem_activation_history SET t10=t9,t9=t8,t8=t7,t8=t7,t7=t6,t6=t5,t5=t4,t4=t3,t3=t2,t2=t1,t1=?,touch10=touch9,touch9=touch8,touch8=touch7,touch7=touch6,touch6=touch5,touch5=touch4,touch4=touch3,touch3=touch2,touch2=touch1,touch1=? WHERE lti_id=?");
    add(history_push);
    
    history_add = new soar_module::sqlite_statement(new_db, "INSERT INTO smem_activation_history (lti_id,t1,t2,t3,t4,t5,t6,t7,t8,t9,t10,touch1,touch2,touch3,touch4,touch5,touch6,touch7,touch8,touch9,touch10) VALUES (?,?,0,0,0,0,0,0,0,0,0,?,0,0,0,0,0,0,0,0,0)");
    add(history_add);
    
    // Adding statements needed to support prohibits.

    prohibit_set = new soar_module::sqlite_statement(new_db, "UPDATE smem_prohibited SET prohibited=?,dirty=1 WHERE lti_id=?");
    add(prohibit_set);

    prohibit_add = new soar_module::sqlite_statement(new_db, "INSERT OR IGNORE INTO smem_prohibited (lti_id,prohibited,dirty) VALUES (?,0,0)");
    add(prohibit_add);

    prohibit_check = new soar_module::sqlite_statement(new_db, "SELECT lti_id,dirty FROM smem_prohibited WHERE lti_id=? AND prohibited=1");
    add(prohibit_check);

    prohibit_reset = new soar_module::sqlite_statement(new_db, "UPDATE smem_prohibited SET prohibited=0,dirty=0 WHERE lti_id=?");
    add(prohibit_reset);

    prohibit_remove = new soar_module::sqlite_statement(new_db, "DELETE FROM smem_prohibited WHERE lti_id=?");
    add(prohibit_remove);

    history_remove = new soar_module::sqlite_statement(new_db, "UPDATE smem_activation_history SET t1=t2,t2=t3,t3=t4,t4=t5,t5=t6,t6=t7,t7=t8,t8=t9,t9=t10,t10=0,touch1=touch2,touch2=touch3,touch3=touch4,touch4=touch5,touch5=touch6,touch6=touch7,touch7=touch8,touch8=touch9,touch9=touch10,touch10=0"); //add something like "only use 9/10 when prohibited"
    add(history_remove);

    //
    
    //This was for spreading (batch processing/initialization), but it just iterates over all ltis.
    // I should perhaps change to iterate based on the ordering in smem_augmentations, but if it isn't broke...
    lti_all = new soar_module::sqlite_statement(new_db, "SELECT lti_id FROM smem_lti");
    add(lti_all);

    //adding trajectory into fingerprint. Assume we do not insert invalid trajectories.
    trajectory_add = new soar_module::sqlite_statement(new_db,"INSERT INTO smem_likelihood_trajectories (lti_id, lti1, lti2, lti3, lti4, lti5, lti6, lti7, lti8, lti9, lti10, valid_bit) VALUES (?,?,?,?,?,?,?,?,?,?,?,1)");
    add(trajectory_add);

    //Removing trajectories for a particular lti. Assume we do not remove valid trajectories.
    trajectory_remove = new soar_module::sqlite_statement(new_db,"DELETE FROM smem_likelihood_trajectories WHERE lti_id=? AND valid_bit=0");
    add(trajectory_remove);

    //Removing trajectories for a particular lti.
    trajectory_remove_lti = new soar_module::sqlite_statement(new_db,"DELETE FROM smem_likelihood_trajectories WHERE lti_id=?");
    add(trajectory_remove_lti);

    //like trajectory_get, but with invalid instead of valid.
    trajectory_check_invalid = new soar_module::sqlite_statement(new_db, "SELECT lti_id FROM smem_likelihood_trajectories WHERE lti_id=? AND valid_bit=0");
    add(trajectory_check_invalid);

    //Removing all invalid trajectories.
    trajectory_remove_invalid = new soar_module::sqlite_statement(new_db,"DELETE FROM smem_likelihood_trajectories WHERE valid_bit=0");
    add(trajectory_remove_invalid);

    //Removing all trajectories from ltis with invalid trajectories.
    trajectory_remove_all = new soar_module::sqlite_statement(new_db,"DELETE FROM smem_likelihood_trajectories WHERE lti_id IN (SELECT lti_id FROM smem_likelihood_trajectories WHERE valid_bit=0)");
    add(trajectory_remove_all);//"DELETE a.* FROM smem_likelihood_trajectories AS a INNER JOIN smem_likelihood_trajectories AS b on a.lti_id = b.lti_id WHERE b.valid_bit=0"
//"DELETE FROM smem_likelihood_trajectories WHERE lti_id IN (SELECT DISTINCT lti_id FROM smem_likelihood_trajectories WHERE valid_bit=0)"
    //"DELETE FROM smem_likelihood_trajectories WHERE EXISTS (SELECT * FROM smem_likelihood_trajectories AS b WHERE b.lti_id = smem_likelihood_trajectories.lti_id AND b.valid_bit = 0)"

    //Find all of the ltis with invalid trajectories and find how many new ones they need.
    trajectory_find_invalid = new soar_module::sqlite_statement(new_db, "SELECT lti_id, COUNT(*) FROM smem_likelihood_trajectories WHERE valid_bit=0 GROUP BY lti_id");
    add(trajectory_find_invalid);

    //getting trajectory from fingerprint. Only retrieves ones with valid bit of 1.
    trajectory_get = new soar_module::sqlite_statement(new_db, "SELECT lti1, lti2, lti3, lti4, lti5, lti6, lti7, lti8, lti9, lti10 FROM smem_likelihood_trajectories WHERE lti_id=? AND valid_bit=1");
    add(trajectory_get);

    //invalidating trajectories containing some lti and don't have null afterwards
    trajectory_invalidate_from_lti = new soar_module::sqlite_statement(new_db,"UPDATE smem_likelihood_trajectories SET valid_bit=0 WHERE (lti_id=? AND lti1!=0) OR (lti1=? AND lti2!=0) OR (lti2=? AND lti3!=0) OR (lti3=? AND lti4!=0) OR (lti4=? AND lti5!=0) OR (lti5=? AND lti6!=0) OR (lti6=? AND lti7!=0) OR (lti7=? AND lti8!=0) OR (lti8=? AND lti9!=0) OR (lti9=? AND lti10!=0)");
    add(trajectory_invalidate_from_lti);

    //invalidating trajectories containing some lti followed by a particular different lti
    trajectory_invalidate_edge = new soar_module::sqlite_statement(new_db,"UPDATE smem_likelihood_trajectories SET valid_bit=0 WHERE (lti_id=? AND lti1=?) OR (lti1=? AND lti2=?) OR (lti2=? AND lti3=?) OR (lti3=? AND lti4=?) OR (lti4=? AND lti5=?) OR (lti5=? AND lti6=?) OR (lti6=? AND lti7=?) OR (lti7=? AND lti8=?) OR (lti8=? AND lti9=?) OR (lti9=? AND lti10=?)");
    add(trajectory_invalidate_edge);

    //

    //take away spread precalculated values for some lti
    likelihood_cond_count_remove = new soar_module::sqlite_statement(new_db,"DELETE FROM smem_likelihoods WHERE lti_j=?");
    add(likelihood_cond_count_remove);

    //take away other spread precalculated values for some lti
    lti_count_num_appearances_remove = new soar_module::sqlite_statement(new_db,"DELETE FROM smem_trajectory_num WHERE lti_id=?");
    add(lti_count_num_appearances_remove);

    //add spread precalculated values for some lti
    likelihood_cond_count_insert = new soar_module::sqlite_statement(new_db,"INSERT INTO smem_likelihoods (lti_j, lti_i, num_appearances_i_j) SELECT parent, lti, SUM(count) FROM (SELECT lti_id AS parent, lti1 AS lti,COUNT(*) AS count FROM smem_likelihood_trajectories WHERE lti1 !=0 AND lti_id=? GROUP BY lti, parent UNION ALL SELECT lti_id AS parent, lti2 AS lti,COUNT(*) AS count FROM smem_likelihood_trajectories WHERE lti2 !=0 AND lti_id=? GROUP BY lti, parent UNION ALL SELECT lti_id AS parent, lti3 AS lti,COUNT(*) AS count FROM smem_likelihood_trajectories WHERE lti3 !=0 AND lti_id=? GROUP BY lti, parent UNION ALL SELECT lti_id AS parent, lti4 AS lti,COUNT(*) AS count FROM smem_likelihood_trajectories WHERE lti4 !=0 AND lti_id=? GROUP BY lti, parent UNION ALL SELECT lti_id AS parent, lti5 AS lti,COUNT(*) AS count FROM smem_likelihood_trajectories WHERE lti5 !=0 AND lti_id=? GROUP BY lti, parent UNION ALL SELECT lti_id AS parent, lti6 AS lti,COUNT(*) AS count FROM smem_likelihood_trajectories WHERE lti6 !=0 AND lti_id=? GROUP BY lti, parent UNION ALL SELECT lti_id AS parent, lti7 AS lti,COUNT(*) AS count FROM smem_likelihood_trajectories WHERE lti7 !=0 AND lti_id=? GROUP BY lti, parent UNION ALL SELECT lti_id AS parent, lti8 AS lti,COUNT(*) AS count FROM smem_likelihood_trajectories WHERE lti8 !=0 AND lti_id=? GROUP BY lti, parent UNION ALL SELECT lti_id AS parent, lti9 AS lti,COUNT(*) AS count FROM smem_likelihood_trajectories WHERE lti9 !=0 AND lti_id=? GROUP BY lti, parent UNION ALL SELECT lti_id AS parent, lti10 AS lti,COUNT(*) AS count FROM smem_likelihood_trajectories WHERE lti10 !=0 AND lti_id=? GROUP BY lti, parent) GROUP BY parent, lti");
    add(likelihood_cond_count_insert);

    /*std::stringstream sqlite_string;
    sqlite_string << "INSERT INTO smem_likelihoods (lti_j, lti_i, num_appearances_i_j)"
            " SELECT parent, lti, SUM(count) FROM (SELECT lti_id AS parent, lti1 AS lti,COUNT(*)"
            "*?" << " AS count FROM smem_likelihood_trajectories WHERE lti1 !=0 AND lti2 = 0 AND lti_id=? GROUP BY lti UNION ALL SELECT lti_id AS parent, lti2 AS lti,COUNT(*)"
            "*?" << " AS count FROM smem_likelihood_trajectories WHERE lti2 !=0 AND lti3 = 0 AND lti_id=? GROUP BY lti UNION ALL SELECT lti_id AS parent, lti3 AS lti,COUNT(*)"
            "*?" << " AS count FROM smem_likelihood_trajectories WHERE lti3 !=0 AND lti4 = 0 AND lti_id=? GROUP BY lti UNION ALL SELECT lti_id AS parent, lti4 AS lti,COUNT(*)"
            "*?" << " AS count FROM smem_likelihood_trajectories WHERE lti4 !=0 AND lti5 = 0 AND lti_id=? GROUP BY lti UNION ALL SELECT lti_id AS parent, lti5 AS lti,COUNT(*)"
            "*?" << " AS count FROM smem_likelihood_trajectories WHERE lti5 !=0 AND lti6 = 0 AND lti_id=? GROUP BY lti UNION ALL SELECT lti_id AS parent, lti6 AS lti,COUNT(*)"
            "*?" << " AS count FROM smem_likelihood_trajectories WHERE lti6 !=0 AND lti7 = 0 AND lti_id=? GROUP BY lti UNION ALL SELECT lti_id AS parent, lti7 AS lti,COUNT(*)"
            "*?" << " AS count FROM smem_likelihood_trajectories WHERE lti7 !=0 AND lti8 = 0 AND lti_id=? GROUP BY lti UNION ALL SELECT lti_id AS parent, lti8 AS lti,COUNT(*)"
            "*?" << " AS count FROM smem_likelihood_trajectories WHERE lti8 !=0 AND lti9 = 0 AND lti_id=? GROUP BY lti UNION ALL SELECT lti_id AS parent, lti9 AS lti,COUNT(*)"
            "*?" << " AS count FROM smem_likelihood_trajectories WHERE lti9 !=0 AND lti10 = 0 AND lti_id=? GROUP BY lti UNION ALL SELECT lti_id AS parent, lti10 AS lti,COUNT(*)"
            "*?" << " AS count FROM smem_likelihood_trajectories WHERE lti10 !=0 AND lti_id=? GROUP BY lti) GROUP BY lti";*/

//    std::string temp_string = sqlite_string.str();
  //  likelihood_cond_count_insert_deterministic = new soar_module::sqlite_statement(new_db,temp_string.c_str());
    likelihood_cond_count_insert_deterministic = new soar_module::sqlite_statement(new_db,"INSERT INTO smem_likelihoods (lti_j, lti_i, num_appearances_i_j) SELECT parent, lti, SUM(count) FROM (SELECT lti_id AS parent, lti1 AS lti,COUNT(*)*? AS count FROM smem_likelihood_trajectories WHERE lti1 !=0 AND lti2 = 0 AND lti_id=? GROUP BY lti,parent UNION ALL SELECT lti_id AS parent, lti2 AS lti,COUNT(*)*? AS count FROM smem_likelihood_trajectories WHERE lti2 !=0 AND lti3 = 0 AND lti_id=? GROUP BY lti,parent UNION ALL SELECT lti_id AS parent, lti3 AS lti,COUNT(*)*? AS count FROM smem_likelihood_trajectories WHERE lti3 !=0 AND lti4 = 0 AND lti_id=? GROUP BY lti,parent UNION ALL SELECT lti_id AS parent, lti4 AS lti,COUNT(*)*? AS count FROM smem_likelihood_trajectories WHERE lti4 !=0 AND lti5 = 0 AND lti_id=? GROUP BY lti,parent UNION ALL SELECT lti_id AS parent, lti5 AS lti,COUNT(*)*? AS count FROM smem_likelihood_trajectories WHERE lti5 !=0 AND lti6 = 0 AND lti_id=? GROUP BY lti,parent UNION ALL SELECT lti_id AS parent, lti6 AS lti,COUNT(*)*? AS count FROM smem_likelihood_trajectories WHERE lti6 !=0 AND lti7 = 0 AND lti_id=? GROUP BY lti,parent UNION ALL SELECT lti_id AS parent, lti7 AS lti,COUNT(*)*? AS count FROM smem_likelihood_trajectories WHERE lti7 !=0 AND lti8 = 0 AND lti_id=? GROUP BY lti,parent UNION ALL SELECT lti_id AS parent, lti8 AS lti,COUNT(*)*? AS count FROM smem_likelihood_trajectories WHERE lti8 !=0 AND lti9 = 0 AND lti_id=? GROUP BY lti,parent UNION ALL SELECT lti_id AS parent, lti9 AS lti,COUNT(*)*? AS count FROM smem_likelihood_trajectories WHERE lti9 !=0 AND lti10 = 0 AND lti_id=? GROUP BY lti,parent UNION ALL SELECT lti_id AS parent, lti10 AS lti,COUNT(*)*? AS count FROM smem_likelihood_trajectories WHERE lti10 !=0 AND lti_id=? GROUP BY lti,parent) GROUP BY parent, lti");
    add(likelihood_cond_count_insert_deterministic);


    //add other spread precalculated values for some lti
    lti_count_num_appearances_insert = new soar_module::sqlite_statement(new_db,"INSERT INTO smem_trajectory_num (lti_id, num_appearances) SELECT lti_j, SUM(num_appearances_i_j) FROM smem_likelihoods WHERE lti_j=? GROUP BY lti_j");
    add(lti_count_num_appearances_insert);

    //gets the relevant info from currently relevant ltis
    calc_spread = new soar_module::sqlite_statement(new_db,"SELECT lti_id,num_appearances,num_appearances_i_j FROM smem_current_spread WHERE lti_source = ?");
    add(calc_spread);

    //gets the size of the current spread table.
    calc_spread_size_debug_cmd = new soar_module::sqlite_statement(new_db,"SELECT COUNT(*) FROM smem_current_spread");
    add(calc_spread_size_debug_cmd);

    //delete lti from context table
    delete_old_context = new soar_module::sqlite_statement(new_db,"DELETE FROM smem_current_context WHERE lti_id=?");
    add(delete_old_context);

    //delete lti's info from current spread table
    delete_old_spread = new soar_module::sqlite_statement(new_db,"DELETE FROM smem_current_spread WHERE lti_source=?");
    add(delete_old_spread);

    //add lti to the context table
    add_new_context = new soar_module::sqlite_statement(new_db,"INSERT INTO smem_current_context (lti_id) VALUES (?)");
    add(add_new_context);

    //add a fingerprint's information to the current spread table.
    add_fingerprint = new soar_module::sqlite_statement(new_db,"INSERT INTO smem_current_spread(lti_id,num_appearances_i_j,num_appearances,lti_source) SELECT lti_i,num_appearances_i_j,num_appearances,lti_j FROM (SELECT * FROM smem_likelihoods WHERE lti_j=?) INNER JOIN smem_trajectory_num ON lti_id=lti_j");
    add(add_fingerprint);

    //

    //Modified to include spread value.
    vis_lti = new soar_module::sqlite_statement(new_db, "SELECT lti_id, soar_letter, soar_number, activation_value, activation_spread FROM smem_lti ORDER BY soar_letter ASC, soar_number ASC");
    add(vis_lti);
    
    //Modified to include spread value.
    vis_lti_act = new soar_module::sqlite_statement(new_db, "SELECT activation_value,activation_spread FROM smem_lti WHERE lti_id=?");
    add(vis_lti_act);
    
    vis_value_const = new soar_module::sqlite_statement(new_db, "SELECT lti_id, tsh1.symbol_type AS attr_type, tsh1.s_id AS attr_hash, tsh2.symbol_type AS val_type, tsh2.s_id AS val_hash FROM smem_augmentations w, smem_symbols_type tsh1, smem_symbols_type tsh2 WHERE (w.attribute_s_id=tsh1.s_id) AND (w.value_constant_s_id=tsh2.s_id)");
    add(vis_value_const);
    
    vis_value_lti = new soar_module::sqlite_statement(new_db, "SELECT lti_id, tsh.symbol_type AS attr_type, tsh.s_id AS attr_hash, value_lti_id FROM smem_augmentations w, smem_symbols_type tsh WHERE (w.attribute_s_id=tsh.s_id) AND (value_lti_id<>" SMEM_AUGMENTATIONS_NULL_STR ")");
    add(vis_value_lti);

    //Now adding what's needed for spontaneous //INSERT OR IGNORE INTO smem_constants_store (smem_act_max
    lti_get_high_act = new soar_module::sqlite_statement(new_db, "SELECT lti_id, soar_letter, soar_number FROM smem_lti WHERE lti_id IN (SELECT lti_id FROM (SELECT * FROM (SELECT lti_id, activation_value FROM smem_augmentations WHERE activation_value NOT IN (SELECT smem_act_max FROM smem_constants_store) ORDER BY activation_value DESC LIMIT 1) UNION SELECT * FROM (SELECT lti_id, activation_value FROM smem_lti ORDER BY activation_value DESC LIMIT 1) ) ORDER BY activation_value DESC LIMIT 1)");
    add(lti_get_high_act);
}


//////////////////////////////////////////////////////////
//////////////////////////////////////////////////////////
// WME Functions (smem::wmes)
//////////////////////////////////////////////////////////
//////////////////////////////////////////////////////////

smem_wme_list* smem_get_direct_augs_of_id(Symbol* id, tc_number tc = NIL)
{
    slot* s;
    wme* w;
    smem_wme_list* return_val = new smem_wme_list;
    
    // augs only exist for identifiers
    if (id->is_identifier())
    {
        if (tc != NIL)
        {
            if (tc == id->tc_num)
            {
                return return_val;
            }
            else
            {
                id->tc_num = tc;
            }
        }
        
        // impasse wmes
        for (w = id->id->impasse_wmes; w != NIL; w = w->next)
        {
            if (!w->acceptable)
            {
                return_val->push_back(w);
            }
        }
        
        // input wmes
        for (w = id->id->input_wmes; w != NIL; w = w->next)
        {
            return_val->push_back(w);
        }
        
        // regular wmes
        for (s = id->id->slots; s != NIL; s = s->next)
        {
            for (w = s->wmes; w != NIL; w = w->next)
            {
                if (!w->acceptable)
                {
                    return_val->push_back(w);
                }
            }
        }
    }
    
    return return_val;
}

inline void _smem_process_buffered_wme_list(agent* thisAgent, Symbol* state, soar_module::wme_set& cue_wmes, soar_module::symbol_triple_list& my_list, bool meta)
{
    if (my_list.empty())
    {
        return;
    }
    
    instantiation* inst = soar_module::make_fake_instantiation(thisAgent, state, &cue_wmes, &my_list);
    for (preference* pref = inst->preferences_generated; pref;)
    {
        // add the preference to temporary memory

		if (add_preference_to_tm(thisAgent, pref))
        {
            // and add it to the list of preferences to be removed
            // when the goal is removed
            insert_at_head_of_dll(state->id->preferences_from_goal, pref, all_of_goal_next, all_of_goal_prev);
            pref->on_goal_list = true;
            
            if (meta)
            {
                // if this is a meta wme, then it is completely local
                // to the state and thus we will manually remove it
                // (via preference removal) when the time comes
                state->id->smem_info->smem_wmes->push_back(pref);
            }
        }
        else
        {
			if (pref->reference_count == 0)
			{
				preference* previous = pref;
				pref = pref->inst_next;
				possibly_deallocate_preference_and_clones(thisAgent, previous);
				continue;
			}
        }
		
		pref = pref->inst_next;
    }
    
    if (!meta)
    {
        // otherwise, we submit the fake instantiation to backtracing
        // such as to potentially produce justifications that can follow
        // it to future adventures (potentially on new states)
        instantiation* my_justification_list = NIL;
        dprint(DT_MILESTONES, "Calling chunk instantiation from _smem_process_buffered_wme_list...\n");
        thisAgent->variablizationManager->set_learning_for_instantiation(inst);
        chunk_instantiation(thisAgent, inst, &my_justification_list);
        
        // if any justifications are created, assert their preferences manually
        // (copied mainly from assert_new_preferences with respect to our circumstances)
        if (my_justification_list != NIL)
        {
            preference* just_pref = NIL;
            instantiation* next_justification = NIL;
            
            for (instantiation* my_justification = my_justification_list;
                    my_justification != NIL;
                    my_justification = next_justification)
            {
                next_justification = my_justification->next;
                
                if (my_justification->in_ms)
                {
                    insert_at_head_of_dll(my_justification->prod->instantiations, my_justification, next, prev);
                }
                
                for (just_pref = my_justification->preferences_generated; just_pref != NIL;)
                {
                    if (add_preference_to_tm(thisAgent, just_pref))
                    {
                        if (wma_enabled(thisAgent))
                        {
                            wma_activate_wmes_in_pref(thisAgent, just_pref);
                        }
                    }
					else
					{
						if (just_pref->reference_count == 0)
						{
							preference* previous = just_pref;
							just_pref = just_pref->inst_next;
							possibly_deallocate_preference_and_clones(thisAgent, previous);
							continue;
						}
					}
					
					just_pref = just_pref->inst_next;
                }
            }
        }
    }
}

inline void smem_process_buffered_wmes(agent* thisAgent, Symbol* state, soar_module::wme_set& cue_wmes, soar_module::symbol_triple_list& meta_wmes, soar_module::symbol_triple_list& retrieval_wmes)
{
    _smem_process_buffered_wme_list(thisAgent, state, cue_wmes, meta_wmes, true);
    _smem_process_buffered_wme_list(thisAgent, state, cue_wmes, retrieval_wmes, false);
}

inline void smem_buffer_add_wme(agent* thisAgent, soar_module::symbol_triple_list& my_list, Symbol* id, Symbol* attr, Symbol* value)
{
    my_list.push_back(new soar_module::symbol_triple(id, attr, value));
    
    symbol_add_ref(thisAgent, id);
    symbol_add_ref(thisAgent, attr);
    symbol_add_ref(thisAgent, value);
}

//////////////////////////////////////////////////////////
//////////////////////////////////////////////////////////
// Variable Functions (smem::var)
//
// Variables are key-value pairs stored in the database
// that are necessary to maintain a store between
// multiple runs of Soar.
//
//////////////////////////////////////////////////////////
//////////////////////////////////////////////////////////

// gets an SMem variable from the database
inline bool smem_variable_get(agent* thisAgent, smem_variable_key variable_id, int64_t* variable_value)
{
    soar_module::exec_result status;
    soar_module::sqlite_statement* var_get = thisAgent->smem_stmts->var_get;
    
    var_get->bind_int(1, variable_id);
    status = var_get->execute();
    
    if (status == soar_module::row)
    {
        (*variable_value) = var_get->column_int(0);
    }
    
    var_get->reinitialize();
    
    return (status == soar_module::row);
}

// sets an existing SMem variable in the database
inline void smem_variable_set(agent* thisAgent, smem_variable_key variable_id, int64_t variable_value)
{
    soar_module::sqlite_statement* var_set = thisAgent->smem_stmts->var_set;
    
    var_set->bind_int(1, variable_value);
    var_set->bind_int(2, variable_id);
    
    var_set->execute(soar_module::op_reinit);
}

// creates a new SMem variable in the database
inline void smem_variable_create(agent* thisAgent, smem_variable_key variable_id, int64_t variable_value)
{
    soar_module::sqlite_statement* var_create = thisAgent->smem_stmts->var_create;
    
    var_create->bind_int(1, variable_id);
    var_create->bind_int(2, variable_value);
    
    var_create->execute(soar_module::op_reinit);
}


//////////////////////////////////////////////////////////
//////////////////////////////////////////////////////////
// Temporal Hash Functions (smem::hash)
//
// The rete has symbol hashing, but the values are
// reliable only for the lifetime of a symbol.  This
// isn't good for SMem.  Hence, we implement a simple
// lookup table.
//
// Note the hashing functions for the symbol types are
// very similar, but with enough differences that I
// separated them out for clarity.
//
//////////////////////////////////////////////////////////
//////////////////////////////////////////////////////////

inline smem_hash_id smem_temporal_hash_add_type(agent* thisAgent, byte symbol_type)
{
    thisAgent->smem_stmts->hash_add_type->bind_int(1, symbol_type);
    thisAgent->smem_stmts->hash_add_type->execute(soar_module::op_reinit);
    return static_cast<smem_hash_id>(thisAgent->smem_db->last_insert_rowid());
}

inline smem_hash_id smem_temporal_hash_int(agent* thisAgent, int64_t val, bool add_on_fail = true)
{
    smem_hash_id return_val = NIL;
    
    // search first
    thisAgent->smem_stmts->hash_get_int->bind_int(1, val);
    if (thisAgent->smem_stmts->hash_get_int->execute() == soar_module::row)
    {
        return_val = static_cast<smem_hash_id>(thisAgent->smem_stmts->hash_get_int->column_int(0));
    }
    thisAgent->smem_stmts->hash_get_int->reinitialize();
    
    // if fail and supposed to add
    if (!return_val && add_on_fail)
    {
        // type first
        return_val = smem_temporal_hash_add_type(thisAgent, INT_CONSTANT_SYMBOL_TYPE);
        
        // then content
        thisAgent->smem_stmts->hash_add_int->bind_int(1, return_val);
        thisAgent->smem_stmts->hash_add_int->bind_int(2, val);
        thisAgent->smem_stmts->hash_add_int->execute(soar_module::op_reinit);
    }
    
    return return_val;
}

inline smem_hash_id smem_temporal_hash_float(agent* thisAgent, double val, bool add_on_fail = true)
{
    smem_hash_id return_val = NIL;
    
    // search first
    thisAgent->smem_stmts->hash_get_float->bind_double(1, val);
    if (thisAgent->smem_stmts->hash_get_float->execute() == soar_module::row)
    {
        return_val = static_cast<smem_hash_id>(thisAgent->smem_stmts->hash_get_float->column_int(0));
    }
    thisAgent->smem_stmts->hash_get_float->reinitialize();
    
    // if fail and supposed to add
    if (!return_val && add_on_fail)
    {
        // type first
        return_val = smem_temporal_hash_add_type(thisAgent, FLOAT_CONSTANT_SYMBOL_TYPE);
        
        // then content
        thisAgent->smem_stmts->hash_add_float->bind_int(1, return_val);
        thisAgent->smem_stmts->hash_add_float->bind_double(2, val);
        thisAgent->smem_stmts->hash_add_float->execute(soar_module::op_reinit);
    }
    
    return return_val;
}

inline smem_hash_id smem_temporal_hash_str(agent* thisAgent, char* val, bool add_on_fail = true)
{
    smem_hash_id return_val = NIL;
    
    // search first
    thisAgent->smem_stmts->hash_get_str->bind_text(1, static_cast<const char*>(val));
    if (thisAgent->smem_stmts->hash_get_str->execute() == soar_module::row)
    {
        return_val = static_cast<smem_hash_id>(thisAgent->smem_stmts->hash_get_str->column_int(0));
    }
    thisAgent->smem_stmts->hash_get_str->reinitialize();
    
    // if fail and supposed to add
    if (!return_val && add_on_fail)
    {
        // type first
        return_val = smem_temporal_hash_add_type(thisAgent, STR_CONSTANT_SYMBOL_TYPE);
        
        // then content
        thisAgent->smem_stmts->hash_add_str->bind_int(1, return_val);
        thisAgent->smem_stmts->hash_add_str->bind_text(2, static_cast<const char*>(val));
        thisAgent->smem_stmts->hash_add_str->execute(soar_module::op_reinit);
    }
    
    return return_val;
}

// returns a temporally unique integer representing a symbol constant
smem_hash_id smem_temporal_hash(agent* thisAgent, Symbol* sym, bool add_on_fail = true)
{
    smem_hash_id return_val = NIL;
    
    ////////////////////////////////////////////////////////////////////////////
    thisAgent->smem_timers->hash->start();
    ////////////////////////////////////////////////////////////////////////////
    
    if (sym->is_constant())
    {
        if ((!sym->smem_hash) || (sym->smem_valid != thisAgent->smem_validation))
        {
            sym->smem_hash = NIL;
            sym->smem_valid = thisAgent->smem_validation;
            
            switch (sym->symbol_type)
            {
                case STR_CONSTANT_SYMBOL_TYPE:
                    return_val = smem_temporal_hash_str(thisAgent, sym->sc->name, add_on_fail);
                    break;
                    
                case INT_CONSTANT_SYMBOL_TYPE:
                    return_val = smem_temporal_hash_int(thisAgent, sym->ic->value, add_on_fail);
                    break;
                    
                case FLOAT_CONSTANT_SYMBOL_TYPE:
                    return_val = smem_temporal_hash_float(thisAgent, sym->fc->value, add_on_fail);
                    break;
            }
            
            // cache results for later re-use
            sym->smem_hash = return_val;
            sym->smem_valid = thisAgent->smem_validation;
        }
        
        return_val = sym->smem_hash;
    }
    
    ////////////////////////////////////////////////////////////////////////////
    thisAgent->smem_timers->hash->stop();
    ////////////////////////////////////////////////////////////////////////////
    
    return return_val;
}

inline int64_t smem_reverse_hash_int(agent* thisAgent, smem_hash_id hash_value)
{
    int64_t return_val = NIL;
    
    thisAgent->smem_stmts->hash_rev_int->bind_int(1, hash_value);
    soar_module::exec_result res = thisAgent->smem_stmts->hash_rev_int->execute();
    (void)res; // quells compiler warning
    assert(res == soar_module::row);
    return_val = thisAgent->smem_stmts->hash_rev_int->column_int(0);
    thisAgent->smem_stmts->hash_rev_int->reinitialize();
    
    return return_val;
}

inline double smem_reverse_hash_float(agent* thisAgent, smem_hash_id hash_value)
{
    double return_val = NIL;
    
    thisAgent->smem_stmts->hash_rev_float->bind_int(1, hash_value);
    soar_module::exec_result res = thisAgent->smem_stmts->hash_rev_float->execute();
    (void)res; // quells compiler warning
    assert(res == soar_module::row);
    return_val = thisAgent->smem_stmts->hash_rev_float->column_double(0);
    thisAgent->smem_stmts->hash_rev_float->reinitialize();
    
    return return_val;
}

inline void smem_reverse_hash_str(agent* thisAgent, smem_hash_id hash_value, std::string& dest)
{
    thisAgent->smem_stmts->hash_rev_str->bind_int(1, hash_value);
    soar_module::exec_result res = thisAgent->smem_stmts->hash_rev_str->execute();
    (void)res; // quells compiler warning
    assert(res == soar_module::row);
    dest.assign(thisAgent->smem_stmts->hash_rev_str->column_text(0));
    thisAgent->smem_stmts->hash_rev_str->reinitialize();
}

inline Symbol* smem_reverse_hash(agent* thisAgent, byte symbol_type, smem_hash_id hash_value)
{
    Symbol* return_val = NULL;
    std::string dest;
    
    switch (symbol_type)
    {
        case STR_CONSTANT_SYMBOL_TYPE:
            smem_reverse_hash_str(thisAgent, hash_value, dest);
            return_val = make_str_constant(thisAgent, const_cast<char*>(dest.c_str()));
            break;
            
        case INT_CONSTANT_SYMBOL_TYPE:
            return_val = make_int_constant(thisAgent, smem_reverse_hash_int(thisAgent, hash_value));
            break;
            
        case FLOAT_CONSTANT_SYMBOL_TYPE:
            return_val = make_float_constant(thisAgent, smem_reverse_hash_float(thisAgent, hash_value));
            break;
            
        default:
            return_val = NULL;
            break;
    }
    
    return return_val;
}


//////////////////////////////////////////////////////////
//////////////////////////////////////////////////////////
// Activation Functions (smem::act)
//////////////////////////////////////////////////////////
//////////////////////////////////////////////////////////
void parent_spread(agent* thisAgent, smem_lti_id lti_id, std::map<smem_lti_id,std::list<smem_lti_id>*>& lti_trajectories,int depth = 10)
{
    if (lti_trajectories.find(lti_id)==lti_trajectories.end())
    {
        soar_module::sqlite_statement* parents_q = thisAgent->smem_stmts->web_val_parent_2;

        std::list<smem_lti_id> parents;


        //TODO - Figure out why I need this if. The statement should already be prepared by an init call before or during calc_spread.
        if (parents_q->get_status() == soar_module::unprepared)
        {
            parents_q->prepare();
        }
        parents_q->bind_int(1, lti_id);
        parents_q->bind_int(2, lti_id);
        lti_trajectories[lti_id] = new std::list<smem_lti_id>;
        while(parents_q->execute() == soar_module::row)
        {
            if (parents_q->column_int(0) == lti_id)
            {
                continue;
            }
            (lti_trajectories[lti_id])->push_back(parents_q->column_int(0));
            parents.push_back(parents_q->column_int(0));
        }
        parents_q->reinitialize();
        if (depth > 1)
        {
            for(std::list<smem_lti_id>::iterator parent_iterator = parents.begin(); parent_iterator!=parents.end(); parent_iterator++)
            {
                parent_spread(thisAgent, *parent_iterator, lti_trajectories, depth-1);
            }
        }
    }
}

//This is just to make the initial batch processing easier. It gets children of an lti up to some depth.
//When used in intial construction, it just goes to a depth of 1 (immediate children), but one can use for
//a full traversal, if wanted.
void child_spread(agent* thisAgent, smem_lti_id lti_id, std::map<smem_lti_id,std::list<smem_lti_id>*>& lti_trajectories,int depth = 10)
{
    if (lti_trajectories.find(lti_id)==lti_trajectories.end())
    {
        soar_module::sqlite_statement* children_q;
        if (thisAgent->smem_params->spreading_direction->get_value() == smem_param_container::backwards)
        {
            children_q = thisAgent->smem_stmts->web_val_parent_2;
        }
        else if (thisAgent->smem_params->spreading_direction->get_value() == smem_param_container::both)
        {
            children_q = thisAgent->smem_stmts->web_val_both;
        }
        else
        {
            children_q = thisAgent->smem_stmts->web_val_child;//web_val_child;//web_val_parent_2;
        }
        std::list<smem_lti_id> children;

        //TODO - Figure out why I need this if. The statement should already be prepared by an init call before or during calc_spread.
        if (children_q->get_status() == soar_module::unprepared)
        {
            //assert(false);//testing if I still need this.
            // ^ assertion failed. - I do.
            children_q->prepare();
        }
        children_q->bind_int(1, lti_id);
        children_q->bind_int(2, lti_id);
        lti_trajectories[lti_id] = new std::list<smem_lti_id>;
        while(children_q->execute() == soar_module::row)
        {
            if (children_q->column_int(0) == lti_id)
            {
                continue;
            }
            (lti_trajectories[lti_id])->push_back(children_q->column_int(0));
            children.push_back(children_q->column_int(0));
        }
        children_q->reinitialize();
        if (depth > 1)
        {
            for(std::list<smem_lti_id>::iterator child_iterator = children.begin(); child_iterator!=children.end(); child_iterator++)
            {
                child_spread(thisAgent, *child_iterator, lti_trajectories, depth-1);
            }
        }
    }
}

void trajectory_construction_deterministic(agent* thisAgent, smem_lti_id lti_id, std::map<smem_lti_id,std::list<smem_lti_id>*>& lti_trajectories, int depth = 0, bool initial = false)
{
    //smem_lti_id lti_id = trajectory.back();
    //child_spread(thisAgent, lti_id, lti_trajectories,1);//This just gets the children of the current lti_id.
    if (!initial)
    {
        thisAgent->smem_stmts->trajectory_remove_lti->bind_int(1,lti_id);
        thisAgent->smem_stmts->trajectory_remove_lti->execute(soar_module::op_reinit);
    }
    //If we reach here, the element is not at maximum depth and is not inherently terminal, so recursion continues.
    std::list<smem_lti_id>::iterator lti_iterator;
    std::list<smem_lti_id>::iterator lti_begin;// = lti_trajectories[lti_id]->begin();
    std::list<smem_lti_id>::iterator lti_end;// = lti_trajectories[lti_id]->end();
    std::queue<std::list<smem_lti_id>*> lti_traversal_queue;
    /* I'll make this better later. For now, I want it to work. I'm keeping two things.
     * I want a way to do a breadth-first traversal, and I also want to keep track of the
     * current path that has been traversed. As such, I need a queue of lists.
     */
    // Start with the given lti_id

    smem_lti_id current_lti;
    uint64_t depth_limit = (uint64_t) thisAgent->smem_params->spreading_depth_limit->get_value();
    uint64_t limit = (uint64_t) thisAgent->smem_params->spreading_limit->get_value();
    uint64_t count = 0;
    std::list<smem_lti_id>* current_lti_list = new std::list<smem_lti_id>;
    current_lti_list->push_back(lti_id);
    lti_traversal_queue.push(current_lti_list);
    //There is a limit to the size of the stored info.

    //
    std::list<smem_lti_id>::iterator old_list_iterator;
    std::list<smem_lti_id>::iterator old_list_iterator_begin;
    std::list<smem_lti_id>::iterator old_list_iterator_end;
    std::list<smem_lti_id>::iterator new_list_iterator;
    std::list<smem_lti_id>::iterator new_list_iterator_begin;
    std::list<smem_lti_id>::iterator new_list_iterator_end;
    std::set<smem_lti_id> visited;
    bool good_lti = true;
    depth = 0;
    while (!lti_traversal_queue.empty() && count < limit)
    {
        // Find all of the children of the current lti_id. (current = end of the current list from the queue)
        current_lti_list = lti_traversal_queue.front();
        current_lti = current_lti_list->back();
        //if (lti_trajectories.find(current_lti)==lti_trajectories.end())
        {
            child_spread(thisAgent, current_lti, lti_trajectories,1);//This just gets the children of the current lti_id.
        }
        lti_begin = lti_trajectories[current_lti]->begin();//first child
        lti_end = lti_trajectories[current_lti]->end();//last child
        old_list_iterator_begin = current_lti_list->begin();
        old_list_iterator_end = current_lti_list->end();
        //assert(lti_begin != lti_end);
        for (lti_iterator = lti_begin; lti_iterator != lti_end && count < limit; ++lti_iterator)
        {
            good_lti = true;
            //First, we make a new copy of the list to add to the queue.
            std::list<smem_lti_id>* new_list = new std::list<smem_lti_id>;
            //We copy the contents of the old list.
            for (old_list_iterator = old_list_iterator_begin; old_list_iterator != old_list_iterator_end; ++old_list_iterator)
            {
                new_list->push_back((*old_list_iterator));
                if (thisAgent->smem_params->spreading_loop_avoidance->get_value() == on)
                {
                    visited.insert((*old_list_iterator));
                }
            }
            if (thisAgent->smem_params->spreading_loop_avoidance->get_value() == on)
            {
                good_lti = (visited.find(*lti_iterator) == visited.end());
            }
            if (good_lti)
            {
                //Add the new element to the list.
                new_list->push_back((*lti_iterator));

                //Now we have a new traversal to add.
                new_list_iterator_begin = new_list->begin();
                new_list_iterator_end = new_list->end();
                depth = 0;
                for (new_list_iterator = new_list_iterator_begin; new_list_iterator != new_list_iterator_end; ++new_list_iterator)
                {
                    thisAgent->smem_stmts->trajectory_add->bind_int(++depth, *new_list_iterator);
                }
                while (depth < 11 && depth < depth_limit+2)
                {
                    thisAgent->smem_stmts->trajectory_add->bind_int(++depth, 0);
                }
                thisAgent->smem_stmts->trajectory_add->execute(soar_module::op_reinit);
                ++count;

                //If there's room for more, we add it so that we can continue building.
                if (new_list->size() < depth_limit+1 && count < limit) {
                    lti_traversal_queue.push(new_list);
                }
                else
                {
                    delete new_list;//Before ever adding it, we just delete it instead.
                    //The other way to delete is to get added, then to get deleted after a traversal of children.
                }
            }
            else
            {
                delete new_list;
            }
        }
        lti_traversal_queue.pop();//Get rid of the old list.
        delete current_lti_list;//No longer need it altogether.
    }
    //If we quit the above loop by hitting the limit, we need to delete the old lists that are left.
    while (!lti_traversal_queue.empty())
    {
        delete ((lti_traversal_queue.front()));
        lti_traversal_queue.pop();
    }
}

//This is a random construction of trajectories with depth up to 10 (or something).
void trajectory_construction(agent* thisAgent, std::list<smem_lti_id>& trajectory, std::map<smem_lti_id,std::list<smem_lti_id>*>& lti_trajectories, uint64_t depth)
{
    smem_lti_id lti_id = trajectory.back();
    child_spread(thisAgent, lti_id, lti_trajectories,1);//This just gets the children of the current lti_id.

    //If we have the noloop option on, this set terminates the additions early to avoid loops.
    std::set<smem_lti_id> added_ltis;
    //I should iterate through the tree stored in the map and recursively construct trajectories to add to the table in smem.
    if (depth==0)
    {
    //A depth of 0 indicates that we have ten elements in the trajectory list, so we have hit the depth limit and should add to the table.
        bool valid_addition = true;
        for (std::list<smem_lti_id>::iterator trajectory_iterator = trajectory.begin(); trajectory_iterator != trajectory.end(); trajectory_iterator++)
        {
            if (thisAgent->smem_params->spreading_loop_avoidance->get_value() == on && valid_addition)
            {
                valid_addition = (added_ltis.find(*trajectory_iterator)==added_ltis.end());
                added_ltis.insert(*trajectory_iterator);
            }
            if (valid_addition)
            {
                thisAgent->smem_stmts->trajectory_add->bind_int(++depth, *trajectory_iterator);
            }
            else
            {
                thisAgent->smem_stmts->trajectory_add->bind_int(++depth, 0);
            }
        }
        thisAgent->smem_stmts->trajectory_add->execute(soar_module::op_reinit);
        return;
    }
    //probability constant here can be set via command.
    if ((lti_trajectories.find(lti_id)==lti_trajectories.end() || lti_trajectories[lti_id]->size() == 0)||(SoarRand()>thisAgent->smem_params->continue_probability->get_value() && ((uint64_t)thisAgent->smem_params->spreading_depth_limit->get_value()) != depth))
    {
    //If the element is not in the trajectory map, it was a terminal node and the list should end here. The rest of the values will be 0.
        int i = 0;
        bool valid_addition = true;
        for (std::list<smem_lti_id>::iterator trajectory_iterator = trajectory.begin(); trajectory_iterator != trajectory.end() && valid_addition; trajectory_iterator++)
        {
            i++;
            if (thisAgent->smem_params->spreading_loop_avoidance->get_value() == on
                    && added_ltis.find(*trajectory_iterator)!=added_ltis.end())
            {
                valid_addition = false;
                thisAgent->smem_stmts->trajectory_add->bind_int(i, 0);
            }
            else
            {
            	//std::cout << *trajectory_iterator << std::endl; 
                thisAgent->smem_stmts->trajectory_add->bind_int(i, *trajectory_iterator);
            }
            if (thisAgent->smem_params->spreading_loop_avoidance->get_value() == on)
            {
                added_ltis.insert(*trajectory_iterator);
            }
        }
        for (int j = i+1; j < 12; j++)
        {
                    //	std::cout << j << std::endl; 
            thisAgent->smem_stmts->trajectory_add->bind_int(j, 0);
        }
        thisAgent->smem_stmts->trajectory_add->execute(soar_module::op_reinit);
        return;
    }

    //If we reach here, the element is not at maximum depth and is not inherently terminal, so recursion continues.
    std::list<smem_lti_id>::iterator lti_iterator = lti_trajectories[lti_id]->begin();
    uint64_t index = SoarRandInt(lti_trajectories[lti_id]->size()-1);
    assert(lti_trajectories.find(lti_id)!=lti_trajectories.end());
    assert(lti_trajectories[lti_id]->size() > 0);
    for (int i = 0; i < index; ++i)
    {
        ++lti_iterator;
    }
    smem_lti_id next = *lti_iterator;
    {
        trajectory.push_back(*lti_iterator);
        trajectory_construction(thisAgent, trajectory, lti_trajectories, depth-1);
    }
}

//This is a deterministic depth 1 construction (for ACT-R spreading).
void trajectory_construction_actr(agent* thisAgent, std::list<smem_lti_id>& trajectory, std::map<smem_lti_id,std::list<smem_lti_id>*>& lti_trajectories, int depth = 1)
{
    smem_lti_id lti_id = trajectory.back();
    parent_spread(thisAgent, lti_id, lti_trajectories,1);//This just gets the children of the current lti_id.

    //I should iterate through the tree stored in the map and recursively construct trajectories to add to the table in smem.
    if (depth==0)
    {
    //A depth of 0 indicates that we have ten elements in the trajectory list, so we have hit the depth limit and should add to the table.
        for (std::list<smem_lti_id>::iterator trajectory_iterator = trajectory.begin(); trajectory_iterator != trajectory.end(); trajectory_iterator++)
        {
            thisAgent->smem_stmts->trajectory_add->bind_int(++depth, *trajectory_iterator);
        }
        thisAgent->smem_stmts->trajectory_add->execute(soar_module::op_reinit);
        return;
    }
    //TODO: Define the probability constant elsewhere. It's HARD-CODED here.
    if ((lti_trajectories.find(lti_id)==lti_trajectories.end() || lti_trajectories[lti_id]->size() == 0))
    {
    //If the element is not in the trajectory map, it was a terminal node and the list should end here. The rest of the values will be 0.
        int i = 0;
        for (std::list<smem_lti_id>::iterator trajectory_iterator = trajectory.begin(); trajectory_iterator != trajectory.end(); trajectory_iterator++)
        {
            i++;
            thisAgent->smem_stmts->trajectory_add->bind_int(i, *trajectory_iterator);
        }
        for (int j = i+1; j < 12; j++)
        {
            thisAgent->smem_stmts->trajectory_add->bind_int(j, 0);
        }
        thisAgent->smem_stmts->trajectory_add->execute(soar_module::op_reinit);
        return;
    }

    //If we reach here, the element is not at maximum depth and is not inherently terminal, so recursion continues.
    std::list<smem_lti_id>::iterator lti_iterator_begin = lti_trajectories[lti_id]->begin();
    std::list<smem_lti_id>::iterator lti_iterator_end = lti_trajectories[lti_id]->end();
    std::list<smem_lti_id>::iterator lti_iterator;
    for(lti_iterator = lti_iterator_begin; lti_iterator!=lti_iterator_end; ++lti_iterator)
    {
        trajectory.push_back(*lti_iterator);
        trajectory_construction_actr(thisAgent, trajectory, lti_trajectories, depth-1);
    }
}

void smem_delete_trajectory_indices(agent* thisAgent)
{
    soar_module::sqlite_statement* trajectory_index_delete;
//    trajectory_index_delete = new soar_module::sqlite_statement(thisAgent->smem_db,
//            "DROP INDEX trajectory_lti");
//    trajectory_index_delete->prepare();
//    trajectory_index_delete->execute(soar_module::op_reinit);
//    delete trajectory_index_delete;
//    trajectory_index_delete = new soar_module::sqlite_statement(thisAgent->smem_db,
//            "DROP INDEX trajectory_valid");
//    trajectory_index_delete->prepare();
//    trajectory_index_delete->execute(soar_module::op_reinit);
//    delete trajectory_index_delete;
    trajectory_index_delete = new soar_module::sqlite_statement(thisAgent->smem_db,
            "DROP INDEX lti_t1");
    trajectory_index_delete->prepare();
    trajectory_index_delete->execute(soar_module::op_reinit);
    delete trajectory_index_delete;
    trajectory_index_delete = new soar_module::sqlite_statement(thisAgent->smem_db,
            "DROP INDEX lti_t2");
    trajectory_index_delete->prepare();
    trajectory_index_delete->execute(soar_module::op_reinit);
    delete trajectory_index_delete;
    trajectory_index_delete = new soar_module::sqlite_statement(thisAgent->smem_db,
            "DROP INDEX lti_t3");
    trajectory_index_delete->prepare();
    trajectory_index_delete->execute(soar_module::op_reinit);
    delete trajectory_index_delete;
    trajectory_index_delete = new soar_module::sqlite_statement(thisAgent->smem_db,
            "DROP INDEX lti_t4");
    trajectory_index_delete->prepare();
    trajectory_index_delete->execute(soar_module::op_reinit);
    delete trajectory_index_delete;
    trajectory_index_delete = new soar_module::sqlite_statement(thisAgent->smem_db,
            "DROP INDEX lti_t5");
    trajectory_index_delete->prepare();
    trajectory_index_delete->execute(soar_module::op_reinit);
    delete trajectory_index_delete;
    trajectory_index_delete = new soar_module::sqlite_statement(thisAgent->smem_db,
            "DROP INDEX lti_t6");
    trajectory_index_delete->prepare();
    trajectory_index_delete->execute(soar_module::op_reinit);
    delete trajectory_index_delete;
    trajectory_index_delete = new soar_module::sqlite_statement(thisAgent->smem_db,
            "DROP INDEX lti_t7");
    trajectory_index_delete->prepare();
    trajectory_index_delete->execute(soar_module::op_reinit);
    delete trajectory_index_delete;
    trajectory_index_delete = new soar_module::sqlite_statement(thisAgent->smem_db,
            "DROP INDEX lti_t8");
    trajectory_index_delete->prepare();
    trajectory_index_delete->execute(soar_module::op_reinit);
    delete trajectory_index_delete;
    trajectory_index_delete = new soar_module::sqlite_statement(thisAgent->smem_db,
            "DROP INDEX lti_t9");
    trajectory_index_delete->prepare();
    trajectory_index_delete->execute(soar_module::op_reinit);
    delete trajectory_index_delete;
    trajectory_index_delete = new soar_module::sqlite_statement(thisAgent->smem_db,
            "DROP INDEX lti_t10");
    trajectory_index_delete->prepare();
    trajectory_index_delete->execute(soar_module::op_reinit);
    delete trajectory_index_delete;
    trajectory_index_delete = new soar_module::sqlite_statement(thisAgent->smem_db,
            "DROP INDEX lti_t12");
    trajectory_index_delete->prepare();
    trajectory_index_delete->execute(soar_module::op_reinit);
    delete trajectory_index_delete;
    trajectory_index_delete = new soar_module::sqlite_statement(thisAgent->smem_db,
            "DROP INDEX lti_t23");
    trajectory_index_delete->prepare();
    trajectory_index_delete->execute(soar_module::op_reinit);
    delete trajectory_index_delete;
    trajectory_index_delete = new soar_module::sqlite_statement(thisAgent->smem_db,
            "DROP INDEX lti_t34");
    trajectory_index_delete->prepare();
    trajectory_index_delete->execute(soar_module::op_reinit);
    delete trajectory_index_delete;
    trajectory_index_delete = new soar_module::sqlite_statement(thisAgent->smem_db,
            "DROP INDEX lti_t45");
    trajectory_index_delete->prepare();
    trajectory_index_delete->execute(soar_module::op_reinit);
    delete trajectory_index_delete;
    trajectory_index_delete = new soar_module::sqlite_statement(thisAgent->smem_db,
            "DROP INDEX lti_t56");
    trajectory_index_delete->prepare();
    trajectory_index_delete->execute(soar_module::op_reinit);
    delete trajectory_index_delete;
    trajectory_index_delete = new soar_module::sqlite_statement(thisAgent->smem_db,
            "DROP INDEX lti_t67");
    trajectory_index_delete->prepare();
    trajectory_index_delete->execute(soar_module::op_reinit);
    delete trajectory_index_delete;
    trajectory_index_delete = new soar_module::sqlite_statement(thisAgent->smem_db,
            "DROP INDEX lti_t78");
    trajectory_index_delete->prepare();
    trajectory_index_delete->execute(soar_module::op_reinit);
    delete trajectory_index_delete;
    trajectory_index_delete = new soar_module::sqlite_statement(thisAgent->smem_db,
            "DROP INDEX lti_t89");
    trajectory_index_delete->prepare();
    trajectory_index_delete->execute(soar_module::op_reinit);
    delete trajectory_index_delete;
    trajectory_index_delete = new soar_module::sqlite_statement(thisAgent->smem_db,
            "DROP INDEX lti_t910");
    trajectory_index_delete->prepare();
    trajectory_index_delete->execute(soar_module::op_reinit);
    delete trajectory_index_delete;
    trajectory_index_delete = new soar_module::sqlite_statement(thisAgent->smem_db,
            "DROP INDEX lti_tid10");
    trajectory_index_delete->prepare();
    trajectory_index_delete->execute(soar_module::op_reinit);
    delete trajectory_index_delete;
}

void smem_create_trajectory_indices(agent* thisAgent)
{
    soar_module::sqlite_statement* trajectory_index_delete;
//    trajectory_index_delete = new soar_module::sqlite_statement(thisAgent->smem_db,
//            "CREATE INDEX trajectory_lti ON smem_likelihood_trajectories (lti_id,valid_bit)");
//    trajectory_index_delete->prepare();
//    trajectory_index_delete->execute(soar_module::op_reinit);
//    delete trajectory_index_delete;
//    trajectory_index_delete = new soar_module::sqlite_statement(thisAgent->smem_db,
//            "CREATE INDEX trajectory_valid ON smem_likelihood_trajectories (valid_bit,lti_id)");
//    trajectory_index_delete->prepare();
//    trajectory_index_delete->execute(soar_module::op_reinit);
//    delete trajectory_index_delete;
    trajectory_index_delete = new soar_module::sqlite_statement(thisAgent->smem_db,
            "CREATE INDEX lti_t1 ON smem_likelihood_trajectories (lti_id,lti1)");
    trajectory_index_delete->prepare();
    trajectory_index_delete->execute(soar_module::op_reinit);
    delete trajectory_index_delete;
    trajectory_index_delete = new soar_module::sqlite_statement(thisAgent->smem_db,
            "CREATE INDEX lti_t2 ON smem_likelihood_trajectories (lti1,lti2)");
    trajectory_index_delete->prepare();
    trajectory_index_delete->execute(soar_module::op_reinit);
    delete trajectory_index_delete;
    trajectory_index_delete = new soar_module::sqlite_statement(thisAgent->smem_db,
            "CREATE INDEX lti_t3 ON smem_likelihood_trajectories (lti2,lti3)");
    trajectory_index_delete->prepare();
    trajectory_index_delete->execute(soar_module::op_reinit);
    delete trajectory_index_delete;
    trajectory_index_delete = new soar_module::sqlite_statement(thisAgent->smem_db,
            "CREATE INDEX lti_t4 ON smem_likelihood_trajectories (lti3,lti4)");
    trajectory_index_delete->prepare();
    trajectory_index_delete->execute(soar_module::op_reinit);
    delete trajectory_index_delete;
    trajectory_index_delete = new soar_module::sqlite_statement(thisAgent->smem_db,
            "CREATE INDEX lti_t5 ON smem_likelihood_trajectories (lti4,lti5)");
    trajectory_index_delete->prepare();
    trajectory_index_delete->execute(soar_module::op_reinit);
    delete trajectory_index_delete;
    trajectory_index_delete = new soar_module::sqlite_statement(thisAgent->smem_db,
            "CREATE INDEX lti_t6 ON smem_likelihood_trajectories (lti5,lti6)");
    trajectory_index_delete->prepare();
    trajectory_index_delete->execute(soar_module::op_reinit);
    delete trajectory_index_delete;
    trajectory_index_delete = new soar_module::sqlite_statement(thisAgent->smem_db,
            "CREATE INDEX lti_t7 ON smem_likelihood_trajectories (lti6,lti7)");
    trajectory_index_delete->prepare();
    trajectory_index_delete->execute(soar_module::op_reinit);
    delete trajectory_index_delete;
    trajectory_index_delete = new soar_module::sqlite_statement(thisAgent->smem_db,
            "CREATE INDEX lti_t8 ON smem_likelihood_trajectories (lti7,lti8)");
    trajectory_index_delete->prepare();
    trajectory_index_delete->execute(soar_module::op_reinit);
    delete trajectory_index_delete;
    trajectory_index_delete = new soar_module::sqlite_statement(thisAgent->smem_db,
            "CREATE INDEX lti_t9 ON smem_likelihood_trajectories (lti8,lti9)");
    trajectory_index_delete->prepare();
    trajectory_index_delete->execute(soar_module::op_reinit);
    delete trajectory_index_delete;
    trajectory_index_delete = new soar_module::sqlite_statement(thisAgent->smem_db,
            "CREATE INDEX lti_t10 ON smem_likelihood_trajectories (lti9,lti10)");
    trajectory_index_delete->prepare();
    trajectory_index_delete->execute(soar_module::op_reinit);
    delete trajectory_index_delete;
    trajectory_index_delete = new soar_module::sqlite_statement(thisAgent->smem_db,
            "CREATE INDEX lti_t12 ON smem_likelihood_trajectories (lti_id,lti1,lti2)");
    trajectory_index_delete->prepare();
    trajectory_index_delete->execute(soar_module::op_reinit);
    delete trajectory_index_delete;
    trajectory_index_delete = new soar_module::sqlite_statement(thisAgent->smem_db,
            "CREATE INDEX lti_t23 ON smem_likelihood_trajectories (lti_id,lti2,lti3)");
    trajectory_index_delete->prepare();
    trajectory_index_delete->execute(soar_module::op_reinit);
    delete trajectory_index_delete;
    trajectory_index_delete = new soar_module::sqlite_statement(thisAgent->smem_db,
            "CREATE INDEX lti_t34 ON smem_likelihood_trajectories (lti_id,lti3,lti4)");
    trajectory_index_delete->prepare();
    trajectory_index_delete->execute(soar_module::op_reinit);
    delete trajectory_index_delete;
    trajectory_index_delete = new soar_module::sqlite_statement(thisAgent->smem_db,
            "CREATE INDEX lti_t45 ON smem_likelihood_trajectories (lti_id,lti4,lti5)");
    trajectory_index_delete->prepare();
    trajectory_index_delete->execute(soar_module::op_reinit);
    delete trajectory_index_delete;
    trajectory_index_delete = new soar_module::sqlite_statement(thisAgent->smem_db,
            "CREATE INDEX lti_t56 ON smem_likelihood_trajectories (lti_id,lti5,lti6)");
    trajectory_index_delete->prepare();
    trajectory_index_delete->execute(soar_module::op_reinit);
    delete trajectory_index_delete;
    trajectory_index_delete = new soar_module::sqlite_statement(thisAgent->smem_db,
            "CREATE INDEX lti_t67 ON smem_likelihood_trajectories (lti_id,lti6,lti7)");
    trajectory_index_delete->prepare();
    trajectory_index_delete->execute(soar_module::op_reinit);
    delete trajectory_index_delete;
    trajectory_index_delete = new soar_module::sqlite_statement(thisAgent->smem_db,
            "CREATE INDEX lti_t78 ON smem_likelihood_trajectories (lti_id,lti7,lti8)");
    trajectory_index_delete->prepare();
    trajectory_index_delete->execute(soar_module::op_reinit);
    delete trajectory_index_delete;
    trajectory_index_delete = new soar_module::sqlite_statement(thisAgent->smem_db,
            "CREATE INDEX lti_t89 ON smem_likelihood_trajectories (lti_id,lti8,lti9)");
    trajectory_index_delete->prepare();
    trajectory_index_delete->execute(soar_module::op_reinit);
    delete trajectory_index_delete;
    trajectory_index_delete = new soar_module::sqlite_statement(thisAgent->smem_db,
            "CREATE INDEX lti_t910 ON smem_likelihood_trajectories (lti_id,lti9,lti10)");
    trajectory_index_delete->prepare();
    trajectory_index_delete->execute(soar_module::op_reinit);
    delete trajectory_index_delete;
    trajectory_index_delete = new soar_module::sqlite_statement(thisAgent->smem_db,
            "CREATE INDEX lti_tid10 ON smem_likelihood_trajectories (lti_id,lti10)");
    trajectory_index_delete->prepare();
    trajectory_index_delete->execute(soar_module::op_reinit);
    delete trajectory_index_delete;
}

extern bool smem_calc_spread_trajectories(agent* thisAgent)
{//This is written to be a batch process when spreading is turned on. It will take a long time.
	smem_attach(thisAgent);
	/*soar_module::sqlite_statement* initialization_act_r = new soar_module::sqlite_statement(thisAgent->smem_db,
            "CREATE INDEX smem_augmentations_lti_id ON smem_augmentations (value_lti_id, lti_id)");
    initialization_act_r->prepare();
    initialization_act_r->execute(soar_module::op_reinit);
    delete initialization_act_r;*/
    
    soar_module::sqlite_statement* children_q;// = thisAgent->smem_stmts->web_val_child;
    if (thisAgent->smem_params->spreading_direction->get_value() == smem_param_container::backwards)
    {
        children_q = thisAgent->smem_stmts->web_val_parent_2;
    }
    else if (thisAgent->smem_params->spreading_direction->get_value() == smem_param_container::both)
    {
        children_q = thisAgent->smem_stmts->web_val_both;
    }
    else
    {
        children_q = thisAgent->smem_stmts->web_val_child;//web_val_child;//web_val_parent_2;
    }
    soar_module::sqlite_statement* lti_a = thisAgent->smem_stmts->lti_all;
    smem_lti_id lti_id;
    std::map<smem_lti_id,std::list<smem_lti_id>*> lti_trajectories;
    int j = 0;
    smem_delete_trajectory_indices(thisAgent);
    //Iterate through all ltis in SMem
    while (lti_a->execute() == soar_module::row)
    {
        lti_id = lti_a->column_int(0);
        //Make the fingerprint for this lti.
        //TODO - This isn't the only place, but I've HARD-CODED the number of trajectories here.
        for (int i = 0; i < thisAgent->smem_params->number_trajectories->get_value(); ++i)
        {
        //assert(thisAgent->smem_params->number_trajectories->get_value()!=10);
        //assert(i!=8);
            std::list<smem_lti_id> trajectory;
            trajectory.push_back(lti_id);
            trajectory_construction(thisAgent,trajectory,lti_trajectories,thisAgent->smem_params->spreading_depth_limit->get_value());
        }
    }
    lti_a->reinitialize();
    smem_create_trajectory_indices(thisAgent);
    for (std::map<smem_lti_id,std::list<smem_lti_id>*>::iterator to_delete = lti_trajectories.begin(); to_delete != lti_trajectories.end(); ++to_delete)
    {
        delete to_delete->second;
    }

    soar_module::sqlite_statement* likelihood_cond_count = new soar_module::sqlite_statement(thisAgent->smem_db,
            "INSERT INTO smem_likelihoods (lti_j, lti_i, num_appearances_i_j) SELECT parent, lti, SUM(count) FROM (SELECT lti_id AS parent, lti1 AS lti,COUNT(*) AS count FROM smem_likelihood_trajectories WHERE lti1 !=0 GROUP BY lti, parent UNION ALL SELECT lti_id AS parent, lti2 AS lti,COUNT(*) AS count FROM smem_likelihood_trajectories WHERE lti2 !=0 GROUP BY lti, parent UNION ALL SELECT lti_id AS parent, lti3 AS lti,COUNT(*) AS count FROM smem_likelihood_trajectories WHERE lti3 !=0 GROUP BY lti, parent UNION ALL SELECT lti_id AS parent, lti4 AS lti,COUNT(*) AS count FROM smem_likelihood_trajectories WHERE lti4 !=0 GROUP BY lti, parent UNION ALL SELECT lti_id AS parent, lti5 AS lti,COUNT(*) AS count FROM smem_likelihood_trajectories WHERE lti5 !=0 GROUP BY lti, parent UNION ALL SELECT lti_id AS parent, lti6 AS lti,COUNT(*) AS count FROM smem_likelihood_trajectories WHERE lti6 !=0 GROUP BY lti, parent UNION ALL SELECT lti_id AS parent, lti7 AS lti,COUNT(*) AS count FROM smem_likelihood_trajectories WHERE lti7 !=0 GROUP BY lti, parent UNION ALL SELECT lti_id AS parent, lti8 AS lti,COUNT(*) AS count FROM smem_likelihood_trajectories WHERE lti8 !=0 GROUP BY lti, parent UNION ALL SELECT lti_id AS parent, lti9 AS lti,COUNT(*) AS count FROM smem_likelihood_trajectories WHERE lti9 !=0 GROUP BY lti, parent UNION ALL SELECT lti_id AS parent, lti10 AS lti,COUNT(*) AS count FROM smem_likelihood_trajectories WHERE lti10 !=0 GROUP BY lti, parent) GROUP BY parent, lti");
    likelihood_cond_count->prepare();
    likelihood_cond_count->execute(soar_module::op_reinit);
    delete likelihood_cond_count;

    soar_module::sqlite_statement* lti_count_num_appearances = new soar_module::sqlite_statement(thisAgent->smem_db,
            "INSERT INTO smem_trajectory_num (lti_id, num_appearances) SELECT lti_j, SUM(num_appearances_i_j) FROM smem_likelihoods GROUP BY lti_j");
    lti_count_num_appearances->prepare();
    lti_count_num_appearances->execute(soar_module::op_reinit);
    delete lti_count_num_appearances;
    return true;
}

extern bool smem_calc_spread_trajectory_actr(agent* thisAgent)
{//This is written to be a batch process when spreading is turned on. It will take a long time.
    smem_attach(thisAgent);
    //Don't want to bother with this unless I go through with turning ACT-R spreading on.
    //soar_module::sqlite_statement* initialization_act_r = new soar_module::sqlite_statement(thisAgent->smem_db,
         //   "CREATE INDEX smem_augmentations_lti_id ON smem_augmentations (value_lti_id, lti_id)");
    //initialization_act_r->prepare();
    //initialization_act_r->execute(soar_module::op_reinit);
    //delete initialization_act_r;
    //soar_module::sqlite_statement* children_q = thisAgent->smem_stmts->web_val_child;
    soar_module::sqlite_statement* lti_a = thisAgent->smem_stmts->lti_all;
    smem_lti_id lti_id;
    std::map<smem_lti_id,std::list<smem_lti_id>*> lti_trajectories;
    int j = 0;
    smem_delete_trajectory_indices(thisAgent);
    //Iterate through all ltis in SMem
    while (lti_a->execute() == soar_module::row)
    {
        lti_id = lti_a->column_int(0);
        //Make the fingerprint for this lti.
        //TODO - This isn't the only place, but I've HARD-CODED the number of trajectories, here.
        for (int i = 0; i < 1; ++i)
        {
            std::list<smem_lti_id> trajectory;
            trajectory.push_back(lti_id);
            trajectory_construction_actr(thisAgent,trajectory,lti_trajectories);
        }
    }
    lti_a->reinitialize();
    smem_create_trajectory_indices(thisAgent);
    for (std::map<smem_lti_id,std::list<smem_lti_id>*>::iterator to_delete = lti_trajectories.begin(); to_delete != lti_trajectories.end(); ++to_delete)
    {
        delete to_delete->second;
    }

    soar_module::sqlite_statement* likelihood_cond_count = new soar_module::sqlite_statement(thisAgent->smem_db,
            "INSERT INTO smem_likelihoods (lti_j, lti_i, num_appearances_i_j) SELECT parent, lti, SUM(count) FROM (SELECT lti_id AS parent, lti1 AS lti,COUNT(*) AS count FROM smem_likelihood_trajectories WHERE lti1 !=0 GROUP BY lti, parent UNION ALL SELECT lti_id AS parent, lti2 AS lti,COUNT(*) AS count FROM smem_likelihood_trajectories WHERE lti2 !=0 GROUP BY lti, parent UNION ALL SELECT lti_id AS parent, lti3 AS lti,COUNT(*) AS count FROM smem_likelihood_trajectories WHERE lti3 !=0 GROUP BY lti, parent UNION ALL SELECT lti_id AS parent, lti4 AS lti,COUNT(*) AS count FROM smem_likelihood_trajectories WHERE lti4 !=0 GROUP BY lti, parent UNION ALL SELECT lti_id AS parent, lti5 AS lti,COUNT(*) AS count FROM smem_likelihood_trajectories WHERE lti5 !=0 GROUP BY lti, parent UNION ALL SELECT lti_id AS parent, lti6 AS lti,COUNT(*) AS count FROM smem_likelihood_trajectories WHERE lti6 !=0 GROUP BY lti, parent UNION ALL SELECT lti_id AS parent, lti7 AS lti,COUNT(*) AS count FROM smem_likelihood_trajectories WHERE lti7 !=0 GROUP BY lti, parent UNION ALL SELECT lti_id AS parent, lti8 AS lti,COUNT(*) AS count FROM smem_likelihood_trajectories WHERE lti8 !=0 GROUP BY lti, parent UNION ALL SELECT lti_id AS parent, lti9 AS lti,COUNT(*) AS count FROM smem_likelihood_trajectories WHERE lti9 !=0 GROUP BY lti, parent UNION ALL SELECT lti_id AS parent, lti10 AS lti,COUNT(*) AS count FROM smem_likelihood_trajectories WHERE lti10 !=0 GROUP BY lti, parent) GROUP BY parent, lti");
    likelihood_cond_count->prepare();
    likelihood_cond_count->execute(soar_module::op_reinit);
    delete likelihood_cond_count;

    soar_module::sqlite_statement* lti_count_num_appearances = new soar_module::sqlite_statement(thisAgent->smem_db,
            "INSERT INTO smem_trajectory_num (lti_id, num_appearances) SELECT lti_j, SUM(num_appearances_i_j) FROM smem_likelihoods GROUP BY lti_j");
    lti_count_num_appearances->prepare();
    lti_count_num_appearances->execute(soar_module::op_reinit);
    delete lti_count_num_appearances;
    return true;
}

extern bool smem_calc_spread_trajectories_deterministic(agent* thisAgent)
{//This is written to be a batch process when spreading is turned on. It will take a long time.
    smem_attach(thisAgent);
    soar_module::sqlite_statement* lti_a = thisAgent->smem_stmts->lti_all;
    smem_lti_id lti_id;
    std::map<smem_lti_id,std::list<smem_lti_id>*> lti_trajectories;
    int j = 0;
    smem_delete_trajectory_indices(thisAgent);
    //Iterate through all ltis in SMem
    while (lti_a->execute() == soar_module::row)
    {
        lti_id = lti_a->column_int(0);
        //Make the fingerprint for this lti.
        for (int i = 0; i < 1; ++i)
        {
            //std::list<smem_lti_id> trajectory;
            //trajectory.push_back(lti_id);
            trajectory_construction_deterministic(thisAgent,lti_id,lti_trajectories,0,true);
        }
    }
    lti_a->reinitialize();
    smem_create_trajectory_indices(thisAgent);
    for (std::map<smem_lti_id,std::list<smem_lti_id>*>::iterator to_delete = lti_trajectories.begin(); to_delete != lti_trajectories.end(); ++to_delete)
    {
        delete to_delete->second;
    }
    //I could do a similar sum, but with the restart_p as a coefficient at each depth, but that requires non-int in schema.
    //ACTUALLY - It turns out sqlite will handle reals just fine in an integer column. weird.
    double p1 = thisAgent->smem_params->continue_probability->get_value();
    double p2 = p1*p1;
    double p3 = p2*p1;
    double p4 = p3*p1;
    double p5 = p4*p1;
    double p6 = p5*p1;
    double p7 = p6*p1;
    double p8 = p7*p1;
    double p9 = p8*p1;
    double p10 = p9*p1;
    std::stringstream sqlite_string;
    sqlite_string << "INSERT INTO smem_likelihoods (lti_j, lti_i, num_appearances_i_j)"
            " SELECT parent, lti, SUM(count) FROM (SELECT lti_id AS parent, lti1 AS lti,COUNT(*)"
            "*" << p1 << " AS count FROM smem_likelihood_trajectories WHERE lti1 !=0 AND lti2 = 0 GROUP BY lti, parent UNION ALL SELECT lti_id AS parent, lti2 AS lti,COUNT(*)"
            "*" << p2 << " AS count FROM smem_likelihood_trajectories WHERE lti2 !=0 AND lti3 = 0 GROUP BY lti, parent UNION ALL SELECT lti_id AS parent, lti3 AS lti,COUNT(*)"
            "*" << p3 << " AS count FROM smem_likelihood_trajectories WHERE lti3 !=0 AND lti4 = 0 GROUP BY lti, parent UNION ALL SELECT lti_id AS parent, lti4 AS lti,COUNT(*)"
            "*" << p4 << " AS count FROM smem_likelihood_trajectories WHERE lti4 !=0 AND lti5 = 0 GROUP BY lti, parent UNION ALL SELECT lti_id AS parent, lti5 AS lti,COUNT(*)"
            "*" << p5 << " AS count FROM smem_likelihood_trajectories WHERE lti5 !=0 AND lti6 = 0 GROUP BY lti, parent UNION ALL SELECT lti_id AS parent, lti6 AS lti,COUNT(*)"
            "*" << p6 << " AS count FROM smem_likelihood_trajectories WHERE lti6 !=0 AND lti7 = 0 GROUP BY lti, parent UNION ALL SELECT lti_id AS parent, lti7 AS lti,COUNT(*)"
            "*" << p7 << " AS count FROM smem_likelihood_trajectories WHERE lti7 !=0 AND lti8 = 0 GROUP BY lti, parent UNION ALL SELECT lti_id AS parent, lti8 AS lti,COUNT(*)"
            "*" << p8 << " AS count FROM smem_likelihood_trajectories WHERE lti8 !=0 AND lti9 = 0 GROUP BY lti, parent UNION ALL SELECT lti_id AS parent, lti9 AS lti,COUNT(*)"
            "*" << p9 << " AS count FROM smem_likelihood_trajectories WHERE lti9 !=0 AND lti10 = 0 GROUP BY lti, parent UNION ALL SELECT lti_id AS parent, lti10 AS lti,COUNT(*)"
            "*" << p10 << " AS count FROM smem_likelihood_trajectories WHERE lti10 !=0 GROUP BY lti, parent) GROUP BY parent, lti";

    std::string temp_string = sqlite_string.str();

    soar_module::sqlite_statement* likelihood_cond_count = new soar_module::sqlite_statement(thisAgent->smem_db,temp_string.c_str());
    likelihood_cond_count->prepare();
    likelihood_cond_count->execute(soar_module::op_reinit);
    delete likelihood_cond_count;

    soar_module::sqlite_statement* lti_count_num_appearances = new soar_module::sqlite_statement(thisAgent->smem_db,
            "INSERT INTO smem_trajectory_num (lti_id, num_appearances) SELECT lti_j, SUM(num_appearances_i_j) FROM smem_likelihoods GROUP BY lti_j");
    lti_count_num_appearances->prepare();
    lti_count_num_appearances->execute(soar_module::op_reinit);
    delete lti_count_num_appearances;
    return true;
}

inline double smem_lti_calc_base(agent* thisAgent, smem_lti_id lti, int64_t time_now, double n = 0, uint64_t activations_first = 0)
{
    double sum = 0.0;
    double d = thisAgent->smem_params->base_decay->get_value();
    uint64_t t_k;
    uint64_t t_n = (time_now - activations_first);
    int available_history = 0;
    
    if (n == 0)
    {
        thisAgent->smem_stmts->lti_access_get->bind_int(1, lti);
        thisAgent->smem_stmts->lti_access_get->execute();
        
        n = thisAgent->smem_stmts->lti_access_get->column_double(0);
        activations_first = thisAgent->smem_stmts->lti_access_get->column_int(2);
        
        thisAgent->smem_stmts->lti_access_get->reinitialize();
    }
    
    // get all history
    thisAgent->smem_stmts->history_get->bind_int(1, lti);
    thisAgent->smem_stmts->history_get->execute();
    bool prohibited = false;
    double small_n = 0;
    {
        while (thisAgent->smem_stmts->history_get->column_int(available_history) != 0)
        {
            available_history++;//static_cast<int>((SMEM_ACT_HISTORY_ENTRIES < n) ? (SMEM_ACT_HISTORY_ENTRIES) : (n));
        }
        //thisAgent->smem_stmts->prohibit_check->bind_int(1,lti);
        //prohibited = thisAgent->smem_stmts->prohibit_check->execute()==soar_module::row;
        //if (prohibited)
        //{
        //    available_history--;
        //}
        //thisAgent->smem_stmts->prohibit_check->reinitialize();

        t_k = static_cast<uint64_t>(time_now - thisAgent->smem_stmts->history_get->column_int(available_history - 1));
        
        for (int i = 0; i < available_history; i++)
        {
            small_n+=thisAgent->smem_stmts->history_get->column_double(i+10);
            sum += thisAgent->smem_stmts->history_get->column_double(i+10)*pow(static_cast<double>(time_now - thisAgent->smem_stmts->history_get->column_int(i)),
                       static_cast<double>(-d));
        }
    }
    thisAgent->smem_stmts->history_get->reinitialize();
    
    // if available history was insufficient, approximate rest
    if (n > small_n && available_history == SMEM_ACT_HISTORY_ENTRIES)
    {
        //if (prohibited)
        //{
        //    n=n-thisAgent->smem_stmts->history_get->column_double(10);
        //}
        if (t_n != t_k)
        {
            double apx_numerator = (static_cast<double>(n - small_n) * (pow(static_cast<double>(t_n), 1.0 - d) - pow(static_cast<double>(t_k), 1.0 - d)));
            double apx_denominator = ((1.0 - d) * static_cast<double>(t_n - t_k));

            sum += (apx_numerator / apx_denominator);
        }
        else
        {
            sum += (n - small_n)*pow(static_cast<double>(t_n),
                                   static_cast<double>(-d));
        }
    }
    if (thisAgent->smem_params->spreading_type->get_value() == smem_param_container::actr)
    {
        return ((sum > 0) ? (log(sum)) : (SMEM_ACT_LOW));
    }
    return ((sum > 0) ? (log(sum/(1+sum))) : (SMEM_ACT_LOW));//This no longer reflects log-odds, but instead log-probability.
}

// activates a new or existing long-term identifier
// note: optional num_edges parameter saves us a lookup
//       just when storing a new chunk (default is a
//       big number that should never come up naturally
//       and if it does, satisfies thresholding behavior).
inline double smem_lti_activate(agent* thisAgent, smem_lti_id lti, bool add_access, uint64_t num_edges = SMEM_ACT_MAX, double touches = 1, bool increment_timer = true)
{
    ////////////////////////////////////////////////////////////////////////////
    thisAgent->smem_timers->act->start();
    ////////////////////////////////////////////////////////////////////////////
    
    int64_t time_now;
    bool prohibited = false;

    // access information
    double prev_access_n = 0;
    uint64_t prev_access_t = 0;
    uint64_t prev_access_1 = 0;

    // get old (potentially useful below)
    {
        thisAgent->smem_stmts->lti_access_get->bind_int(1, lti);
        thisAgent->smem_stmts->lti_access_get->execute();

        prev_access_n = thisAgent->smem_stmts->lti_access_get->column_double(0);
        prev_access_t = thisAgent->smem_stmts->lti_access_get->column_int(1);
        prev_access_1 = thisAgent->smem_stmts->lti_access_get->column_int(2);

        thisAgent->smem_stmts->lti_access_get->reinitialize();
    }

    if (add_access)
    {
        if (increment_timer)
        {
            time_now = thisAgent->smem_max_cycle++;
        }
        else
        {
            time_now = thisAgent->smem_max_cycle-1;
        }
        
        /* If we are adding an access, the prohibit changes are set-up in such a way that
        * all I need to do is flip the prohibit bit and the normal activation history updating behavior
        * should take care of things. There is one exception. The number of touches should remain the same instead of being incremented.
        */
        thisAgent->smem_stmts->prohibit_check->bind_int(1,lti);
        prohibited = thisAgent->smem_stmts->prohibit_check->execute()==soar_module::row;
        thisAgent->smem_stmts->prohibit_check->reinitialize();
        if (prohibited)
        {//Just need to flip the bit here.
            //Find the number of touches from the most recent activation. We are removing that many.
            thisAgent->smem_stmts->history_get->bind_int(1, lti);
            thisAgent->smem_stmts->history_get->execute();
            prev_access_n-=thisAgent->smem_stmts->history_get->column_double(10);
            thisAgent->smem_stmts->history_get->reinitialize();
            //remove the history
            thisAgent->smem_stmts->history_remove->bind_int(1,(lti));
            thisAgent->smem_stmts->history_remove->execute(soar_module::op_reinit);
            thisAgent->smem_stmts->prohibit_reset->bind_int(1,lti);
            thisAgent->smem_stmts->prohibit_reset->execute(soar_module::op_reinit);
        }


        if ((thisAgent->smem_params->activation_mode->get_value() == smem_param_container::act_base) &&
                (thisAgent->smem_params->base_update->get_value() == smem_param_container::bupt_incremental))
        {
            int64_t time_diff;
            
            for (std::set< int64_t >::iterator b = thisAgent->smem_params->base_incremental_threshes->set_begin(); b != thisAgent->smem_params->base_incremental_threshes->set_end(); b++)
            {
                if (*b > 0)
                {
                    time_diff = (time_now - *b);
                    
                    if (time_diff > 0)
                    {
                        std::list< smem_lti_id > to_update;
                        
                        thisAgent->smem_stmts->lti_get_t->bind_int(1, time_diff);
                        while (thisAgent->smem_stmts->lti_get_t->execute() == soar_module::row)
                        {
                            to_update.push_back(static_cast< smem_lti_id >(thisAgent->smem_stmts->lti_get_t->column_int(0)));
                        }
                        thisAgent->smem_stmts->lti_get_t->reinitialize();
                        
                        for (std::list< smem_lti_id >::iterator it = to_update.begin(); it != to_update.end(); it++)
                        {
                            smem_lti_activate(thisAgent, (*it), false);
                        }
                    }
                }
            }
        }
    }
    else
    {
        time_now = thisAgent->smem_max_cycle;
        
        thisAgent->smem_stats->act_updates->set_value(thisAgent->smem_stats->act_updates->get_value() + 1);
    }
    

    // set new
    if (add_access)
    {

        thisAgent->smem_stmts->lti_access_set->bind_double(1, (prev_access_n + touches));
        //thisAgent->smem_stmts->lti_access_set->bind_int(1, (prev_access_n + 1));
        thisAgent->smem_stmts->lti_access_set->bind_int(2, time_now);
        thisAgent->smem_stmts->lti_access_set->bind_int(3, (prohibited) ? (prev_access_1) : ((prev_access_n == 0) ? (time_now) : (prev_access_1)));
        thisAgent->smem_stmts->lti_access_set->bind_int(4, lti);
        thisAgent->smem_stmts->lti_access_set->execute(soar_module::op_reinit);
    }

    
    // get new activation value (depends upon bias)
    double new_activation = 0.0;
    smem_param_container::act_choices act_mode = thisAgent->smem_params->activation_mode->get_value();
    if (act_mode == smem_param_container::act_recency)
    {
        new_activation = static_cast<double>(time_now);
    }
    else if (act_mode == smem_param_container::act_frequency)
    {
        new_activation = static_cast<double>(prev_access_n + ((add_access) ? (1) : (0)));
    }
    else if (act_mode == smem_param_container::act_base)
    {
        if (prev_access_1 == 0)
        {
            if (add_access)
            {
                if (prohibited)
                {
                    thisAgent->smem_stmts->history_push->bind_int(1, time_now);
                    thisAgent->smem_stmts->history_push->bind_double(2, touches);
                    thisAgent->smem_stmts->history_push->bind_int(3, lti);
                    thisAgent->smem_stmts->history_push->execute(soar_module::op_reinit);
                }
                else
                {
                    thisAgent->smem_stmts->history_add->bind_int(1, lti);
                    thisAgent->smem_stmts->history_add->bind_int(2, time_now);
                    thisAgent->smem_stmts->history_add->bind_double(3, touches);
                    thisAgent->smem_stmts->history_add->execute(soar_module::op_reinit);
                }
                new_activation = smem_lti_calc_base(thisAgent, lti, time_now + ((add_access) ? (1) : (0)), prev_access_n + ((add_access) ? (touches) : (0)), prev_access_1);
            }
            else
            {
                new_activation = SMEM_ACT_LOW;
            }
        }
        else
        {
            if (add_access)
            {
                thisAgent->smem_stmts->history_push->bind_int(1, time_now);
                thisAgent->smem_stmts->history_push->bind_double(2, touches);
                thisAgent->smem_stmts->history_push->bind_int(3, lti);
                thisAgent->smem_stmts->history_push->execute(soar_module::op_reinit);
            }
            
            new_activation = smem_lti_calc_base(thisAgent, lti, time_now + ((add_access) ? (1) : (0)), prev_access_n + ((add_access) ? (touches) : (0)), prev_access_1);//smem_lti_calc_base(thisAgent, lti, time_now + ((add_access) ? (1) : (0)), prev_access_n + ((add_access) ? (touches) : (0)), prev_access_1);
        }
    }
    
    // get number of augmentations (if not supplied)
    if (num_edges == SMEM_ACT_MAX)
    {
        thisAgent->smem_stmts->act_lti_child_ct_get->bind_int(1, lti);
        thisAgent->smem_stmts->act_lti_child_ct_get->execute();
        
        num_edges = thisAgent->smem_stmts->act_lti_child_ct_get->column_int(0);
        
        thisAgent->smem_stmts->act_lti_child_ct_get->reinitialize();
    }
    
    

    // always associate activation with lti
    double spread = 0;
    double additional;
    {
        // Adding a bunch of stuff for spreading here.
        thisAgent->smem_stmts->act_lti_get->bind_int(1,lti);
        thisAgent->smem_stmts->act_lti_get->execute();
        if (thisAgent->smem_params->spreading_model->get_value() == smem_param_container::likelihood)
        {
            spread = thisAgent->smem_stmts->act_lti_get->column_double(1);//This is the spread before changes.
        }
        thisAgent->smem_stmts->act_lti_get->reinitialize();
        /*soar_module::sqlite_statement* calc_spread = new soar_module::sqlite_statement(thisAgent->smem_db,
                "SELECT num_appearances,num_appearances_i_j FROM smem_current_spread WHERE lti_id = ?");
        calc_spread->prepare();
        calc_spread->bind_int(1,lti);
        double additional_num = 0;
        double additional_denom = 0; //initially named "additional_demon" (soar needs more demons)
        while (calc_spread->execute() == soar_module::row && calc_spread->column_int(1))
        {
            ////this calculation actually captures the log-odds correctly. The alternative is to literally add over the whole context.
            double raw_prob = (((double)(calc_spread->column_int(1)))/calc_spread->column_int(0));
            double offset = (thisAgent->smem_params->spreading_baseline->get_value())/(calc_spread->column_int(0));
            additional = (log(raw_prob/(1-raw_prob)))-log(offset/(1-offset));
            spread+=additional;//(additional>0 ? additional: 0);
            //additional_num+=calc_spread->column_int(1);
            //additional_denom+=calc_spread->column_int(0);
        }//The modified calculation here is as if we had actually calculated the personalized pagerank vector from the entire context.
        delete calc_spread;*/
        /*double raw_prob = additional_num/additional_denom;
        double offset = (thisAgent->smem_params->spreading_baseline->get_value())/additional_denom;
        spread = log(raw_prob/(1.0-raw_prob))-log(offset/(1.0-offset));*/

        // activation_value=? spreading value = ? WHERE lti=?
        thisAgent->smem_stmts->act_lti_set->bind_double(1, new_activation);
        thisAgent->smem_stmts->act_lti_set->bind_double(2, spread);
        thisAgent->smem_stmts->act_lti_set->bind_int(3, lti);
        thisAgent->smem_stmts->act_lti_set->execute(soar_module::op_reinit);
        // only if augmentation count is less than threshold do we associate with edges
        if (num_edges < static_cast<uint64_t>(thisAgent->smem_params->thresh->get_value()))
        {
            // activation_value=? WHERE lti=?
            thisAgent->smem_stmts->act_set->bind_double(1, new_activation+spread);
            thisAgent->smem_stmts->act_set->bind_int(2, lti);
            thisAgent->smem_stmts->act_set->execute(soar_module::op_reinit);
        }
    }
    
    ////////////////////////////////////////////////////////////////////////////
    thisAgent->smem_timers->act->stop();
    ////////////////////////////////////////////////////////////////////////////
    
    return new_activation+spread;
}

/*
 * When the semantic store changes between queries, that makes the previous spreading values
 * invalid. This function is called to find all of the invalid trajectories and recalculate
 * so that for the next query, we again have valid spreading values.
 *
 * It's pretty simple in concept. Find the invalid trajectories, then just redo them.
 *
 * deterministic spreading makes this a little harder. Any invalid trajectory for an lti makes all
 * trajectories for that lti invalid, now.
 */
void smem_fix_spread(agent* thisAgent)
{
    smem_lti_id lti_id;
    uint64_t count;
    std::set<smem_lti_id>::iterator invalid_parent;
    std::set<smem_lti_id> invalidated_parents;
    std::map<smem_lti_id,std::list<smem_lti_id>*> lti_trajectories;
    if (thisAgent->smem_params->spreading_traversal->get_value() == smem_param_container::deterministic)
    {
        ////////////////////////////////////////////////////////////////////////////
        thisAgent->smem_timers->spreading_fix_1->start();
        ////////////////////////////////////////////////////////////////////////////
        ////////////////////////////////////////////////////////////////////////////
        thisAgent->smem_timers->spreading_fix_1_1->start();
        ////////////////////////////////////////////////////////////////////////////
        ////////////////////////////////////////////////////////////////////////////
        thisAgent->smem_timers->spreading_fix_1_1_1->start();
        ////////////////////////////////////////////////////////////////////////////
        while (thisAgent->smem_stmts->trajectory_find_invalid->execute() == soar_module::row)
        {
            invalidated_parents.insert(thisAgent->smem_stmts->trajectory_find_invalid->column_int(0));
        }
        thisAgent->smem_stmts->trajectory_find_invalid->reinitialize();
        ////////////////////////////////////////////////////////////////////////////
        thisAgent->smem_timers->spreading_fix_1_1_1->stop();
        ////////////////////////////////////////////////////////////////////////////
        ////////////////////////////////////////////////////////////////////////////
        thisAgent->smem_timers->spreading_fix_1_1_2->start();
        ////////////////////////////////////////////////////////////////////////////
        thisAgent->smem_stmts->trajectory_remove_all->execute(soar_module::op_reinit);// ** This is costly.
        ////////////////////////////////////////////////////////////////////////////
        thisAgent->smem_timers->spreading_fix_1_1_2->stop();
        ////////////////////////////////////////////////////////////////////////////
        ////////////////////////////////////////////////////////////////////////////
        thisAgent->smem_timers->spreading_fix_1_1->stop();
        ////////////////////////////////////////////////////////////////////////////
        ////////////////////////////////////////////////////////////////////////////
        thisAgent->smem_timers->spreading_fix_1_2->start();
        ////////////////////////////////////////////////////////////////////////////
        if (thisAgent->smem_params->spreading_crawl_time->get_value() == smem_param_container::precalculate)
        {
            std::set<smem_lti_id>::iterator invalid_parent_begin = invalidated_parents.begin();
            std::set<smem_lti_id>::iterator invalid_parent_end = invalidated_parents.end();
            for (invalid_parent = invalid_parent_begin; invalid_parent!= invalid_parent_end; ++invalid_parent) // ** This is costly.
            {
                //std::list<smem_lti_id> trajectory;
                //trajectory.push_back(*invalid_parent);
                trajectory_construction_deterministic(thisAgent,*invalid_parent,lti_trajectories);
            }
        }
        ////////////////////////////////////////////////////////////////////////////
        thisAgent->smem_timers->spreading_fix_1_2->stop();
        ////////////////////////////////////////////////////////////////////////////
        ////////////////////////////////////////////////////////////////////////////
        thisAgent->smem_timers->spreading_fix_1->stop();
        ////////////////////////////////////////////////////////////////////////////
    }
    else
    {
        ////////////////////////////////////////////////////////////////////////////
        thisAgent->smem_timers->spreading_fix_1->start();
        ////////////////////////////////////////////////////////////////////////////
        while (thisAgent->smem_stmts->trajectory_find_invalid->execute() == soar_module::row)
        {
            lti_id = thisAgent->smem_stmts->trajectory_find_invalid->column_int(0);
            invalidated_parents.insert(lti_id);
            if (thisAgent->smem_params->spreading_crawl_time->get_value() == smem_param_container::precalculate)
            {
                count = thisAgent->smem_stmts->trajectory_find_invalid->column_int(1);
                for (int i = 0; i < count; ++i)
                {
                    std::list<smem_lti_id> trajectory;
                    trajectory.push_back(lti_id);
                    trajectory_construction(thisAgent,trajectory,lti_trajectories,thisAgent->smem_params->spreading_depth_limit->get_value());
                }
            }
        }
        thisAgent->smem_stmts->trajectory_find_invalid->reinitialize();
        thisAgent->smem_stmts->trajectory_remove_invalid->execute(soar_module::op_reinit);
        ////////////////////////////////////////////////////////////////////////////
        thisAgent->smem_timers->spreading_fix_1->stop();
        ////////////////////////////////////////////////////////////////////////////
    }
    for (std::map<smem_lti_id,std::list<smem_lti_id>*>::iterator to_delete = lti_trajectories.begin(); to_delete != lti_trajectories.end(); ++to_delete)
    {
        delete to_delete->second;
    }
    ////////////////////////////////////////////////////////////////////////////
    thisAgent->smem_timers->spreading_fix_2->start();
    ////////////////////////////////////////////////////////////////////////////
    for (invalid_parent = invalidated_parents.begin(); invalid_parent!= invalidated_parents.end(); ++invalid_parent)
    {
        thisAgent->smem_stmts->likelihood_cond_count_remove->bind_int(1,(*invalid_parent));
        thisAgent->smem_stmts->likelihood_cond_count_remove->execute(soar_module::op_reinit);
        if (thisAgent->smem_params->spreading_crawl_time->get_value() == smem_param_container::precalculate)
        {
            if (thisAgent->smem_params->spreading_traversal->get_value() == smem_param_container::random)
                {
                for (int i = 1; i < 11; i++)
                {
                    thisAgent->smem_stmts->likelihood_cond_count_insert->bind_int(i,(*invalid_parent));
                }
                thisAgent->smem_stmts->likelihood_cond_count_insert->execute(soar_module::op_reinit);
            }
            else
            {
                double p1 = thisAgent->smem_params->continue_probability->get_value();
                for (int i = 1; i < 11; i++)
                {
                    thisAgent->smem_stmts->likelihood_cond_count_insert_deterministic->bind_double(2*i-1,p1);
                    thisAgent->smem_stmts->likelihood_cond_count_insert_deterministic->bind_int(2*i,(*invalid_parent));
                    p1 = p1 * p1;
                }
                thisAgent->smem_stmts->likelihood_cond_count_insert_deterministic->execute(soar_module::op_reinit);
            }
        }
    }
    for (invalid_parent = invalidated_parents.begin(); invalid_parent!= invalidated_parents.end(); ++invalid_parent)
    {
        thisAgent->smem_stmts->lti_count_num_appearances_remove->bind_int(1,(*invalid_parent));
        thisAgent->smem_stmts->lti_count_num_appearances_remove->execute(soar_module::op_reinit);
        if (thisAgent->smem_params->spreading_crawl_time->get_value() == smem_param_container::precalculate)
        {
            thisAgent->smem_stmts->lti_count_num_appearances_insert->bind_int(1,(*invalid_parent));
            thisAgent->smem_stmts->lti_count_num_appearances_insert->execute(soar_module::op_reinit);
        }
    }
    ////////////////////////////////////////////////////////////////////////////
    thisAgent->smem_timers->spreading_fix_2->stop();
    ////////////////////////////////////////////////////////////////////////////
}

// Given the current elements in thisAgent->smem_in_wmem, this function will update
// the component of activation from spread.
/*
* Idea: num_appearances_i_j = number of appearances of i in j.
* Suppose i is in j and in our context. We then find all j's such that i is in them.
* We add to their current value the value from i.
*
* Implementation idea: Make context table match vector here. Join num_appearances_i_j on i and context lti.
* Group by j and sum number of appearances in the grouping. The resulting number is the number of
* appearances of j relevant to the context of i's.
*
* Right now, the implementation idea is to keep track of context with a set stored in the agent.
*
* */

void smem_calc_spread(agent* thisAgent)
{

/*    soar_module::sqlite_statement* calc_spread = new soar_module::sqlite_statement(thisAgent->smem_db,
                        "SELECT lti_id,num_appearances,num_appearances_i_j FROM smem_current_spread WHERE lti_source = ?");*/

    soar_module::sqlite_statement* calc_spread = thisAgent->smem_stmts->calc_spread;


    double spread;
    uint64_t lti_id;
    double raw_prob;
    double offset;
    double additional;
    ////////////////////////////////////////////////////////////////////////////
    thisAgent->smem_timers->spreading_calc_1->start();
    ////////////////////////////////////////////////////////////////////////////
    if (thisAgent->smem_params->spreading_model->get_value() == smem_param_container::likelihood)
    {
        for(smem_lti_set::iterator it = thisAgent->smem_context_removals->begin(); it != thisAgent->smem_context_removals->end(); ++it)
        {//Actually, since smem_lti_activate exists, I might not want to do this at all.
            //I need to rework this. The idea is to find all of the ltis touched by this addition. I then need to just multiply
            // the existing value by the additional spread.


            //("CREATE TABLE smem_current_spread (lti_id INTEGER,num_appearances_i_j,num_appearances, lti_source)");

            calc_spread->bind_int(1,(*it));
            //double additional_num = 0;
            //double additional_denom = 0; //initially named "additional_demon" (soar needs more demons)
            while (calc_spread->execute() == soar_module::row && calc_spread->column_double(2))
            {// Here, I need to get the previous activation of the lti_id in question and update that.
                //First, I need to get the existing info for this lti_id.
                lti_id = calc_spread->column_int(0);

                thisAgent->smem_stmts->act_lti_get->bind_int(1,lti_id);
                thisAgent->smem_stmts->act_lti_get->execute();
                spread = thisAgent->smem_stmts->act_lti_get->column_double(1);//This is the spread before changes.

                ////this calculation actually captures the log-odds correctly. The alternative is to literally add over the whole context.
                //raw_prob = (((double)(calc_spread->column_int(2)))/(calc_spread->column_int(1)+1));
                //offset = (thisAgent->smem_params->spreading_baseline->get_value())/(calc_spread->column_int(1));
                if (thisAgent->smem_params->spreading_type->get_value() == smem_param_container::actr)
                {
                    raw_prob = (((double)(calc_spread->column_int(2)))/(calc_spread->column_int(1)+1));
                    additional = (2+log(raw_prob));
                }
                else
                {
                    if (thisAgent->smem_params->spreading_normalization->get_value() == off && thisAgent->smem_params->spreading_traversal->get_value() == smem_param_container::deterministic && thisAgent->smem_params->spreading_loop_avoidance->get_value() == on)
                    {
                        raw_prob = (((double)(calc_spread->column_double(2))));
                    }
                    else
                    {
                        raw_prob = (((double)(calc_spread->column_double(2)))/(calc_spread->column_double(1)));
                    }
                    offset = (thisAgent->smem_params->spreading_baseline->get_value())/(calc_spread->column_double(1));
                    additional = (log(raw_prob)-log(offset));
                }
                spread-=additional;//Now, we've adjusted the activation according to this new addition.
                thisAgent->smem_stmts->act_lti_child_ct_get->bind_int(1, lti_id);
                thisAgent->smem_stmts->act_lti_child_ct_get->execute();

                uint64_t num_edges = thisAgent->smem_stmts->act_lti_child_ct_get->column_int(0);

                thisAgent->smem_stmts->act_lti_child_ct_get->reinitialize();
                if (num_edges < static_cast<uint64_t>(thisAgent->smem_params->thresh->get_value()))
                {
                    thisAgent->smem_stmts->act_set->bind_double(1, thisAgent->smem_stmts->act_lti_get->column_double(0)+spread);
                    thisAgent->smem_stmts->act_set->bind_int(2, lti_id);
                    thisAgent->smem_stmts->act_set->execute(soar_module::op_reinit);
                }

                thisAgent->smem_stmts->act_lti_set->bind_double(1, thisAgent->smem_stmts->act_lti_get->column_double(0));
                thisAgent->smem_stmts->act_lti_set->bind_double(2, spread);
                thisAgent->smem_stmts->act_lti_set->bind_int(3, lti_id);
                thisAgent->smem_stmts->act_lti_set->execute(soar_module::op_reinit);

                thisAgent->smem_stmts->act_lti_get->reinitialize();
            }
            calc_spread->reinitialize();

            //The modified calculation here is as if we had actually calculated the personalized pagerank vector from the entire context.
            /*double raw_prob = additional_num/additional_denom;
            double offset = (thisAgent->smem_params->spreading_baseline->get_value())/additional_denom;
            spread = log(raw_prob/(1.0-raw_prob))-log(offset/(1.0-offset));*/


        }
    }


    //Now, delete old entries.
    /*soar_module::sqlite_statement* delete_old_context = new soar_module::sqlite_statement(thisAgent->smem_db,
        "DELETE FROM smem_current_context WHERE lti_id=?");*/
    soar_module::sqlite_statement* delete_old_context = thisAgent->smem_stmts->delete_old_context;

    for(smem_lti_set::iterator it = thisAgent->smem_context_removals->begin(); it != thisAgent->smem_context_removals->end(); ++it)
    {
        delete_old_context->bind_int(1,(*it));
        delete_old_context->execute(soar_module::op_reinit);
    }
   // delete_old_context->execute(soar_module::op_reinit);
   // delete delete_old_context;
    //This deletes from the table that calculates spread, not just the one that contains current context elements.
    /*soar_module::sqlite_statement* delete_old_spread = new soar_module::sqlite_statement(thisAgent->smem_db,
            "DELETE FROM smem_current_spread WHERE lti_source=?");*/
    soar_module::sqlite_statement* delete_old_spread = thisAgent->smem_stmts->delete_old_spread;
    //delete_old_spread->prepare();
    for(smem_lti_set::iterator it = thisAgent->smem_context_removals->begin(); it != thisAgent->smem_context_removals->end(); ++it)
    {
        delete_old_spread->bind_int(1,(*it));
        delete_old_spread->execute(soar_module::op_reinit);
    }
    //delete_old_spread->execute(soar_module::op_reinit);
    //delete delete_old_spread;
    thisAgent->smem_context_removals->clear();

    //Insert values that will be used later.
    /*soar_module::sqlite_statement* add_new_context = new soar_module::sqlite_statement(thisAgent->smem_db,
            "INSERT INTO smem_current_context (lti_id) VALUES (?)");*/
    soar_module::sqlite_statement* add_new_context = thisAgent->smem_stmts->add_new_context;

    //add_new_context->prepare();

    for(smem_lti_set::iterator it = thisAgent->smem_context_additions->begin(); it != thisAgent->smem_context_additions->end(); ++it)
    {
        add_new_context->bind_int(1,(*it));
        add_new_context->execute(soar_module::op_reinit);
    }
    //delete add_new_context;

    //num_appearances is number of things inside the fingerprint of lti_j.
    //num_appearances_i_j is number of times i occurs in fingerprint of lti_j.
    /*soar_module::sqlite_statement* add_fingerprint = new soar_module::sqlite_statement(thisAgent->smem_db,
            //INSERT INTO smem_current_spread(lti_id,num_appearances_i_j,num_appearances,lti_source) SELECT lti_i,num_appearances_i_j,num_appearances,lti_j FROM (SELECT * FROM smem_likelihoods WHERE lti_j<200) INNER JOIN smem_trajectory_num ON lti_id=lti_j;
            "INSERT INTO smem_current_spread(lti_id,num_appearances_i_j,num_appearances,lti_source) "
            "SELECT lti_i,num_appearances_i_j,num_appearances,lti_j FROM "
            "(SELECT * FROM smem_likelihoods WHERE lti_j=?) INNER JOIN "
            "smem_trajectory_num ON lti_id=lti_j");*/
    //I may need to make some walks here.
    if (thisAgent->smem_params->spreading_crawl_time->get_value() != smem_param_container::precalculate)
    {
        uint64_t count = 0;
        std::map<smem_lti_id,std::list<smem_lti_id>*> lti_trajectories;
        if (thisAgent->smem_params->spreading_traversal->get_value() == smem_param_container::deterministic)
        {
            for(smem_lti_set::iterator it = thisAgent->smem_context_additions->begin(); it != thisAgent->smem_context_additions->end(); ++it)
            {//We keep track of old walks. If we haven't changed smem, no need to recalculate.
                thisAgent->smem_stmts->trajectory_check_invalid->bind_int(1,*it);
                thisAgent->smem_stmts->trajectory_get->bind_int(1,*it);
                bool was_invalid = (thisAgent->smem_stmts->trajectory_check_invalid->execute() == soar_module::row);
                if (was_invalid || thisAgent->smem_stmts->trajectory_get->execute() != soar_module::row)
                {
                    //std::list<smem_lti_id> trajectory;
                    //trajectory.push_back(*it);
                    trajectory_construction_deterministic(thisAgent,*it,lti_trajectories);
                
                    if (was_invalid)
                    {
                        thisAgent->smem_stmts->likelihood_cond_count_remove->bind_int(1,(*it));
                        thisAgent->smem_stmts->likelihood_cond_count_remove->execute(soar_module::op_reinit);
                        thisAgent->smem_stmts->lti_count_num_appearances_remove->bind_int(1,(*it));
                        thisAgent->smem_stmts->lti_count_num_appearances_remove->execute(soar_module::op_reinit);
                    }

                    double p1 = thisAgent->smem_params->continue_probability->get_value();
                    for (int i = 1; i < 11; i++)
                    {
                        thisAgent->smem_stmts->likelihood_cond_count_insert_deterministic->bind_double(2*i-1,p1);
                        thisAgent->smem_stmts->likelihood_cond_count_insert_deterministic->bind_int(2*i,(*it));
                        p1 = p1 * p1;
                    }
                    thisAgent->smem_stmts->likelihood_cond_count_insert_deterministic->execute(soar_module::op_reinit);

                    thisAgent->smem_stmts->lti_count_num_appearances_insert->bind_int(1,(*it));
                    thisAgent->smem_stmts->lti_count_num_appearances_insert->execute(soar_module::op_reinit);
                }
                thisAgent->smem_stmts->trajectory_check_invalid->reinitialize();
                thisAgent->smem_stmts->trajectory_get->reinitialize();
            }
        }
        else
        {
            for(smem_lti_set::iterator it = thisAgent->smem_context_additions->begin(); it != thisAgent->smem_context_additions->end(); ++it)
            {//We keep track of old walks. If we havent changed smem, no need to recalculate.
                thisAgent->smem_stmts->trajectory_get->bind_int(1,*it);
                count = 0;
                while(thisAgent->smem_stmts->trajectory_get->execute() == soar_module::row)
                {
                    count++;
                }
                if (count < thisAgent->smem_params->number_trajectories->get_value())
                {
                    for (int i = 0; i < thisAgent->smem_params->number_trajectories->get_value()-count; ++i)
                    {
                        std::list<smem_lti_id> trajectory;
                        trajectory.push_back(*it);
                        trajectory_construction(thisAgent,trajectory,lti_trajectories,thisAgent->smem_params->spreading_depth_limit->get_value());
                    }
                
                    for (int i = 1; i < 11; i++)
                    {
                        thisAgent->smem_stmts->likelihood_cond_count_insert->bind_int(i,(*it));
                    }
                    thisAgent->smem_stmts->likelihood_cond_count_insert->execute(soar_module::op_reinit);
                    thisAgent->smem_stmts->lti_count_num_appearances_insert->bind_int(1,(*it));
                    thisAgent->smem_stmts->lti_count_num_appearances_insert->execute(soar_module::op_reinit);
                }
                thisAgent->smem_stmts->trajectory_get->reinitialize();
            }
        }
        for (std::map<smem_lti_id,std::list<smem_lti_id>*>::iterator to_delete = lti_trajectories.begin(); to_delete != lti_trajectories.end(); ++to_delete)
        {
            delete to_delete->second;
        }
    }
    soar_module::sqlite_statement* add_fingerprint = thisAgent->smem_stmts->add_fingerprint;
    //add_fingerprint->prepare();

    for(smem_lti_set::iterator it = thisAgent->smem_context_additions->begin(); it != thisAgent->smem_context_additions->end(); ++it)
    {
        add_fingerprint->bind_int(1,(*it));
        add_fingerprint->execute(soar_module::op_reinit);
    }
    //delete add_fingerprint;

    if (thisAgent->smem_params->spreading_model->get_value() == smem_param_container::belief_update)
    {
        thisAgent->smem_max_cycle++;
    }
    ////////////////////////////////////////////////////////////////////////////
    thisAgent->smem_timers->spreading_calc_1->stop();
    ////////////////////////////////////////////////////////////////////////////
    ////////////////////////////////////////////////////////////////////////////
    thisAgent->smem_timers->spreading_calc_2->start();
    ////////////////////////////////////////////////////////////////////////////
    for(smem_lti_set::iterator it = thisAgent->smem_context_additions->begin(); it != thisAgent->smem_context_additions->end(); ++it)
    {//Actually, since smem_lti_activate exists, I might not want to do this at all.
        //I need to rework this. The idea is to find all of the ltis touched by this addition. I then need to just multiply
        // the existing value by the additional spread.


        //("CREATE TABLE smem_current_spread (lti_id INTEGER,num_appearances_i_j,num_appearances, lti_source)");

        //calc_spread->prepare();
        calc_spread->bind_int(1,(*it));
        //double additional_num = 0;
        //double additional_denom = 0; //initially named "additional_demon" (soar needs more demons)
        //SELECT lti_id,num_appearances,num_appearances_i_j FROM smem_current_spread WHERE lti_source = ?
        while (calc_spread->execute() == soar_module::row && calc_spread->column_double(2))
        {// Here, I need to get the previous activation of the lti_id in question and update that.
            //First, I need to get the existing info for this lti_id.
            lti_id = calc_spread->column_int(0);

            thisAgent->smem_stmts->act_lti_get->bind_int(1,lti_id);
            thisAgent->smem_stmts->act_lti_get->execute();
            spread = thisAgent->smem_stmts->act_lti_get->column_double(1);//This is the spread before changes.
            double prev_base = thisAgent->smem_stmts->act_lti_get->column_double(0);
            thisAgent->smem_stmts->act_lti_get->reinitialize();
            ////this calculation actually captures the log-odds correctly. The alternative is to literally add over the whole context.
            /*raw_prob = (((double)(calc_spread->column_int(2)))/calc_spread->column_int(1));
            offset = (thisAgent->smem_params->spreading_baseline->get_value())/(calc_spread->column_int(1));
            additional = (log(raw_prob)-log(offset));*/
            ////////////////////////////////////////////////////////////////////////////
            thisAgent->smem_timers->spreading_calc_2_1->start();
            ////////////////////////////////////////////////////////////////////////////
            if (thisAgent->smem_params->spreading_type->get_value() == smem_param_container::actr)
            {
                raw_prob = (((double)(calc_spread->column_int(2)))/(calc_spread->column_int(1)+1));
                additional = (2+log(raw_prob));
            }
            else
            {
                if (thisAgent->smem_params->spreading_normalization->get_value() == off && thisAgent->smem_params->spreading_traversal->get_value() == smem_param_container::deterministic && thisAgent->smem_params->spreading_loop_avoidance->get_value() == on)
                {
                    raw_prob = (((double)(calc_spread->column_double(2))));
                }
                else
                {
                    raw_prob = (((double)(calc_spread->column_double(2)))/(calc_spread->column_double(1)));
                }
                offset = (thisAgent->smem_params->spreading_baseline->get_value())/(calc_spread->column_double(1));
                additional = (log(raw_prob)-log(offset));
            }
            ////////////////////////////////////////////////////////////////////////////
            thisAgent->smem_timers->spreading_calc_2_1->stop();
            ////////////////////////////////////////////////////////////////////////////
            ////////////////////////////////////////////////////////////////////////////
            thisAgent->smem_timers->spreading_calc_2_2->start();
            ////////////////////////////////////////////////////////////////////////////
            if (thisAgent->smem_params->spreading_model->get_value() == smem_param_container::belief_update)
            {

                smem_lti_activate(thisAgent, lti_id, true, SMEM_ACT_MAX, raw_prob, false);

            }
            else
            {
                spread+=additional;//Now, we've adjusted the activation according to this new addition.

                ////////////////////////////////////////////////////////////////////////////
                thisAgent->smem_timers->spreading_calc_2_2_1->start();
                ////////////////////////////////////////////////////////////////////////////
                thisAgent->smem_stmts->act_lti_child_ct_get->bind_int(1, lti_id);
                thisAgent->smem_stmts->act_lti_child_ct_get->execute();
                uint64_t num_edges = thisAgent->smem_stmts->act_lti_child_ct_get->column_int(0);

                thisAgent->smem_stmts->act_lti_child_ct_get->reinitialize();
                ////////////////////////////////////////////////////////////////////////////
                thisAgent->smem_timers->spreading_calc_2_2_1->stop();
                ////////////////////////////////////////////////////////////////////////////
                ////////////////////////////////////////////////////////////////////////////
                thisAgent->smem_timers->spreading_calc_2_2_2->start();
                ////////////////////////////////////////////////////////////////////////////
                if (num_edges < static_cast<uint64_t>(thisAgent->smem_params->thresh->get_value())) // ** This is costly.
                {
                    thisAgent->smem_stmts->act_set->bind_double(1, ((prev_base==SMEM_ACT_LOW) ? (0.0):(prev_base))+spread);
                    thisAgent->smem_stmts->act_set->bind_int(2, lti_id);
                    thisAgent->smem_stmts->act_set->execute(soar_module::op_reinit);
                }
                ////////////////////////////////////////////////////////////////////////////
                thisAgent->smem_timers->spreading_calc_2_2_2->stop();
                ////////////////////////////////////////////////////////////////////////////
                ////////////////////////////////////////////////////////////////////////////
                thisAgent->smem_timers->spreading_calc_2_2_3->start();
                ////////////////////////////////////////////////////////////////////////////
                thisAgent->smem_stmts->act_lti_set->bind_double(1, ((prev_base==SMEM_ACT_LOW) ? (0.0):(prev_base)));
                thisAgent->smem_stmts->act_lti_set->bind_double(2, spread);
                thisAgent->smem_stmts->act_lti_set->bind_int(3, lti_id);
                thisAgent->smem_stmts->act_lti_set->execute(soar_module::op_reinit);
                ////////////////////////////////////////////////////////////////////////////
                thisAgent->smem_timers->spreading_calc_2_2_3->stop();
                ////////////////////////////////////////////////////////////////////////////
            }
            ////////////////////////////////////////////////////////////////////////////
            thisAgent->smem_timers->spreading_calc_2_2->stop();
            ////////////////////////////////////////////////////////////////////////////
        }
        calc_spread->reinitialize();

        //The modified calculation here is as if we had actually calculated the personalized pagerank vector from the entire context.
        /*double raw_prob = additional_num/additional_denom;
        double offset = (thisAgent->smem_params->spreading_baseline->get_value())/additional_denom;
        spread = log(raw_prob/(1.0-raw_prob))-log(offset/(1.0-offset));*/


    }

    thisAgent->smem_context_additions->clear();
    ////////////////////////////////////////////////////////////////////////////
    thisAgent->smem_timers->spreading_calc_2->stop();
    ////////////////////////////////////////////////////////////////////////////
}

//void smem_calc_spread_deterministic(agent* thisAgent)
//{
//
///*    soar_module::sqlite_statement* calc_spread = new soar_module::sqlite_statement(thisAgent->smem_db,
//                        "SELECT lti_id,num_appearances,num_appearances_i_j FROM smem_current_spread WHERE lti_source = ?");*/
//
//    soar_module::sqlite_statement* calc_spread = thisAgent->smem_stmts->calc_spread;
//
//
//    double spread;
//    uint64_t lti_id;
//    double raw_prob;
//    double offset;
//    double additional;
//    for(smem_lti_set::iterator it = thisAgent->smem_context_removals->begin(); it != thisAgent->smem_context_removals->end(); ++it)
//    {//Actually, since smem_lti_activate exists, I might not want to do this at all.
//        //I need to rework this. The idea is to find all of the ltis touched by this addition. I then need to just multiply
//        // the existing value by the additional spread.
//
//
//        //("CREATE TABLE smem_current_spread (lti_id INTEGER,num_appearances_i_j,num_appearances, lti_source)");
//
//        calc_spread->bind_int(1,(*it));
//        //double additional_num = 0;
//        //double additional_denom = 0; //initially named "additional_demon" (soar needs more demons)
//        while (calc_spread->execute() == soar_module::row && calc_spread->column_double(2))
//        {// Here, I need to get the previous activation of the lti_id in question and update that.
//            //First, I need to get the existing info for this lti_id.
//            lti_id = calc_spread->column_int(0);
//
//            thisAgent->smem_stmts->act_lti_get->bind_int(1,lti_id);
//            thisAgent->smem_stmts->act_lti_get->execute();
//            spread = thisAgent->smem_stmts->act_lti_get->column_double(1);//This is the spread before changes.
//
//            ////this calculation actually captures the log-odds correctly. The alternative is to literally add over the whole context.
//            //raw_prob = (((double)(calc_spread->column_int(2)))/(calc_spread->column_int(1)+1));
//            //offset = (thisAgent->smem_params->spreading_baseline->get_value())/(calc_spread->column_int(1));
//
//            {
//                raw_prob = (((double)(calc_spread->column_double(2)))/(calc_spread->column_double(1)));
//                offset = (thisAgent->smem_params->spreading_baseline->get_value())/(calc_spread->column_double(1));
//                additional = (log(raw_prob)-log(offset));
//            }
//            spread-=additional;//Now, we've adjusted the activation according to this new addition.
//
//            thisAgent->smem_stmts->act_set->bind_double(1, thisAgent->smem_stmts->act_lti_get->column_double(0)+spread);
//            thisAgent->smem_stmts->act_set->bind_int(2, lti_id);
//            thisAgent->smem_stmts->act_set->execute(soar_module::op_reinit);
//
//            thisAgent->smem_stmts->act_lti_set->bind_double(1, thisAgent->smem_stmts->act_lti_get->column_double(0));
//            thisAgent->smem_stmts->act_lti_set->bind_double(2, spread);
//            thisAgent->smem_stmts->act_lti_set->bind_int(3, lti_id);
//            thisAgent->smem_stmts->act_lti_set->execute(soar_module::op_reinit);
//
//            thisAgent->smem_stmts->act_lti_get->reinitialize();
//        }
//        calc_spread->reinitialize();
//
//        //The modified calculation here is as if we had actually calculated the personalized pagerank vector from the entire context.
//        /*double raw_prob = additional_num/additional_denom;
//        double offset = (thisAgent->smem_params->spreading_baseline->get_value())/additional_denom;
//        spread = log(raw_prob/(1.0-raw_prob))-log(offset/(1.0-offset));*/
//
//
//    }
//
//
//    //Now, delete old entries.
//    /*soar_module::sqlite_statement* delete_old_context = new soar_module::sqlite_statement(thisAgent->smem_db,
//        "DELETE FROM smem_current_context WHERE lti_id=?");*/
//    soar_module::sqlite_statement* delete_old_context = thisAgent->smem_stmts->delete_old_context;
//
//    for(smem_lti_set::iterator it = thisAgent->smem_context_removals->begin(); it != thisAgent->smem_context_removals->end(); ++it)
//    {
//        delete_old_context->bind_int(1,(*it));
//        delete_old_context->execute(soar_module::op_reinit);
//    }
//   // delete_old_context->execute(soar_module::op_reinit);
//   // delete delete_old_context;
//    //This deletes from the table that calculates spread, not just the one that contains current context elements.
//    /*soar_module::sqlite_statement* delete_old_spread = new soar_module::sqlite_statement(thisAgent->smem_db,
//            "DELETE FROM smem_current_spread WHERE lti_source=?");*/
//    soar_module::sqlite_statement* delete_old_spread = thisAgent->smem_stmts->delete_old_spread;
//    //delete_old_spread->prepare();
//    for(smem_lti_set::iterator it = thisAgent->smem_context_removals->begin(); it != thisAgent->smem_context_removals->end(); ++it)
//    {
//        delete_old_spread->bind_int(1,(*it));
//        delete_old_spread->execute(soar_module::op_reinit);
//    }
//    //delete_old_spread->execute(soar_module::op_reinit);
//    //delete delete_old_spread;
//    thisAgent->smem_context_removals->clear();
//
//    //Insert values that will be used later.
//    /*soar_module::sqlite_statement* add_new_context = new soar_module::sqlite_statement(thisAgent->smem_db,
//            "INSERT INTO smem_current_context (lti_id) VALUES (?)");*/
//    soar_module::sqlite_statement* add_new_context = thisAgent->smem_stmts->add_new_context;
//
//    //add_new_context->prepare();
//
//    for(smem_lti_set::iterator it = thisAgent->smem_context_additions->begin(); it != thisAgent->smem_context_additions->end(); ++it)
//    {
//        add_new_context->bind_int(1,(*it));
//        add_new_context->execute(soar_module::op_reinit);
//    }
//    //delete add_new_context;
//
//    //num_appearances is number of things inside the fingerprint of lti_j.
//    //num_appearances_i_j is number of times i occurs in fingerprint of lti_j.
//    /*soar_module::sqlite_statement* add_fingerprint = new soar_module::sqlite_statement(thisAgent->smem_db,
//            //INSERT INTO smem_current_spread(lti_id,num_appearances_i_j,num_appearances,lti_source) SELECT lti_i,num_appearances_i_j,num_appearances,lti_j FROM (SELECT * FROM smem_likelihoods WHERE lti_j<200) INNER JOIN smem_trajectory_num ON lti_id=lti_j;
//            "INSERT INTO smem_current_spread(lti_id,num_appearances_i_j,num_appearances,lti_source) "
//            "SELECT lti_i,num_appearances_i_j,num_appearances,lti_j FROM "
//            "(SELECT * FROM smem_likelihoods WHERE lti_j=?) INNER JOIN "
//            "smem_trajectory_num ON lti_id=lti_j");*/
//    soar_module::sqlite_statement* add_fingerprint = thisAgent->smem_stmts->add_fingerprint;
//    //add_fingerprint->prepare();
//
//    for(smem_lti_set::iterator it = thisAgent->smem_context_additions->begin(); it != thisAgent->smem_context_additions->end(); ++it)
//    {
//        add_fingerprint->bind_int(1,(*it));
//        add_fingerprint->execute(soar_module::op_reinit);
//    }
//    //delete add_fingerprint;
//
//
//
//    for(smem_lti_set::iterator it = thisAgent->smem_context_additions->begin(); it != thisAgent->smem_context_additions->end(); ++it)
//    {//Actually, since smem_lti_activate exists, I might not want to do this at all.
//        //I need to rework this. The idea is to find all of the ltis touched by this addition. I then need to just multiply
//        // the existing value by the additional spread.
//
//
//        //("CREATE TABLE smem_current_spread (lti_id INTEGER,num_appearances_i_j,num_appearances, lti_source)");
//
//        calc_spread->prepare();
//        calc_spread->bind_int(1,(*it));
//        //double additional_num = 0;
//        //double additional_denom = 0; //initially named "additional_demon" (soar needs more demons)
//        while (calc_spread->execute() == soar_module::row && calc_spread->column_double(2))
//        {// Here, I need to get the previous activation of the lti_id in question and update that.
//            //First, I need to get the existing info for this lti_id.
//            lti_id = calc_spread->column_int(0);
//
//            thisAgent->smem_stmts->act_lti_get->bind_int(1,lti_id);
//            thisAgent->smem_stmts->act_lti_get->execute();
//            spread = thisAgent->smem_stmts->act_lti_get->column_double(1);//This is the spread before changes.
//
//            ////this calculation actually captures the log-odds correctly. The alternative is to literally add over the whole context.
//            /*raw_prob = (((double)(calc_spread->column_int(2)))/calc_spread->column_int(1));
//            offset = (thisAgent->smem_params->spreading_baseline->get_value())/(calc_spread->column_int(1));
//            additional = (log(raw_prob)-log(offset));*/
//
//            {
//                raw_prob = (((double)(calc_spread->column_double(2)))/(calc_spread->column_double(1)));
//                offset = (thisAgent->smem_params->spreading_baseline->get_value())/(calc_spread->column_double(1));
//                additional = (log(raw_prob)-log(offset));
//            }
//            spread+=additional;//Now, we've adjusted the activation according to this new addition.
//
//            thisAgent->smem_stmts->act_set->bind_double(1, thisAgent->smem_stmts->act_lti_get->column_double(0)+spread);
//            thisAgent->smem_stmts->act_set->bind_int(2, lti_id);
//            thisAgent->smem_stmts->act_set->execute(soar_module::op_reinit);
//
//            thisAgent->smem_stmts->act_lti_set->bind_double(1, thisAgent->smem_stmts->act_lti_get->column_double(0));
//            thisAgent->smem_stmts->act_lti_set->bind_double(2, spread);
//            thisAgent->smem_stmts->act_lti_set->bind_int(3, lti_id);
//            thisAgent->smem_stmts->act_lti_set->execute(soar_module::op_reinit);
//
//            thisAgent->smem_stmts->act_lti_get->reinitialize();
//        }
//        calc_spread->reinitialize();
//
//        //The modified calculation here is as if we had actually calculated the personalized pagerank vector from the entire context.
//        /*double raw_prob = additional_num/additional_denom;
//        double offset = (thisAgent->smem_params->spreading_baseline->get_value())/additional_denom;
//        spread = log(raw_prob/(1.0-raw_prob))-log(offset/(1.0-offset));*/
//
//
//    }
//
//    thisAgent->smem_context_additions->clear();
//}

void smem_invalidate_trajectories(agent* thisAgent, smem_lti_id lti_parent_id, std::map<smem_lti_id, int64_t>* delta_children)
{
        ////////////////////////////////////////////////////////////////////////////
        thisAgent->smem_timers->spreading_store_3_2_1->start();
        ////////////////////////////////////////////////////////////////////////////
    std::map<smem_lti_id, int64_t>::iterator delta_child;
    std::list<smem_lti_id>* negative_children = new std::list<smem_lti_id>;
    for (delta_child = delta_children->begin(); delta_child != delta_children->end(); ++delta_child)
    {
        if (delta_child->second > 0)
        {
            //sqlite command that invalidates trajectories from the parent.

            if (thisAgent->smem_params->spreading_direction->get_value() == smem_param_container::backwards)
            {
                for (int i = 1; i < 11; i++)
                {
                    thisAgent->smem_stmts->trajectory_invalidate_from_lti->bind_int(i, delta_child->first);
                }
                thisAgent->smem_stmts->trajectory_invalidate_from_lti->execute(soar_module::op_reinit);
            }
            else if (thisAgent->smem_params->spreading_direction->get_value() == smem_param_container::forwards)
            {
                for (int i = 1; i < 11; i++)
                {
                    thisAgent->smem_stmts->trajectory_invalidate_from_lti->bind_int(i, lti_parent_id);
                    //As it turns out, sqlite is smart about unioning ors that all have a single index.
                }
                thisAgent->smem_stmts->trajectory_invalidate_from_lti->execute(soar_module::op_reinit);
            }
            else if (thisAgent->smem_params->spreading_direction->get_value() == smem_param_container::both)
            {
                for (int i = 1; i < 11; i++)
                {
                    thisAgent->smem_stmts->trajectory_invalidate_from_lti->bind_int(i, lti_parent_id);
                }
                thisAgent->smem_stmts->trajectory_invalidate_from_lti->execute(soar_module::op_reinit);
                for (int i = 1; i < 11; i++)
                {
                    thisAgent->smem_stmts->trajectory_invalidate_from_lti->bind_int(i, delta_child->first);
                }
                thisAgent->smem_stmts->trajectory_invalidate_from_lti->execute(soar_module::op_reinit);
            }
            else
            {
                assert(false);
            }
            //delete negative_children;
            //return;
        }
        else if (delta_child->second < 0)
        {
            negative_children->push_front(delta_child->first);
        }
    }
        ////////////////////////////////////////////////////////////////////////////
        thisAgent->smem_timers->spreading_store_3_2_1->stop();
        ////////////////////////////////////////////////////////////////////////////
    // If we even get here, it means that we only had negative children (removals) and we invalidate according to them.
    // (Additions make you invalidate a lot more than removals.)
        ////////////////////////////////////////////////////////////////////////////
        thisAgent->smem_timers->spreading_store_3_2_2->start();
        ////////////////////////////////////////////////////////////////////////////
    while (!negative_children->empty())
    {
        //sqlite command to delete trajectories involving parent to delta_children->front();
        if (thisAgent->smem_params->spreading_direction->get_value() == smem_param_container::backwards)
        {
            for (int i = 1; i < 11; i++)
            {
                thisAgent->smem_stmts->trajectory_invalidate_edge->bind_int(2*i-1, negative_children->front());
                thisAgent->smem_stmts->trajectory_invalidate_edge->bind_int(1*i, lti_parent_id);
            }
            thisAgent->smem_stmts->trajectory_invalidate_edge->execute(soar_module::op_reinit);
            negative_children->pop_front();
        }
        else if (thisAgent->smem_params->spreading_direction->get_value() == smem_param_container::forwards)
        {
            for (int i = 1; i < 11; i++)
            {
                thisAgent->smem_stmts->trajectory_invalidate_edge->bind_int(2*i-1, lti_parent_id);
                thisAgent->smem_stmts->trajectory_invalidate_edge->bind_int(1*i, negative_children->front());
            }
            thisAgent->smem_stmts->trajectory_invalidate_edge->execute(soar_module::op_reinit);
            negative_children->pop_front();
        }
        else if (thisAgent->smem_params->spreading_direction->get_value() == smem_param_container::backwards)
        {
            for (int i = 1; i < 11; i++)
            {
                thisAgent->smem_stmts->trajectory_invalidate_edge->bind_int(2*i-1, lti_parent_id);
                thisAgent->smem_stmts->trajectory_invalidate_edge->bind_int(1*i, negative_children->front());
            }
            thisAgent->smem_stmts->trajectory_invalidate_edge->execute(soar_module::op_reinit);
            for (int i = 1; i < 11; i++)
            {
                thisAgent->smem_stmts->trajectory_invalidate_edge->bind_int(2*i-1, negative_children->front());
                thisAgent->smem_stmts->trajectory_invalidate_edge->bind_int(1*i, lti_parent_id);
            }
            thisAgent->smem_stmts->trajectory_invalidate_edge->execute(soar_module::op_reinit);
            negative_children->pop_front();
        }
        else
        {
            assert(false);
        }
    }
    delete negative_children;
        ////////////////////////////////////////////////////////////////////////////
        thisAgent->smem_timers->spreading_store_3_2_2->stop();
        ////////////////////////////////////////////////////////////////////////////
}


//////////////////////////////////////////////////////////
//////////////////////////////////////////////////////////
// Long-Term Identifier Functions (smem::lti)
//////////////////////////////////////////////////////////
//////////////////////////////////////////////////////////

void _smem_lti_from_test(test t, std::set<Symbol*>* valid_ltis)
{
    if (!t)
    {
        return;
    }
    
    if (t->type == EQUALITY_TEST)
    {
        if ((t->data.referent->symbol_type == IDENTIFIER_SYMBOL_TYPE) && (t->data.referent->id->smem_lti != NIL))
        {
            valid_ltis->insert(t->data.referent);
        }
        
        return;
    }
    
    {
        if (t->type == CONJUNCTIVE_TEST)
        {
            for (cons* c = t->data.conjunct_list; c != NIL; c = c->rest)
            {
                _smem_lti_from_test(static_cast<test>(c->first), valid_ltis);
            }
        }
    }
}

// copied primarily from add_all_variables_in_rhs_value
void _smem_lti_from_rhs_value(rhs_value rv, std::set<Symbol*>* valid_ltis)
{
    if (rhs_value_is_symbol(rv))
    {
        Symbol* sym = rhs_value_to_symbol(rv);
        if ((sym->symbol_type == IDENTIFIER_SYMBOL_TYPE) && (sym->id->smem_lti != NIL))
        {
            valid_ltis->insert(sym);
        }
    }
    else
    {
        list* fl = rhs_value_to_funcall_list(rv);
        for (cons* c = fl->rest; c != NIL; c = c->rest)
        {
            _smem_lti_from_rhs_value(static_cast<rhs_value>(c->first), valid_ltis);
        }
    }
}

// make sure ltis in actions are grounded
bool smem_valid_production(condition* lhs_top, action* rhs_top)
{
    bool return_val = true;
    
    std::set<Symbol*> valid_ltis;
    std::set<Symbol*>::iterator lti_p;
    
    // collect valid ltis
    for (condition* c = lhs_top; c != NIL; c = c->next)
    {
        if (c->type == POSITIVE_CONDITION)
        {
            _smem_lti_from_test(c->data.tests.attr_test, &valid_ltis);
            _smem_lti_from_test(c->data.tests.value_test, &valid_ltis);
        }
    }
    
    // validate ltis in actions
    {
        Symbol* id;
        action* a;
        int action_counter = 0;
        
        for (a = rhs_top; a != NIL; a = a->next)
        {
            a->already_in_tc = false;
            action_counter++;
        }
        
        // good_pass detects infinite loops
        bool good_pass = true;
        bool good_action = true;
        while (good_pass && action_counter)
        {
            good_pass = false;
            
            for (a = rhs_top; a != NIL; a = a->next)
            {
                if (!a->already_in_tc)
                {
                    good_action = false;
                    
                    if (a->type == MAKE_ACTION)
                    {
                        id = rhs_value_to_symbol(a->id);
                        
                        // non-identifiers are ok
                        if (!id->is_identifier())
                        {
                            good_action = true;
                        }
                        // short-term identifiers are ok
                        else if (id->id->smem_lti == NIL)
                        {
                            good_action = true;
                        }
                        // valid long-term identifiers are ok
                        else if (valid_ltis.find(id) != valid_ltis.end())
                        {
                            good_action = true;
                        }
                    }
                    else
                    {
                        good_action = true;
                    }
                    
                    // we've found a new good action
                    // mark as good, collect all goodies
                    if (good_action)
                    {
                        a->already_in_tc = true;
                        
                        // everyone has values
                        _smem_lti_from_rhs_value(a->value, &valid_ltis);
                        
                        // function calls don't have attributes
                        if (a->type == MAKE_ACTION)
                        {
                            _smem_lti_from_rhs_value(a->attr, &valid_ltis);
                        }
                        
                        // note that we've dealt with another action
                        action_counter--;
                        good_pass = true;
                    }
                }
            }
        };
        
        return_val = (action_counter == 0);
    }
    
    return return_val;
}

// instance of hash_table_callback_fn2
bool smem_count_ltis(agent* /*thisAgent*/, void* item, void* userdata)
{
    Symbol* id = static_cast<symbol_struct*>(item);
    
    if (id->id->smem_lti != NIL)
    {
        uint64_t* counter = reinterpret_cast<uint64_t*>(userdata);
        (*counter)++;
    }
    
    return false;
}

// gets the lti id for an existing lti soar_letter/number pair (or NIL if failure)
smem_lti_id smem_lti_get_id(agent* thisAgent, char name_letter, uint64_t name_number)
{
    smem_lti_id return_val = NIL;
    
    // getting lti ids requires an open semantic database
    smem_attach(thisAgent);
    
    // soar_letter=? AND number=?
    thisAgent->smem_stmts->lti_get->bind_int(1, static_cast<uint64_t>(name_letter));
    thisAgent->smem_stmts->lti_get->bind_int(2, static_cast<uint64_t>(name_number));
    
    if (thisAgent->smem_stmts->lti_get->execute() == soar_module::row)
    {
        return_val = thisAgent->smem_stmts->lti_get->column_int(0);
    }
    
    thisAgent->smem_stmts->lti_get->reinitialize();
    
    return return_val;
}

// adds a new lti id for a soar_letter/number pair
inline smem_lti_id smem_lti_add_id(agent* thisAgent, char name_letter, uint64_t name_number)
{
    smem_lti_id return_val;
    
    // create lti: soar_letter, number, total_augmentations, activation_value, activations_total, activations_last, activations_first
    thisAgent->smem_stmts->lti_add->bind_int(1, static_cast<uint64_t>(name_letter));
    thisAgent->smem_stmts->lti_add->bind_int(2, static_cast<uint64_t>(name_number));
    thisAgent->smem_stmts->lti_add->bind_int(3, static_cast<uint64_t>(0));
    thisAgent->smem_stmts->lti_add->bind_double(4, static_cast<double>(0));
    thisAgent->smem_stmts->lti_add->bind_double(5, static_cast<double>(0));
    thisAgent->smem_stmts->lti_add->bind_int(6, static_cast<uint64_t>(0));
    thisAgent->smem_stmts->lti_add->bind_int(7, static_cast<uint64_t>(0));
    thisAgent->smem_stmts->lti_add->execute(soar_module::op_reinit);
    
    return_val = static_cast<smem_lti_id>(thisAgent->smem_db->last_insert_rowid());
    
    // increment stat
    thisAgent->smem_stats->chunks->set_value(thisAgent->smem_stats->chunks->get_value() + 1);
    
    return return_val;
}

// makes a non-long-term identifier into a long-term identifier
inline smem_lti_id smem_lti_soar_add(agent* thisAgent, Symbol* id)
{
    if ((id->is_identifier()) &&
            (id->id->smem_lti == NIL))
    {
        // try to find existing lti
        id->id->smem_lti = smem_lti_get_id(thisAgent, id->id->name_letter, id->id->name_number);
        
        // if doesn't exist, add
        if (id->id->smem_lti == NIL)
        {
            id->id->smem_lti = smem_lti_add_id(thisAgent, id->id->name_letter, id->id->name_number);
            
            id->id->smem_time_id = thisAgent->epmem_stats->time->get_value();
            id->id->smem_valid = thisAgent->epmem_validation;
            epmem_schedule_promotion(thisAgent, id);
        }
    }
    
    return id->id->smem_lti;
}

// returns a reference to an lti
Symbol* smem_lti_soar_make(agent* thisAgent, smem_lti_id lti, char name_letter, uint64_t name_number, goal_stack_level level)
{
    Symbol* return_val;
    
    // try to find existing
    return_val = find_identifier(thisAgent, name_letter, name_number);
    
    // otherwise create
    if (return_val == NIL)
    {
        return_val = make_new_identifier(thisAgent, name_letter, level, name_number);
    }
    else
    {
        symbol_add_ref(thisAgent, return_val);
        
        if ((return_val->id->level == SMEM_LTI_UNKNOWN_LEVEL) && (level != SMEM_LTI_UNKNOWN_LEVEL))
        {
            return_val->id->level = level;
            return_val->id->promotion_level = level;
        }
    }
    
    // set lti field irrespective
    return_val->id->smem_lti = lti;
    
    return return_val;
}

void smem_reset_id_counters(agent* thisAgent)
{
    if (thisAgent->smem_db->get_status() == soar_module::connected)
    {
        // soar_letter, max
        while (thisAgent->smem_stmts->lti_max->execute() == soar_module::row)
        {
            uint64_t name_letter = static_cast<uint64_t>(thisAgent->smem_stmts->lti_max->column_int(0));
            uint64_t letter_max = static_cast<uint64_t>(thisAgent->smem_stmts->lti_max->column_int(1));
            
            // shift to alphabet
            name_letter -= static_cast<uint64_t>('A');
            
            // get count
            uint64_t* letter_ct = & thisAgent->id_counter[ name_letter ];
            
            // adjust if necessary
            if ((*letter_ct) <= letter_max)
            {
                (*letter_ct) = (letter_max + 1);
            }
        }
        
        thisAgent->smem_stmts->lti_max->reinitialize();
    }
}


//////////////////////////////////////////////////////////
//////////////////////////////////////////////////////////
// Storage Functions (smem::storage)
//////////////////////////////////////////////////////////
//////////////////////////////////////////////////////////

inline smem_slot* smem_make_slot(smem_slot_map* slots, Symbol* attr)
{
    smem_slot** s = & (*slots)[ attr ];
    
    if (!(*s))
    {
        (*s) = new smem_slot;
    }
    
    return (*s);
}

inline void smem_count_child_connection(std::map<smem_lti_id, int64_t>* children, smem_lti_id child_lti_id)
{
    std::map<smem_lti_id, int64_t>::iterator child_location = children->find(child_lti_id);
    if (child_location != children->end())
    {// We've already seen the child once and increment the number of links from the parent to this child by 1.
        (*children)[child_lti_id] = child_location->second + 1;
    }
    else
    {// We've not seen this child before and initialize to 1.
        (*children)[child_lti_id] = 1;
    }
}

inline void smem_count_child_connection(std::map<smem_lti_id, uint64_t>* children, smem_lti_id child_lti_id)
{
    std::map<smem_lti_id, uint64_t>::iterator child_location = children->find(child_lti_id);
    if (child_location != children->end())
    {// We've already seen the child once and increment the number of links from the parent to this child by 1.
        (*children)[child_lti_id] = child_location->second + 1;
    }
    else
    {// We've not seen this child before and initialize to 1.
        (*children)[child_lti_id] = 1;
    }
}

void smem_disconnect_chunk(agent* thisAgent, smem_lti_id lti_id, std::map<smem_lti_id, uint64_t>* old_children = NULL)
{   // The change for spreading is that this function needs to provide a map if spreading is on.
    // The map contains child ltis from lti_id and the number of links.

    // adjust attr, attr/value counts
    {
        uint64_t pair_count = 0;
        
        smem_lti_id child_attr = 0;
        std::set<smem_lti_id> distinct_attr;
        
        // pairs first, accumulate distinct attributes and pair count
        thisAgent->smem_stmts->web_all->bind_int(1, lti_id);
        while (thisAgent->smem_stmts->web_all->execute() == soar_module::row)
        {
            pair_count++;
            
            child_attr = thisAgent->smem_stmts->web_all->column_int(0);
            distinct_attr.insert(child_attr);
            
            // null -> attr/lti
            if (thisAgent->smem_stmts->web_all->column_int(1) != SMEM_AUGMENTATIONS_NULL)
            {
                // adjust in opposite direction ( adjust, attribute, const )
                thisAgent->smem_stmts->wmes_constant_frequency_update->bind_int(1, -1);
                thisAgent->smem_stmts->wmes_constant_frequency_update->bind_int(2, child_attr);
                thisAgent->smem_stmts->wmes_constant_frequency_update->bind_int(3, thisAgent->smem_stmts->web_all->column_int(1));
                thisAgent->smem_stmts->wmes_constant_frequency_update->execute(soar_module::op_reinit);
            }
            else
            {
                if (old_children != NULL)
                {
                    smem_count_child_connection(old_children,thisAgent->smem_stmts->web_all->column_int(2));
                }
                // adjust in opposite direction ( adjust, attribute, lti )
                thisAgent->smem_stmts->wmes_lti_frequency_update->bind_int(1, -1);
                thisAgent->smem_stmts->wmes_lti_frequency_update->bind_int(2, child_attr);
                thisAgent->smem_stmts->wmes_lti_frequency_update->bind_int(3, thisAgent->smem_stmts->web_all->column_int(2));
                thisAgent->smem_stmts->wmes_lti_frequency_update->execute(soar_module::op_reinit);
            }
        }
        thisAgent->smem_stmts->web_all->reinitialize();
        
        // now attributes
        for (std::set<smem_lti_id>::iterator a = distinct_attr.begin(); a != distinct_attr.end(); a++)
        {
            // adjust in opposite direction ( adjust, attribute )
            thisAgent->smem_stmts->attribute_frequency_update->bind_int(1, -1);
            thisAgent->smem_stmts->attribute_frequency_update->bind_int(2, *a);
            thisAgent->smem_stmts->attribute_frequency_update->execute(soar_module::op_reinit);
        }
        
        // update local statistic
        thisAgent->smem_stats->slots->set_value(thisAgent->smem_stats->slots->get_value() - pair_count);
    }
    
    // disconnect
    {
        thisAgent->smem_stmts->web_truncate->bind_int(1, lti_id);
        thisAgent->smem_stmts->web_truncate->execute(soar_module::op_reinit);
    }
}

void smem_store_chunk(agent* thisAgent, smem_lti_id lti_id, smem_slot_map* children, bool remove_old_children = true, Symbol* print_id = NULL, bool activate = true, smem_storage_type store_type = store_level)
{
    // Since smem_disconnect_chunk looks up the old info anyway,
    // we can just use it to calculate what needs to be recalculated for spreading.
    // Thanks, smem_disconnect_chunk!

    std::map<smem_lti_id, uint64_t>* old_children = NULL;
    std::map<smem_lti_id, int64_t>* new_children = NULL;
    ////////////////////////////////////////////////////////////////////////////
    thisAgent->smem_timers->spreading_store_1->start();
    ////////////////////////////////////////////////////////////////////////////
    if (thisAgent->smem_params->spreading->get_value() == on)
    {
        new_children = new std::map<smem_lti_id, int64_t>;
    }

    // if remove children, disconnect chunk -> no existing edges
    // else, need to query number of existing edges
    uint64_t existing_edges = 0;
    if (remove_old_children)
    {
        if (thisAgent->smem_params->spreading->get_value() == on)
        {
            old_children = new std::map<smem_lti_id, uint64_t>;
        }
        smem_disconnect_chunk(thisAgent, lti_id, old_children);
        
        // provide trace output
        if (thisAgent->sysparams[ TRACE_SMEM_SYSPARAM ] && (print_id))
        {
            char buf[256];
            
            snprintf_with_symbols(thisAgent, buf, 256, "<=SMEM: (%y ^* *)\n", print_id);
            
            print(thisAgent, buf);
            xml_generate_warning(thisAgent, buf);
        }
    }
    else
    {
        thisAgent->smem_stmts->act_lti_child_ct_get->bind_int(1, lti_id);
        thisAgent->smem_stmts->act_lti_child_ct_get->execute();
        
        existing_edges = static_cast<uint64_t>(thisAgent->smem_stmts->act_lti_child_ct_get->column_int(0));
        
        thisAgent->smem_stmts->act_lti_child_ct_get->reinitialize();
    }
    ////////////////////////////////////////////////////////////////////////////
    thisAgent->smem_timers->spreading_store_1->stop();
    ////////////////////////////////////////////////////////////////////////////
    ////////////////////////////////////////////////////////////////////////////
    thisAgent->smem_timers->spreading_store_2->start();
    ////////////////////////////////////////////////////////////////////////////
    // get new edges
    // if didn't disconnect, entails lookups in existing edges
    std::set<smem_hash_id> attr_new;
    std::set< std::pair<smem_hash_id, smem_hash_id> > const_new;
    std::set< std::pair<smem_hash_id, smem_lti_id> > lti_new;
    {
        smem_slot_map::iterator s;
        smem_slot::iterator v;
        
        smem_hash_id attr_hash = 0;
        smem_hash_id value_hash = 0;
        smem_lti_id value_lti = 0;
        
        for (s = children->begin(); s != children->end(); s++)
        {
            attr_hash = smem_temporal_hash(thisAgent, s->first);
            if (remove_old_children)
            {
                attr_new.insert(attr_hash);
            }
            else
            {
                // lti_id, attribute_s_id
                thisAgent->smem_stmts->web_attr_child->bind_int(1, lti_id);
                thisAgent->smem_stmts->web_attr_child->bind_int(2, attr_hash);
                if (thisAgent->smem_stmts->web_attr_child->execute(soar_module::op_reinit) != soar_module::row)
                {
                    attr_new.insert(attr_hash);
                }
            }
            
            for (v = s->second->begin(); v != s->second->end(); v++)
            {
                if ((*v)->val_const.val_type == value_const_t)
                {
                    value_hash = smem_temporal_hash(thisAgent, (*v)->val_const.val_value);
                    
                    if (remove_old_children)
                    {
                        const_new.insert(std::make_pair(attr_hash, value_hash));
                    }
                    else
                    {
                        // lti_id, attribute_s_id, val_const
                        thisAgent->smem_stmts->web_const_child->bind_int(1, lti_id);
                        thisAgent->smem_stmts->web_const_child->bind_int(2, attr_hash);
                        thisAgent->smem_stmts->web_const_child->bind_int(3, value_hash);
                        if (thisAgent->smem_stmts->web_const_child->execute(soar_module::op_reinit) != soar_module::row)
                        {
                            const_new.insert(std::make_pair(attr_hash, value_hash));
                        }
                    }
                    
                    // provide trace output
                    if (thisAgent->sysparams[ TRACE_SMEM_SYSPARAM ] && (print_id))
                    {
                        char buf[256];
                        
                        snprintf_with_symbols(thisAgent, buf, 256, "=>SMEM: (%y ^%y %y)\n", print_id, s->first, (*v)->val_const.val_value);
                        
                        print(thisAgent, buf);
                        xml_generate_warning(thisAgent, buf);
                    }
                }
                else
                {
                    value_lti = (*v)->val_lti.val_value->lti_id;

                    if (value_lti == NIL)
                    {
                        value_lti = smem_lti_add_id(thisAgent, (*v)->val_lti.val_value->lti_letter, (*v)->val_lti.val_value->lti_number);
                        (*v)->val_lti.val_value->lti_id = value_lti;
                        
                        if ((*v)->val_lti.val_value->soar_id != NIL)
                        {
                            (*v)->val_lti.val_value->soar_id->id->smem_lti = value_lti;
                            
                            (*v)->val_lti.val_value->soar_id->id->smem_time_id = thisAgent->epmem_stats->time->get_value();
                            (*v)->val_lti.val_value->soar_id->id->smem_valid = thisAgent->epmem_validation;
                            epmem_schedule_promotion(thisAgent, (*v)->val_lti.val_value->soar_id);
                        }
                    }

                    if (remove_old_children)
                    {
                        lti_new.insert(std::make_pair(attr_hash, value_lti));
                        //For spreading, I need to keep track of the changes to memory. That happens here.
                        if (new_children != NULL)
                        {
                            smem_count_child_connection(new_children, value_lti);
                        }
                    }
                    else
                    {
                        // lti_id, attribute_s_id, val_lti
                        thisAgent->smem_stmts->web_lti_child->bind_int(1, lti_id);
                        thisAgent->smem_stmts->web_lti_child->bind_int(2, attr_hash);
                        thisAgent->smem_stmts->web_lti_child->bind_int(3, value_lti);
                        if (thisAgent->smem_stmts->web_lti_child->execute(soar_module::op_reinit) != soar_module::row)
                        {
                            lti_new.insert(std::make_pair(attr_hash, value_lti));
                            //For spreading, I need to keep track of the changes to memory. That happens here.
                            if (new_children != NULL)
                            {
                                smem_count_child_connection(new_children, value_lti);
                            }
                        }
                    }
                    
                    // provide trace output
                    if (thisAgent->sysparams[ TRACE_SMEM_SYSPARAM ] && (print_id))
                    {
                        char buf[256];
                        
                        snprintf_with_symbols(thisAgent, buf, 256, "=>SMEM: (%y ^%y %y)\n", print_id, s->first, (*v)->val_lti.val_value->soar_id);
                        
                        print(thisAgent, buf);
                        xml_generate_warning(thisAgent, buf);
                    }
                }
            }
        }
    }
    ////////////////////////////////////////////////////////////////////////////
    thisAgent->smem_timers->spreading_store_2->stop();
    ////////////////////////////////////////////////////////////////////////////
    /*
     * Here, the delta between what the children of the lti used to be and
     * what they are now is calculated and used to determine what spreading
     * likelihoods need to be recalculated (since the network structure
     * behind them are not longer valid).
     */
    ////////////////////////////////////////////////////////////////////////////
    thisAgent->smem_timers->spreading_store_3->start();
    ////////////////////////////////////////////////////////////////////////////
    if (new_children != NULL)
    {
        ////////////////////////////////////////////////////////////////////////////
        thisAgent->smem_timers->spreading_store_3_1->start();
        ////////////////////////////////////////////////////////////////////////////
        if (remove_old_children)
        {//This is where the delta has to be calculated.
            /* Delta: Loop over the new children.
             * Check if they are also old children.
             * If so, calculate the delta and store that into new children as the new value.
             * At the same time, erase the old children if it showed up (after calculating the delta)
             * Then, loop through the remaining old children and just add those values as negative.
             */

            assert(old_children != NULL);
            //for sanity^

            std::map<smem_lti_id, int64_t>::iterator new_child;
            for (new_child = new_children->begin(); new_child != new_children->end(); ++new_child)
            {
                if (old_children->find(new_child->first)!=old_children->end())
                {
                    (*new_children)[new_child->first] = (*new_children)[new_child->first] - (*old_children)[new_child->first];
                    old_children->erase(new_child->first);
                }
            }
            std::map<smem_lti_id, uint64_t>::iterator old_child;
            for (old_child = old_children->begin(); old_child != old_children->end(); ++old_child)
            {
                (*new_children)[old_child->first] = old_child->second;
            }
        }
        ////////////////////////////////////////////////////////////////////////////
        thisAgent->smem_timers->spreading_store_3_1->stop();
        ////////////////////////////////////////////////////////////////////////////
        //At this point, new_children contains the set of changes to memory that are relevant to spreading.
        //We use those changes to invalidate the appropriate spreading values.
        ////////////////////////////////////////////////////////////////////////////
        thisAgent->smem_timers->spreading_store_3_2->start();
        ////////////////////////////////////////////////////////////////////////////
        smem_invalidate_trajectories(thisAgent, lti_id, new_children);
        ////////////////////////////////////////////////////////////////////////////
        thisAgent->smem_timers->spreading_store_3_2->stop();
        ////////////////////////////////////////////////////////////////////////////
    }
    ////////////////////////////////////////////////////////////////////////////
    thisAgent->smem_timers->spreading_store_3->stop();
    ////////////////////////////////////////////////////////////////////////////
    // activation function assumes proper thresholding state
    // thus, consider four cases of augmentation counts (w.r.t. thresh)
    // 1. before=below, after=below: good (activation will update smem_augmentations)
    // 2. before=below, after=above: need to update smem_augmentations->inf
    // 3. before=after, after=below: good (activation will update smem_augmentations, free transition)
    // 4. before=after, after=after: good (activation won't touch smem_augmentations)
    //
    // hence, we detect + handle case #2 here
    ////////////////////////////////////////////////////////////////////////////
    thisAgent->smem_timers->spreading_store_4->start();
    ////////////////////////////////////////////////////////////////////////////
    uint64_t new_edges = (existing_edges + const_new.size() + lti_new.size());
    bool after_above;
    double web_act = static_cast<double>(SMEM_ACT_MAX);
    {
        uint64_t thresh = static_cast<uint64_t>(thisAgent->smem_params->thresh->get_value());
        after_above = (new_edges >= thresh);
        
        // if before below
        if (existing_edges < thresh)
        {
            if (after_above)
            {
                // update smem_augmentations to inf
                thisAgent->smem_stmts->act_set->bind_double(1, web_act);
                thisAgent->smem_stmts->act_set->bind_int(2, lti_id);
                thisAgent->smem_stmts->act_set->execute(soar_module::op_reinit);
            }
        }
    }
    
    // update edge counter
    {
        thisAgent->smem_stmts->act_lti_child_ct_set->bind_int(1, new_edges);
        thisAgent->smem_stmts->act_lti_child_ct_set->bind_int(2, lti_id);
        thisAgent->smem_stmts->act_lti_child_ct_set->execute(soar_module::op_reinit);
    }
    
    // Put the initialization of the entry in the prohibit table here.
    //(The initialization to the activation history is in the below function call "smem_lti_activate".)
    // Also, it seemed appropriate for such an initialization to be in store_chunk.
    {
        thisAgent->smem_stmts->prohibit_add->bind_int(1,lti_id);
        thisAgent->smem_stmts->prohibit_add->execute(soar_module::op_reinit);
    }
    //The above doesn't add a prohibit event. It merely stores the lti_id in the prohibit table for later use.


    // now we can safely activate the lti
    if (activate)
    {
        double lti_act = smem_lti_activate(thisAgent, lti_id, false, new_edges);
        
        if (!after_above)
        {
            web_act = lti_act;
        }
    }
    
    // insert new edges, update counters
    {
        // attr/const pairs
        {
            for (std::set< std::pair< smem_hash_id, smem_hash_id > >::iterator p = const_new.begin(); p != const_new.end(); p++)
            {
                // insert
                {
                    // lti_id, attribute_s_id, val_const, value_lti_id, activation_value
                    thisAgent->smem_stmts->web_add->bind_int(1, lti_id);
                    thisAgent->smem_stmts->web_add->bind_int(2, p->first);
                    thisAgent->smem_stmts->web_add->bind_int(3, p->second);
                    thisAgent->smem_stmts->web_add->bind_int(4, SMEM_AUGMENTATIONS_NULL);
                    thisAgent->smem_stmts->web_add->bind_double(5, web_act);
                    thisAgent->smem_stmts->web_add->execute(soar_module::op_reinit);
                }
                
                // update counter
                {
                    // check if counter exists (and add if does not): attribute_s_id, val
                    thisAgent->smem_stmts->wmes_constant_frequency_check->bind_int(1, p->first);
                    thisAgent->smem_stmts->wmes_constant_frequency_check->bind_int(2, p->second);
                    if (thisAgent->smem_stmts->wmes_constant_frequency_check->execute(soar_module::op_reinit) != soar_module::row)
                    {
                        thisAgent->smem_stmts->wmes_constant_frequency_add->bind_int(1, p->first);
                        thisAgent->smem_stmts->wmes_constant_frequency_add->bind_int(2, p->second);
                        thisAgent->smem_stmts->wmes_constant_frequency_add->execute(soar_module::op_reinit);
                    }
                    else
                    {
                        // adjust count (adjustment, attribute_s_id, val)
                        thisAgent->smem_stmts->wmes_constant_frequency_update->bind_int(1, 1);
                        thisAgent->smem_stmts->wmes_constant_frequency_update->bind_int(2, p->first);
                        thisAgent->smem_stmts->wmes_constant_frequency_update->bind_int(3, p->second);
                        thisAgent->smem_stmts->wmes_constant_frequency_update->execute(soar_module::op_reinit);
                    }
                }
            }
        }
        
        // attr/lti pairs
        {
            for (std::set< std::pair< smem_hash_id, smem_lti_id > >::iterator p = lti_new.begin(); p != lti_new.end(); p++)
            {
                // insert
                {
                    // lti_id, attribute_s_id, val_const, value_lti_id, activation_value
                    thisAgent->smem_stmts->web_add->bind_int(1, lti_id);
                    thisAgent->smem_stmts->web_add->bind_int(2, p->first);
                    thisAgent->smem_stmts->web_add->bind_int(3, SMEM_AUGMENTATIONS_NULL);
                    thisAgent->smem_stmts->web_add->bind_int(4, p->second);
                    thisAgent->smem_stmts->web_add->bind_double(5, web_act);
                    thisAgent->smem_stmts->web_add->execute(soar_module::op_reinit);
                }
                
                // update counter
                {
                    // check if counter exists (and add if does not): attribute_s_id, val
                    thisAgent->smem_stmts->wmes_lti_frequency_check->bind_int(1, p->first);
                    thisAgent->smem_stmts->wmes_lti_frequency_check->bind_int(2, p->second);
                    if (thisAgent->smem_stmts->wmes_lti_frequency_check->execute(soar_module::op_reinit) != soar_module::row)
                    {
                        thisAgent->smem_stmts->wmes_lti_frequency_add->bind_int(1, p->first);
                        thisAgent->smem_stmts->wmes_lti_frequency_add->bind_int(2, p->second);
                        thisAgent->smem_stmts->wmes_lti_frequency_add->execute(soar_module::op_reinit);
                    }
                    else
                    {
                        // adjust count (adjustment, attribute_s_id, lti)
                        thisAgent->smem_stmts->wmes_lti_frequency_update->bind_int(1, 1);
                        thisAgent->smem_stmts->wmes_lti_frequency_update->bind_int(2, p->first);
                        thisAgent->smem_stmts->wmes_lti_frequency_update->bind_int(3, p->second);
                        thisAgent->smem_stmts->wmes_lti_frequency_update->execute(soar_module::op_reinit);
                    }
                }
            }
        }
        
        // update attribute count
        {
            for (std::set< smem_hash_id >::iterator a = attr_new.begin(); a != attr_new.end(); a++)
            {
                // check if counter exists (and add if does not): attribute_s_id
                thisAgent->smem_stmts->attribute_frequency_check->bind_int(1, *a);
                if (thisAgent->smem_stmts->attribute_frequency_check->execute(soar_module::op_reinit) != soar_module::row)
                {
                    thisAgent->smem_stmts->attribute_frequency_add->bind_int(1, *a);
                    thisAgent->smem_stmts->attribute_frequency_add->execute(soar_module::op_reinit);
                }
                else
                {
                    // adjust count (adjustment, attribute_s_id)
                    thisAgent->smem_stmts->attribute_frequency_update->bind_int(1, 1);
                    thisAgent->smem_stmts->attribute_frequency_update->bind_int(2, *a);
                    thisAgent->smem_stmts->attribute_frequency_update->execute(soar_module::op_reinit);
                }
            }
        }
        
        // update local edge count
        {
            thisAgent->smem_stats->slots->set_value(thisAgent->smem_stats->slots->get_value() + (const_new.size() + lti_new.size()));
        }
    }
    //This is kinda late for cleaning up, but I went ahead and did it so that I wouldn't forget.
    if (old_children != NULL)
    {
        delete old_children;
    }
    if (new_children != NULL)
    {
        delete new_children;
    }
    ////////////////////////////////////////////////////////////////////////////
    thisAgent->smem_timers->spreading_store_4->stop();
    ////////////////////////////////////////////////////////////////////////////
}

void smem_soar_store(agent* thisAgent, Symbol* id, smem_storage_type store_type = store_level, tc_number tc = NIL)
{
    // transitive closure only matters for recursive storage
    if ((store_type == store_recursive) && (tc == NIL))
    {
        tc = get_new_tc_number(thisAgent);
    }
    smem_sym_list shorties;
    
    // get level
    smem_wme_list* children = smem_get_direct_augs_of_id(id, tc);
    smem_wme_list::iterator w;
    
    // make the target an lti, so intermediary data structure has lti_id
    // (takes care of short-term id self-referencing)
    smem_lti_soar_add(thisAgent, id);
    
    // encode this level
    {
        smem_sym_to_chunk_map sym_to_chunk;
        smem_sym_to_chunk_map::iterator c_p;
        smem_chunk** c;
        
        smem_slot_map slots;
        smem_slot_map::iterator s_p;
        smem_slot::iterator v_p;
        smem_slot* s;
        smem_chunk_value* v;
        
        for (w = children->begin(); w != children->end(); w++)
        {
            // get slot
            s = smem_make_slot(&(slots), (*w)->attr);
            
            // create value, per type
            v = new smem_chunk_value;
            if ((*w)->value->is_constant())
            {
                v->val_const.val_type = value_const_t;
                v->val_const.val_value = (*w)->value;
            }
            else
            {
                v->val_lti.val_type = value_lti_t;
                
                // try to find existing chunk
                c = & sym_to_chunk[(*w)->value ];
                
                // if doesn't exist, add; else use existing
                if (!(*c))
                {
                    (*c) = new smem_chunk;
                    (*c)->lti_id = (*w)->value->id->smem_lti;
                    (*c)->lti_letter = (*w)->value->id->name_letter;
                    (*c)->lti_number = (*w)->value->id->name_number;
                    (*c)->slots = NULL;
                    (*c)->soar_id = (*w)->value;
                    
                    // only traverse to short-term identifiers
                    if ((store_type == store_recursive) && ((*c)->lti_id == NIL))
                    {
                        shorties.push_back((*c)->soar_id);
                    }
                }
                
                v->val_lti.val_value = (*c);
            }
            
            // add value to slot
            s->push_back(v);
        }
        
        smem_store_chunk(thisAgent, id->id->smem_lti, &(slots), true, id);
        
        // clean up
        {
            // de-allocate slots
            for (s_p = slots.begin(); s_p != slots.end(); s_p++)
            {
                for (v_p = s_p->second->begin(); v_p != s_p->second->end(); v_p++)
                {
                    delete(*v_p);
                }
                
                delete s_p->second;
            }
            
            // de-allocate chunks
            for (c_p = sym_to_chunk.begin(); c_p != sym_to_chunk.end(); c_p++)
            {
                delete c_p->second;
            }
            
            delete children;
        }
    }
    
    // recurse as necessary
    for (smem_sym_list::iterator shorty = shorties.begin(); shorty != shorties.end(); shorty++)
    {
        smem_soar_store(thisAgent, (*shorty), store_recursive, tc);
    }
}


//////////////////////////////////////////////////////////
//////////////////////////////////////////////////////////
// Non-Cue-Based Retrieval Functions (smem::ncb)
//////////////////////////////////////////////////////////
//////////////////////////////////////////////////////////

void smem_install_memory(agent* thisAgent, Symbol* state, smem_lti_id lti_id, Symbol* lti, bool activate_lti, soar_module::symbol_triple_list& meta_wmes, soar_module::symbol_triple_list& retrieval_wmes, smem_install_type install_type = wm_install, uint64_t depth = 1, std::set<smem_lti_id>* visited = NULL, bool spontaneous = false)
{
    ////////////////////////////////////////////////////////////////////////////
    thisAgent->smem_timers->ncb_retrieval->start();
    ////////////////////////////////////////////////////////////////////////////
    
    // get the ^result header for this state
    Symbol* result_header = NULL;
    if (install_type == wm_install)
    {
        result_header = state->id->smem_result_header;
    }
    
    // get identifier if not known
    bool lti_created_here = false;
    if (lti == NIL && install_type == wm_install)
    {
        soar_module::sqlite_statement* q = thisAgent->smem_stmts->lti_letter_num;
        
        q->bind_int(1, lti_id);
        q->execute();
        
        lti = smem_lti_soar_make(thisAgent, lti_id, static_cast<char>(q->column_int(0)), static_cast<uint64_t>(q->column_int(1)), result_header->id->level);
        
        q->reinitialize();
        
        lti_created_here = true;
    }
    
    // activate lti
    if (activate_lti)
    {
        smem_lti_activate(thisAgent, lti_id, true);
    }
    
    // point retrieved to lti
    if (install_type == wm_install)
    {
<<<<<<< HEAD
        smem_buffer_add_wme(thisAgent, meta_wmes, result_header, thisAgent->smem_sym_retrieved, lti);
        if (spontaneous)
        {
            smem_buffer_add_wme(thisAgent, meta_wmes, result_header, thisAgent->smem_sym_spontaneously_retrieved, lti);
=======
        if (visited == NULL)
        {
            smem_buffer_add_wme(thisAgent, meta_wmes, result_header, thisAgent->smem_sym_retrieved, lti);
        }
        else
        {
            smem_buffer_add_wme(thisAgent, meta_wmes, result_header, thisAgent->smem_sym_depth_retrieved, lti);
>>>>>>> e4af57b1
        }
    }
    if (lti_created_here)
    {
        // if the identifier was created above we need to
        // remove a single ref count AFTER the wme
        // is added (such as to not deallocate the symbol
        // prematurely)
        symbol_remove_ref(thisAgent, lti);
    }
    bool triggered = false;
    // if no children, then retrieve children
    // merge may override this behavior
    if (((thisAgent->smem_params->merge->get_value() == smem_param_container::merge_add) ||
            ((lti->id->impasse_wmes == NIL) &&
             (lti->id->input_wmes == NIL) &&
             (lti->id->slots == NIL)))
            || (install_type == fake_install)) //(The final bit is if this is being called by the remove command.)
    {
        if (visited == NULL)
        {
            triggered = true;
            visited = new std::set<smem_lti_id>;
        }
        soar_module::sqlite_statement* expand_q = thisAgent->smem_stmts->web_expand;
        Symbol* attr_sym;
        Symbol* value_sym;
        
        // get direct children: attr_type, attr_hash, value_type, value_hash, value_letter, value_num, value_lti
        expand_q->bind_int(1, lti_id);
        
        std::set<Symbol*> children;
        
        while (expand_q->execute() == soar_module::row)
        {
            // make the identifier symbol irrespective of value type
            attr_sym = smem_reverse_hash(thisAgent, static_cast<byte>(expand_q->column_int(0)), static_cast<smem_hash_id>(expand_q->column_int(1)));
            
            // identifier vs. constant
            if (expand_q->column_int(6) != SMEM_AUGMENTATIONS_NULL)
            {
                value_sym = smem_lti_soar_make(thisAgent, static_cast<smem_lti_id>(expand_q->column_int(6)), static_cast<char>(expand_q->column_int(4)), static_cast<uint64_t>(expand_q->column_int(5)), lti->id->level);
                if (depth > 1)
                {
                    children.insert(value_sym);
                }
            }
            else
            {
                value_sym = smem_reverse_hash(thisAgent, static_cast<byte>(expand_q->column_int(2)), static_cast<smem_hash_id>(expand_q->column_int(3)));
            }
            
            // add wme
            smem_buffer_add_wme(thisAgent, retrieval_wmes, lti, attr_sym, value_sym);
            
            // deal with ref counts - attribute/values are always created in this function
            // (thus an extra ref count is set before adding a wme)
            symbol_remove_ref(thisAgent, attr_sym);
            symbol_remove_ref(thisAgent, value_sym);
        }
        expand_q->reinitialize();
        
        //Attempt to find children for the case of depth.
        std::set<Symbol*>::iterator iterator;
        std::set<Symbol*>::iterator end = children.end();
        for (iterator = children.begin(); iterator != end; ++iterator)
        {
            if (visited->find((*iterator)->id->smem_lti) == visited->end())
            {
                visited->insert((*iterator)->id->smem_lti);
                smem_install_memory(thisAgent, state, (*iterator)->id->smem_lti, (*iterator), (thisAgent->smem_params->activate_on_query->get_value() == on), meta_wmes, retrieval_wmes, install_type, depth - 1, visited);
            }
        }

    }
    if (triggered)
    {
        delete visited;
    }
    
    ////////////////////////////////////////////////////////////////////////////
    thisAgent->smem_timers->ncb_retrieval->stop();
    ////////////////////////////////////////////////////////////////////////////
}


//////////////////////////////////////////////////////////
//////////////////////////////////////////////////////////
// Cue-Based Retrieval Functions (smem::cbr)
//////////////////////////////////////////////////////////
//////////////////////////////////////////////////////////

inline soar_module::sqlite_statement* smem_setup_web_crawl(agent* thisAgent, smem_weighted_cue_element* el)
{
    soar_module::sqlite_statement* q = NULL;
    
    // first, point to correct query and setup
    // query-specific parameters
    if (el->element_type == attr_t)
    {
        // attribute_s_id=?
        q = thisAgent->smem_stmts->web_attr_all;
    }
    else if (el->element_type == value_const_t)
    {
        // attribute_s_id=? AND value_constant_s_id=?
        q = thisAgent->smem_stmts->web_const_all;
        q->bind_int(2, el->value_hash);
    }
    else if (el->element_type == value_lti_t)
    {
        // attribute_s_id=? AND value_lti_id=?
        q = thisAgent->smem_stmts->web_lti_all;
        q->bind_int(2, el->value_lti);
    }
    
    // all require hash as first parameter
    q->bind_int(1, el->attr_hash);
    
    return q;
}

inline bool _smem_process_cue_wme(agent* thisAgent, wme* w, bool pos_cue, smem_prioritized_weighted_cue& weighted_pq, MathQuery* mathQuery)
{
    bool good_wme = true;
    smem_weighted_cue_element* new_cue_element;
    
    smem_hash_id attr_hash;
    smem_hash_id value_hash;
    smem_lti_id value_lti;
    smem_cue_element_type element_type;
    
    soar_module::sqlite_statement* q = NULL;
    
    {
        // we only have to do hard work if
        attr_hash = smem_temporal_hash(thisAgent, w->attr, false);
        if (attr_hash != NIL)
        {
            if (w->value->is_constant() && mathQuery == NIL)
            {
                value_lti = NIL;
                value_hash = smem_temporal_hash(thisAgent, w->value, false);
                element_type = value_const_t;
                
                if (value_hash != NIL)
                {
                    q = thisAgent->smem_stmts->wmes_constant_frequency_get;
                    q->bind_int(1, attr_hash);
                    q->bind_int(2, value_hash);
                }
                else if (pos_cue)
                {
                    good_wme = false;
                }
                else
                {
                    //This would be a negative query that smem has no hash for.  This means that
                    //there is no way it could be in any of the results, and we don't
                    //need to continue processing it, let alone use it in the search.  --ACN
                    return true;
                }
            }
            else
            {
                //If we get here on a math query, the value may not be an identifier
                if (w->value->symbol_type == IDENTIFIER_SYMBOL_TYPE)
                {
                    value_lti = w->value->id->smem_lti;
                }
                else
                {
                    value_lti = 0;
                }
                value_hash = NIL;
                
                if (value_lti == NIL)
                {
                    q = thisAgent->smem_stmts->attribute_frequency_get;
                    q->bind_int(1, attr_hash);
                    
                    element_type = attr_t;
                }
                else
                {
                    q = thisAgent->smem_stmts->wmes_lti_frequency_get;
                    q->bind_int(1, attr_hash);
                    q->bind_int(2, value_lti);
                    
                    element_type = value_lti_t;
                }
            }
            
            if (good_wme)
            {
                if (q->execute() == soar_module::row)
                {
                    new_cue_element = new smem_weighted_cue_element;
                    
                    new_cue_element->weight = q->column_int(0);
                    new_cue_element->attr_hash = attr_hash;
                    new_cue_element->value_hash = value_hash;
                    new_cue_element->value_lti = value_lti;
                    new_cue_element->cue_element = w;
                    
                    new_cue_element->element_type = element_type;
                    new_cue_element->pos_element = pos_cue;
                    new_cue_element->mathElement = mathQuery;
                    
                    weighted_pq.push(new_cue_element);
                    new_cue_element = NULL;
                }
                else
                {
                    if (pos_cue)
                    {
                        good_wme = false;
                    }
                }
                
                q->reinitialize();
            }
        }
        else
        {
            if (pos_cue)
            {
                good_wme = false;
            }
        }
    }
    //If we brought in a math query and didn't use it
    if (!good_wme && mathQuery != NIL)
    {
        delete mathQuery;
    }
    return good_wme;
}

//this returns a pair with <needFullSearch, goodCue>
std::pair<bool, bool>* processMathQuery(agent* thisAgent, Symbol* mathQuery, smem_prioritized_weighted_cue* weighted_pq)
{
    bool needFullSearch = false;
    //Use this set to track when certain elements have been added, so we don't add them twice
    std::set<Symbol*> uniqueMathQueryElements;
    std::pair<bool, bool>* result = new std::pair<bool, bool>(true, true);
    
    smem_wme_list* cue = smem_get_direct_augs_of_id(mathQuery);
    for (smem_wme_list::iterator cue_p = cue->begin(); cue_p != cue->end(); cue_p++)
    {
    
        smem_wme_list* cueTypes = smem_get_direct_augs_of_id((*cue_p)->value);
        if (cueTypes->empty())
        {
            //This would be an attribute without a query type attached
            result->first = false;
            result->second = false;
            break;
        }
        else
        {
            for (smem_wme_list::iterator cueType = cueTypes->begin(); cueType != cueTypes->end(); cueType++)
            {
                if ((*cueType)->attr == thisAgent->smem_sym_math_query_less)
                {
                    if ((*cueType)->value->symbol_type == FLOAT_CONSTANT_SYMBOL_TYPE)
                    {
                        _smem_process_cue_wme(thisAgent, (*cue_p), true, *weighted_pq, new MathQueryLess((*cueType)->value->fc->value));
                    }
                    else if ((*cueType)->value->symbol_type == INT_CONSTANT_SYMBOL_TYPE)
                    {
                        _smem_process_cue_wme(thisAgent, (*cue_p), true, *weighted_pq, new MathQueryLess((*cueType)->value->ic->value));
                    }
                    else
                    {
                        //There isn't a valid value to compare against
                        result->first = false;
                        result->second = false;
                        break;
                    }
                }
                else if ((*cueType)->attr == thisAgent->smem_sym_math_query_greater)
                {
                    if ((*cueType)->value->symbol_type == FLOAT_CONSTANT_SYMBOL_TYPE)
                    {
                        _smem_process_cue_wme(thisAgent, (*cue_p), true, *weighted_pq, new MathQueryGreater((*cueType)->value->fc->value));
                    }
                    else if ((*cueType)->value->symbol_type == INT_CONSTANT_SYMBOL_TYPE)
                    {
                        _smem_process_cue_wme(thisAgent, (*cue_p), true, *weighted_pq, new MathQueryGreater((*cueType)->value->ic->value));
                    }
                    else
                    {
                        //There isn't a valid value to compare against
                        result->first = false;
                        result->second = false;
                        break;
                    }
                }
                else if ((*cueType)->attr == thisAgent->smem_sym_math_query_less_or_equal)
                {
                    if ((*cueType)->value->symbol_type == FLOAT_CONSTANT_SYMBOL_TYPE)
                    {
                        _smem_process_cue_wme(thisAgent, (*cue_p), true, *weighted_pq, new MathQueryLessOrEqual((*cueType)->value->fc->value));
                    }
                    else if ((*cueType)->value->symbol_type == INT_CONSTANT_SYMBOL_TYPE)
                    {
                        _smem_process_cue_wme(thisAgent, (*cue_p), true, *weighted_pq, new MathQueryLessOrEqual((*cueType)->value->ic->value));
                    }
                    else
                    {
                        //There isn't a valid value to compare against
                        result->first = false;
                        result->second = false;
                        break;
                    }
                }
                else if ((*cueType)->attr == thisAgent->smem_sym_math_query_greater_or_equal)
                {
                    if ((*cueType)->value->symbol_type == FLOAT_CONSTANT_SYMBOL_TYPE)
                    {
                        _smem_process_cue_wme(thisAgent, (*cue_p), true, *weighted_pq, new MathQueryGreaterOrEqual((*cueType)->value->fc->value));
                    }
                    else if ((*cueType)->value->symbol_type == INT_CONSTANT_SYMBOL_TYPE)
                    {
                        _smem_process_cue_wme(thisAgent, (*cue_p), true, *weighted_pq, new MathQueryGreaterOrEqual((*cueType)->value->ic->value));
                    }
                    else
                    {
                        //There isn't a valid value to compare against
                        result->first = false;
                        result->second = false;
                        break;
                    }
                }
                else if ((*cueType)->attr == thisAgent->smem_sym_math_query_max)
                {
                    if (uniqueMathQueryElements.find(thisAgent->smem_sym_math_query_max) != uniqueMathQueryElements.end())
                    {
                        //Only one max at a time
                        result->first = false;
                        result->second = false;
                        break;
                    }
                    else
                    {
                        uniqueMathQueryElements.insert(thisAgent->smem_sym_math_query_max);
                    }
                    needFullSearch = true;
                    _smem_process_cue_wme(thisAgent, (*cue_p), true, *weighted_pq, new MathQueryMax());
                }
                else if ((*cueType)->attr == thisAgent->smem_sym_math_query_min)
                {
                    if (uniqueMathQueryElements.find(thisAgent->smem_sym_math_query_min) != uniqueMathQueryElements.end())
                    {
                        //Only one min at a time
                        result->first = false;
                        result->second = false;
                        break;
                    }
                    else
                    {
                        uniqueMathQueryElements.insert(thisAgent->smem_sym_math_query_min);
                    }
                    needFullSearch = true;
                    _smem_process_cue_wme(thisAgent, (*cue_p), true, *weighted_pq, new MathQueryMin());
                }
            }
        }
        delete cueTypes;
    }
    delete cue;
    if (result->second)
    {
        result->first = needFullSearch;
        return result;
    }
    return result;
}

smem_lti_id smem_process_query(agent* thisAgent, Symbol* state, Symbol* query, Symbol* negquery, Symbol* mathQuery, smem_lti_set* prohibit, soar_module::wme_set& cue_wmes, soar_module::symbol_triple_list& meta_wmes, soar_module::symbol_triple_list& retrieval_wmes, smem_query_levels query_level = qry_full, uint64_t number_to_retrieve = 1, std::list<smem_lti_id>* match_ids = NIL, uint64_t depth = 1, smem_install_type install_type = wm_install)
{

    //Going to loop through the prohibits and note that they have been prohibited, thus removing the most recent activation event.
    //A fancy version might do weird backtracing and keep track of which activation event(s) should be removed. The version here is simpler.
    //It will merely omit the most recent activation event.

    smem_lti_set::iterator prohibited_lti_p;
    for (prohibited_lti_p = prohibit->begin(); prohibited_lti_p != prohibit->end(); prohibited_lti_p++)
    {
        thisAgent->smem_stmts->prohibit_check->bind_int(1,(*prohibited_lti_p));
        if (thisAgent->smem_stmts->prohibit_check->execute() != soar_module::row)
        {//If the lti is not already prohibited
            //Then add the prohibit and get rid of the history.

            //Add the prohibit
            thisAgent->smem_stmts->prohibit_set->bind_int(1,(*prohibited_lti_p));
            thisAgent->smem_stmts->prohibit_set->execute(soar_module::op_reinit);

            /*//remove the history
            thisAgent->smem_stmts->history_remove->bind_int(1,(*prohibited_lti_p));
            thisAgent->smem_stmts->history_remove->execute(soar_module::op_reinit);*/

        //The above could potentially fail if there is no history, but that shouldn't ever be possible here.
        }
        thisAgent->smem_stmts->prohibit_check->reinitialize();
    }

    smem_weighted_cue_list weighted_cue;
    bool good_cue = true;
    
    //This is used when doing math queries that need to look at more that just the first valid element
    bool needFullSearch = false;
    
    soar_module::sqlite_statement* q = NULL;
    
    std::list<smem_lti_id> temp_list;
    if (query_level == qry_full)
    {
        match_ids = &(temp_list);
    }
    
    smem_lti_id king_id = NIL;
    ////////////////////////////////////////////////////////////////////////////
    thisAgent->smem_timers->query->start();
    ////////////////////////////////////////////////////////////////////////////
    ////////////////////////////////////////////////////////////////////////////
    thisAgent->smem_timers->spreading_act->start();
    ////////////////////////////////////////////////////////////////////////////
    
    if (thisAgent->smem_params->spreading->get_value() == on && thisAgent->smem_params->spreading_time->get_value() == smem_param_container::query_time)
    {
        //Here is the major change for spreading. Instead of just using the base-level value for sorting, I also must include the change from context.
        //First, we fix bad trajectories. (Asynchronous would be nice.)
        //if (thisAgent->smem_params->spreading_model->get_value() == smem_param_container::likelihood)
        if (thisAgent->smem_params->spreading_crawl_time->get_value() == smem_param_container::precalculate)
        {
            smem_fix_spread(thisAgent);
        }

        //Contribution from context
        smem_calc_spread(thisAgent);

    }

    ////////////////////////////////////////////////////////////////////////////
    thisAgent->smem_timers->spreading_act->stop();
    ////////////////////////////////////////////////////////////////////////////
    // prepare query stats
    {
        smem_prioritized_weighted_cue weighted_pq;
        
        // positive cue - always
        {
            smem_wme_list* cue = smem_get_direct_augs_of_id(query);
            if (cue->empty())
            {
                good_cue = false;
            }
            
            for (smem_wme_list::iterator cue_p = cue->begin(); cue_p != cue->end(); cue_p++)
            {
                cue_wmes.insert((*cue_p));
                
                if (good_cue)
                {
                    good_cue = _smem_process_cue_wme(thisAgent, (*cue_p), true, weighted_pq, NIL);
                }
            }
            
            delete cue;
        }
        
        //Look through while were here, so that we can make sure the attributes we need are in the results
        if (mathQuery != NIL && good_cue)
        {
            std::pair<bool, bool>* mpr = processMathQuery(thisAgent, mathQuery, &weighted_pq);
            needFullSearch = mpr->first;
            good_cue = mpr->second;
            delete mpr;
        }
        
        // negative cue - if present
        if (negquery)
        {
            smem_wme_list* cue = smem_get_direct_augs_of_id(negquery);
            
            for (smem_wme_list::iterator cue_p = cue->begin(); cue_p != cue->end(); cue_p++)
            {
                cue_wmes.insert((*cue_p));
                
                if (good_cue)
                {
                    good_cue = _smem_process_cue_wme(thisAgent, (*cue_p), false, weighted_pq, NIL);
                }
            }
            
            delete cue;
        }
        
        // if valid cue, transfer priority queue to list
        if (good_cue)
        {
            while (!weighted_pq.empty())
            {
                weighted_cue.push_back(weighted_pq.top());
                weighted_pq.pop();
            }
        }
        // else deallocate priority queue contents
        else
        {
            while (!weighted_pq.empty())
            {
                smem_prioritized_weighted_cue::value_type top = weighted_pq.top();
                weighted_pq.pop();
                if (top->mathElement != NIL)
                {
                    delete top->mathElement;
                }
                delete top;
                /*if(weighted_pq.top()->mathElement != NIL){
                    delete weighted_pq.top()->mathElement;
                }
                delete weighted_pq.top();
                weighted_pq.pop();*/
            }
        }
    }
    
    // only search if the cue was valid
    if (good_cue && !weighted_cue.empty())
    {
        // by definition, the first positive-cue element dictates the candidate set
        smem_weighted_cue_list::iterator cand_set;
        smem_weighted_cue_list::iterator next_element;
        for (next_element = weighted_cue.begin(); next_element != weighted_cue.end(); next_element++)
        {
            if ((*next_element)->pos_element)
            {
                cand_set = next_element;
                break;
            }
        }
        
        soar_module::sqlite_statement* q2 = NULL;
        smem_lti_set::iterator prohibit_p;
        
        smem_lti_id cand;
        bool good_cand;
        
        if (thisAgent->smem_params->activation_mode->get_value() == smem_param_container::act_base)
        {
            // naive base-level updates means update activation of
            // every candidate in the minimal list before the
            // confirmation walk
            if (thisAgent->smem_params->base_update->get_value() == smem_param_container::bupt_naive)
            {
                q = smem_setup_web_crawl(thisAgent, (*cand_set));
                
                // queue up distinct lti's to update
                // - set because queries could contain wilds
                // - not in loop because the effects of activation may actually
                //   alter the resultset of the query (isolation???)
                std::set< smem_lti_id > to_update;
                while (q->execute() == soar_module::row)
                {
                    to_update.insert(q->column_int(0));
                }
                
                for (std::set< smem_lti_id >::iterator it = to_update.begin(); it != to_update.end(); it++)
                {
                    smem_lti_activate(thisAgent, (*it), false);
                }
                
                q->reinitialize();
            }
        }
        
        // setup first query, which is sorted on activation already
        q = smem_setup_web_crawl(thisAgent, (*cand_set));
		thisAgent->lastCue = new agent::BasicWeightedCue((*cand_set)->cue_element, (*cand_set)->weight);
        
        // this becomes the minimal set to walk (till match or fail)
        if (q->execute() == soar_module::row)
        {
            smem_prioritized_activated_lti_queue plentiful_parents;
            bool more_rows = true;
            bool use_db = false;
            bool has_feature = false;
            
            while (more_rows && (q->column_double(1) == static_cast<double>(SMEM_ACT_MAX)))
            {
                thisAgent->smem_stmts->act_lti_get->bind_int(1, q->column_int(0));
                thisAgent->smem_stmts->act_lti_get->execute();
                plentiful_parents.push(std::make_pair< double, smem_lti_id >(thisAgent->smem_stmts->act_lti_get->column_double(0)+thisAgent->smem_stmts->act_lti_get->column_double(1), q->column_int(0)));
                thisAgent->smem_stmts->act_lti_get->reinitialize();
                
                more_rows = (q->execute() == soar_module::row);
            }
            bool first_element = false;
            while (((match_ids->size() < number_to_retrieve) || (needFullSearch)) && ((more_rows) || (!plentiful_parents.empty())))
            {
                // choose next candidate (db vs. priority queue)
                {
                    use_db = false;
                    
                    if (!more_rows)
                    {
                        use_db = false;
                    }
                    else if (plentiful_parents.empty())
                    {
                        use_db = true;
                    }
                    else
                    {
                        use_db = (q->column_double(1) >  plentiful_parents.top().first);
                    }
                    
                    if (use_db)
                    {
                        cand = q->column_int(0);
                        more_rows = (q->execute() == soar_module::row);
                    }
                    else
                    {
                        cand = plentiful_parents.top().second;
                        plentiful_parents.pop();
                    }
                }
                
                // if not prohibited, submit to the remaining cue elements
                prohibit_p = prohibit->find(cand);
                if (prohibit_p == prohibit->end())
                {
                    good_cand = true;
                    
                    for (next_element = weighted_cue.begin(); next_element != weighted_cue.end() && good_cand; next_element++)
                    {
                        // don't need to check the generating list
                        //If the cand_set is a math query, we care about more than its existence
                        if ((*next_element) == (*cand_set) && (*next_element)->mathElement == NIL)
                        {
                            continue;
                        }
                        
                        if ((*next_element)->element_type == attr_t)
                        {
                            // parent=? AND attribute_s_id=?
                            q2 = thisAgent->smem_stmts->web_attr_child;
                        }
                        else if ((*next_element)->element_type == value_const_t)
                        {
                            // parent=? AND attribute_s_id=? AND value_constant_s_id=?
                            q2 = thisAgent->smem_stmts->web_const_child;
                            q2->bind_int(3, (*next_element)->value_hash);
                        }
                        else if ((*next_element)->element_type == value_lti_t)
                        {
                            // parent=? AND attribute_s_id=? AND value_lti_id=?
                            q2 = thisAgent->smem_stmts->web_lti_child;
                            q2->bind_int(3, (*next_element)->value_lti);
                        }
                        
                        // all require own id, attribute
                        q2->bind_int(1, cand);
                        q2->bind_int(2, (*next_element)->attr_hash);
                        
                        has_feature = (q2->execute() == soar_module::row);
                        bool mathQueryMet = false;
                        if ((*next_element)->mathElement != NIL && has_feature)
                        {
                            do
                            {
                                smem_hash_id valueHash = q2->column_int(2 - 1);
                                thisAgent->smem_stmts->hash_rev_type->bind_int(1, valueHash);
                                
                                if (thisAgent->smem_stmts->hash_rev_type->execute() != soar_module::row)
                                {
                                    good_cand = false;
                                }
                                else
                                {
                                    switch (thisAgent->smem_stmts->hash_rev_type->column_int(1 - 1))
                                    {
                                        case FLOAT_CONSTANT_SYMBOL_TYPE:
                                            mathQueryMet |= (*next_element)->mathElement->valueIsAcceptable(smem_reverse_hash_float(thisAgent, valueHash));
                                            break;
                                        case INT_CONSTANT_SYMBOL_TYPE:
                                            mathQueryMet |= (*next_element)->mathElement->valueIsAcceptable(smem_reverse_hash_int(thisAgent, valueHash));
                                            break;
                                    }
                                }
                                thisAgent->smem_stmts->hash_rev_type->reinitialize();
                            }
                            while (q2->execute() == soar_module::row);
                            good_cand = mathQueryMet;
                        }
                        else
                        {
                            good_cand = (((*next_element)->pos_element) ? (has_feature) : (!has_feature));
                        }
                        //In CSoar this needs to happen before the break, or the query might not be ready next time
                        q2->reinitialize();
                        if (!good_cand)
                        {
                            break;
                        }
                    }
                    
                    if (good_cand)
                    {
                        king_id = cand;
                        first_element = true;
                        match_ids->push_back(cand);
                        prohibit->insert(cand);
                    }
                    if (good_cand && first_element)
                    {
                        for (smem_weighted_cue_list::iterator wce = weighted_cue.begin(); wce != weighted_cue.end(); wce++)
                        {
                            if ((*wce)->mathElement != NIL)
                            {
                                (*wce)->mathElement->commit();
                            }
                        }
                    }
                    else if (first_element)
                    {
                        for (smem_weighted_cue_list::iterator wce = weighted_cue.begin(); wce != weighted_cue.end(); wce++)
                        {
                            if ((*wce)->mathElement != NIL)
                            {
                                (*wce)->mathElement->rollback();
                            }
                        }
                    }
                }
            }
//            if (!match_ids->empty())
//            {
//                king_id = match_ids->front();
//            }
        }
        q->reinitialize();
        
        // clean weighted cue
        for (next_element = weighted_cue.begin(); next_element != weighted_cue.end(); next_element++)
        {
            if ((*next_element)->mathElement != NIL)
            {
                delete(*next_element)->mathElement;
            }
            delete(*next_element);
        }
    }
    
    // reconstruction depends upon level
    if (query_level == qry_full)
    {
        // produce results
        if (king_id != NIL)
        {
            // success!
            smem_buffer_add_wme(thisAgent, meta_wmes, state->id->smem_result_header, thisAgent->smem_sym_success, query);
            if (negquery)
            {
                smem_buffer_add_wme(thisAgent, meta_wmes, state->id->smem_result_header, thisAgent->smem_sym_success, negquery);
            }
            
            ////////////////////////////////////////////////////////////////////////////
            thisAgent->smem_timers->query->stop();
            ////////////////////////////////////////////////////////////////////////////
            smem_install_memory(thisAgent, state, king_id, NIL, (thisAgent->smem_params->activate_on_query->get_value() == on), meta_wmes, retrieval_wmes, install_type, depth);
        }
        else
        {
            smem_buffer_add_wme(thisAgent, meta_wmes, state->id->smem_result_header, thisAgent->smem_sym_failure, query);
            if (negquery)
            {
                smem_buffer_add_wme(thisAgent, meta_wmes, state->id->smem_result_header, thisAgent->smem_sym_failure, negquery);
            }
            
            ////////////////////////////////////////////////////////////////////////////
            thisAgent->smem_timers->query->stop();
            ////////////////////////////////////////////////////////////////////////////
        }
    }
    else
    {
        ////////////////////////////////////////////////////////////////////////////
        thisAgent->smem_timers->query->stop();
        ////////////////////////////////////////////////////////////////////////////
    }
    
    return king_id;
}


//////////////////////////////////////////////////////////
//////////////////////////////////////////////////////////
// Initialization (smem::init)
//////////////////////////////////////////////////////////
//////////////////////////////////////////////////////////

void smem_clear_result(agent* thisAgent, Symbol* state)
{
    preference* pref;
    
    while (!state->id->smem_info->smem_wmes->empty())
    {
        pref = state->id->smem_info->smem_wmes->back();
        state->id->smem_info->smem_wmes->pop_back();
        
        if (pref->in_tm)
        {
            remove_preference_from_tm(thisAgent, pref);
        }
    }
}

// performs cleanup when a state is removed
void smem_reset(agent* thisAgent, Symbol* state)
{
    if (state == NULL)
    {
        state = thisAgent->top_goal;
    }
    
    while (state)
    {
        smem_data* data = state->id->smem_info;
        
        data->last_cmd_time[0] = 0;
        data->last_cmd_time[1] = 0;
        data->last_cmd_count[0] = 0;
        data->last_cmd_count[1] = 0;
        
        // this will be called after prefs from goal are already removed,
        // so just clear out result stack
        data->smem_wmes->clear();
        
        state = state->id->lower_goal;
    }
}

void smem_switch_to_memory_db(agent* thisAgent, std::string& buf)
{
    print_sysparam_trace(thisAgent, 0, buf.c_str());
    thisAgent->smem_db->disconnect();
    thisAgent->smem_params->database->set_value(smem_param_container::memory);
    smem_init_db(thisAgent);
}

inline void smem_update_schema_one_to_two(agent* thisAgent)
{
    thisAgent->smem_db->sql_execute("BEGIN TRANSACTION");
    thisAgent->smem_db->sql_execute("CREATE TABLE smem_symbols_type (s_id INTEGER PRIMARY KEY,symbol_type INTEGER)");
    thisAgent->smem_db->sql_execute("INSERT INTO smem_symbols_type (s_id, symbol_type) SELECT id, sym_type FROM smem7_symbols_type");
    thisAgent->smem_db->sql_execute("DROP TABLE smem7_symbols_type");
    
    thisAgent->smem_db->sql_execute("CREATE TABLE smem_symbols_string (s_id INTEGER PRIMARY KEY,symbol_value TEXT)");
    thisAgent->smem_db->sql_execute("INSERT INTO smem_symbols_string (s_id, symbol_value) SELECT id, sym_const FROM smem7_symbols_str");
    thisAgent->smem_db->sql_execute("DROP TABLE smem7_symbols_str");
    
    thisAgent->smem_db->sql_execute("CREATE TABLE smem_symbols_integer (s_id INTEGER PRIMARY KEY,symbol_value INTEGER)");
    thisAgent->smem_db->sql_execute("INSERT INTO smem_symbols_integer (s_id, symbol_value) SELECT id, sym_const FROM smem7_symbols_int");
    thisAgent->smem_db->sql_execute("DROP TABLE smem7_symbols_int");
    
    thisAgent->smem_db->sql_execute("CREATE TABLE smem_ascii (ascii_num INTEGER PRIMARY KEY,ascii_chr TEXT)");
    thisAgent->smem_db->sql_execute("INSERT INTO smem_ascii (ascii_num, ascii_chr) SELECT ascii_num, ascii_num FROM smem7_ascii");
    thisAgent->smem_db->sql_execute("DROP TABLE smem7_ascii");
    
    thisAgent->smem_db->sql_execute("CREATE TABLE smem_symbols_float (s_id INTEGER PRIMARY KEY,symbol_value REAL)");
    thisAgent->smem_db->sql_execute("INSERT INTO smem_symbols_float (s_id, symbol_value) SELECT id, sym_const FROM smem7_symbols_float");
    thisAgent->smem_db->sql_execute("DROP TABLE smem7_symbols_float");
    
    thisAgent->smem_db->sql_execute("CREATE TABLE smem_lti (lti_id INTEGER PRIMARY KEY,soar_letter INTEGER,soar_number INTEGER,total_augmentations INTEGER,activation_value REAL,activations_total REAL,activations_last INTEGER,activations_first INTEGER)");
    thisAgent->smem_db->sql_execute("INSERT INTO smem_lti (lti_id, soar_letter, soar_number, total_augmentations, activation_value, activations_total, activations_last, activations_first) SELECT id, letter, num, child_ct, act_value, access_n, access_t, access_1 FROM smem7_lti");
    thisAgent->smem_db->sql_execute("DROP TABLE smem7_lti");
    
    thisAgent->smem_db->sql_execute("CREATE TABLE smem_activation_history (lti_id INTEGER PRIMARY KEY,t1 INTEGER,t2 INTEGER,t3 INTEGER,t4 INTEGER,t5 INTEGER,t6 INTEGER,t7 INTEGER,t8 INTEGER,t9 INTEGER,t10 INTEGER)");
    thisAgent->smem_db->sql_execute("INSERT INTO smem_activation_history (lti_id, t1, t2, t3, t4, t5, t6, t7, t8, t9, t10) SELECT id, t1, t2, t3, t4, t5, t6, t7, t8, t9, t10 FROM smem7_history");
    thisAgent->smem_db->sql_execute("DROP TABLE smem7_history");
    
    thisAgent->smem_db->sql_execute("CREATE TABLE smem_augmentations (lti_id INTEGER,attribute_s_id INTEGER,value_constant_s_id INTEGER,value_lti_id INTEGER,activation_value REAL)");
    thisAgent->smem_db->sql_execute("INSERT INTO smem_augmentations (lti_id, attribute_s_id, value_constant_s_id, value_lti_id, activation_value) SELECT parent_id, attr, val_const, val_lti, act_value FROM smem7_web");
    thisAgent->smem_db->sql_execute("DROP TABLE smem7_web");
    
    thisAgent->smem_db->sql_execute("CREATE TABLE smem_attribute_frequency (attribute_s_id INTEGER PRIMARY KEY,edge_frequency INTEGER)");
    thisAgent->smem_db->sql_execute("INSERT INTO smem_attribute_frequency (attribute_s_id, edge_frequency) SELECT attr, ct FROM smem7_ct_attr");
    thisAgent->smem_db->sql_execute("DROP TABLE smem7_ct_attr");
    
    thisAgent->smem_db->sql_execute("CREATE TABLE smem_wmes_constant_frequency (attribute_s_id INTEGER,value_constant_s_id INTEGER,edge_frequency INTEGER)");
    thisAgent->smem_db->sql_execute("INSERT INTO smem_wmes_constant_frequency (attribute_s_id, value_constant_s_id, edge_frequency) SELECT attr, val_const, ct FROM smem7_ct_const");
    thisAgent->smem_db->sql_execute("DROP TABLE smem7_ct_const");
    
    thisAgent->smem_db->sql_execute("CREATE TABLE smem_wmes_lti_frequency (attribute_s_id INTEGER,value_lti_id INTEGER,edge_frequency INTEGER)");
    thisAgent->smem_db->sql_execute("INSERT INTO smem_wmes_lti_frequency (attribute_s_id, value_lti_id, edge_frequency) SELECT attr, val_lti, ct FROM smem7_ct_lti");
    thisAgent->smem_db->sql_execute("DROP TABLE smem7_ct_lti");
    
    thisAgent->smem_db->sql_execute("CREATE TABLE smem_persistent_variables (variable_id INTEGER PRIMARY KEY,variable_value INTEGER)");
    thisAgent->smem_db->sql_execute("INSERT INTO smem_persistent_variables (variable_id, variable_value) SELECT id, value FROM smem7_vars");
    thisAgent->smem_db->sql_execute("DROP TABLE smem7_vars");
    
    thisAgent->smem_db->sql_execute("CREATE TABLE IF NOT EXISTS versions (system TEXT PRIMARY KEY,version_number TEXT)");
    thisAgent->smem_db->sql_execute("INSERT INTO versions (system, version_number) VALUES ('smem_schema','2.0')");
    thisAgent->smem_db->sql_execute("DROP TABLE smem7_signature");
    
    thisAgent->smem_db->sql_execute("CREATE UNIQUE INDEX smem_symbols_int_const ON smem_symbols_integer (symbol_value)");
    thisAgent->smem_db->sql_execute("CREATE UNIQUE INDEX smem_ct_lti_attr_val ON smem_wmes_lti_frequency (attribute_s_id, value_lti_id)");
    thisAgent->smem_db->sql_execute("CREATE UNIQUE INDEX smem_symbols_float_const ON smem_symbols_float (symbol_value)");
    thisAgent->smem_db->sql_execute("CREATE UNIQUE INDEX smem_symbols_str_const ON smem_symbols_string (symbol_value)");
    thisAgent->smem_db->sql_execute("CREATE UNIQUE INDEX smem_lti_letter_num ON smem_lti (soar_letter,soar_number)");
    thisAgent->smem_db->sql_execute("CREATE INDEX smem_lti_t ON smem_lti (activations_last)");
    thisAgent->smem_db->sql_execute("CREATE INDEX smem_augmentations_parent_attr_val_lti ON smem_augmentations (lti_id, attribute_s_id, value_constant_s_id,value_lti_id)");
    thisAgent->smem_db->sql_execute("CREATE INDEX smem_augmentations_attr_val_lti_cycle ON smem_augmentations (attribute_s_id, value_constant_s_id, value_lti_id, activation_value)");
    thisAgent->smem_db->sql_execute("CREATE INDEX smem_augmentations_attr_cycle ON smem_augmentations (attribute_s_id, activation_value)");
    //value_lti_id, lti_id
    thisAgent->smem_db->sql_execute("CREATE UNIQUE INDEX smem_wmes_constant_frequency_attr_val ON smem_wmes_constant_frequency (attribute_s_id, value_constant_s_id)");
    thisAgent->smem_db->sql_execute("COMMIT");
}

// opens the SQLite database and performs all initialization required for the current mode
void smem_init_db(agent* thisAgent)
{
    if (thisAgent->smem_db->get_status() != soar_module::disconnected)
    {
        return;
    }
    
    ////////////////////////////////////////////////////////////////////////////
    thisAgent->smem_timers->init->start();
    ////////////////////////////////////////////////////////////////////////////
    
    const char* db_path;
    bool tabula_rasa = false;
    
    if (thisAgent->smem_params->database->get_value() == smem_param_container::memory)
    {
        db_path = ":memory:";
        tabula_rasa = true;
        print_sysparam_trace(thisAgent, TRACE_SMEM_SYSPARAM, "Initializing semantic memory database in cpu memory.\n");
    }
    else
    {
        db_path = thisAgent->smem_params->path->get_value();
        print_sysparam_trace(thisAgent, TRACE_SMEM_SYSPARAM, "Initializing semantic memory memory database at %s\n", db_path);
    }
    
    // attempt connection
    thisAgent->smem_db->connect(db_path);
    
    if (thisAgent->smem_db->get_status() == soar_module::problem)
    {
        print_sysparam_trace(thisAgent, 0, "Semantic memory database Error: %s\n", thisAgent->smem_db->get_errmsg());
    }
    else
    {
        // temporary queries for one-time init actions
        soar_module::sqlite_statement* temp_q = NULL;
        
        // If the database is on file, make sure the database contents use the current schema
        // If it does not, switch to memory-based database
        
        if (strcmp(db_path, ":memory:")) // Check if database mode is to a file
        {
            bool switch_to_memory, sql_is_new;
            std::string schema_version, version_error_message;
            
            /* -- Set switch_to_memory true in case we have any errors with the database -- */
            switch_to_memory = true;
            
            if (thisAgent->smem_db->sql_is_new_db(sql_is_new))
            {
                if (sql_is_new)
                {
                    print_sysparam_trace(thisAgent, TRACE_SMEM_SYSPARAM, "...semantic memory database is new.\n");
                    switch_to_memory = false;
                    tabula_rasa = true;
                }
                else
                {
                    // Check if table exists already
                    temp_q = new soar_module::sqlite_statement(thisAgent->smem_db, "CREATE TABLE IF NOT EXISTS versions (system TEXT PRIMARY KEY,version_number TEXT)");
                    temp_q->prepare();
                    if (temp_q->get_status() == soar_module::ready)
                    {
                        if (thisAgent->smem_db->sql_simple_get_string("SELECT version_number FROM versions WHERE system = 'smem_schema'", schema_version))
                        {
                            if (schema_version != SMEM_SCHEMA_VERSION)
                            {
                                version_error_message.assign("...Error: Cannot load semantic memory database with schema version ");
                                version_error_message.append(schema_version.c_str());
                                version_error_message.append(".\n...Please convert old semantic memory database or start a new database by "
                                                             "setting a new database file path.\n...Switching to memory-based database.\n");
                            }
                            else
                            {
                                print_sysparam_trace(thisAgent, TRACE_SMEM_SYSPARAM, "...version of semantic memory database ok.\n");
                                switch_to_memory = false;
                                tabula_rasa = false;
                            }
                            
                        }
                        else
                        {
                            version_error_message.assign("...Error: Cannot read version number from file-based semantic memory database.\n");
                            if (smem_version_one(thisAgent))
                            {
                                version_error_message.assign("...Version of semantic memory database is old.\n"
                                                             "...Converting to version 2.0.\n");
                                smem_update_schema_one_to_two(thisAgent);
                                switch_to_memory = false;
                                tabula_rasa = false;
                                delete temp_q;
                                temp_q = NULL;
                            }
                            else
                            {
                                version_error_message.assign("...Switching to memory-based database.\n");
                            }
                        }
                    }
                    else     // Non-empty database exists with no version table.  Probably schema 1.0
                    {
                        if (smem_version_one(thisAgent))
                        {
                            version_error_message.assign("...Version of semantic memory database is old.\n"
                                                         "...Converting to version 2.0.\n");
                            smem_update_schema_one_to_two(thisAgent);
                            switch_to_memory = false;
                            tabula_rasa = false;
                            delete temp_q;
                            temp_q = NULL;
                        }
                        else
                        {
                            version_error_message.assign("...Error: Cannot load a semantic memory database with an old schema version.\n...Please convert "
                                                         "old semantic memory database or start a new database by setting a new database file path.\n...Switching "
                                                         "to memory-based database.\n");
                        }
                    }
                    delete temp_q;
                    temp_q = NULL;
                }
            }
            else
            {
                version_error_message.assign("...Error:  Cannot read database meta info from file-based semantic memory database.\n"
                                             "...Switching to memory-based database.\n");
            }
            if (switch_to_memory)
            {
                // Memory mode will be set on, database will be disconnected to and then init_db
                // will be called again to reinitialize database.
                smem_switch_to_memory_db(thisAgent, version_error_message);
                return;
            }
        }
        
        // apply performance options
        {
            // page_size
            {
                switch (thisAgent->smem_params->page_size->get_value())
                {
                    case (smem_param_container::page_1k):
                        thisAgent->smem_db->sql_execute("PRAGMA page_size = 1024");
                        break;
                        
                    case (smem_param_container::page_2k):
                        thisAgent->smem_db->sql_execute("PRAGMA page_size = 2048");
                        break;
                        
                    case (smem_param_container::page_4k):
                        thisAgent->smem_db->sql_execute("PRAGMA page_size = 4096");
                        break;
                        
                    case (smem_param_container::page_8k):
                        thisAgent->smem_db->sql_execute("PRAGMA page_size = 8192");
                        break;
                        
                    case (smem_param_container::page_16k):
                        thisAgent->smem_db->sql_execute("PRAGMA page_size = 16384");
                        break;
                        
                    case (smem_param_container::page_32k):
                        thisAgent->smem_db->sql_execute("PRAGMA page_size = 32768");
                        break;
                        
                    case (smem_param_container::page_64k):
                        thisAgent->smem_db->sql_execute("PRAGMA page_size = 65536");
                        break;
                }
            }
            
            // cache_size
            {
                std::string cache_sql("PRAGMA cache_size = ");
                char* str = thisAgent->smem_params->cache_size->get_string();
                cache_sql.append(str);
                free(str);
                str = NULL;
                thisAgent->smem_db->sql_execute(cache_sql.c_str());
            }
            
            // optimization
            if (thisAgent->smem_params->opt->get_value() == smem_param_container::opt_speed)
            {
                // synchronous - don't wait for writes to complete (can corrupt the db in case unexpected crash during transaction)
                thisAgent->smem_db->sql_execute("PRAGMA synchronous = OFF");
                
                // journal_mode - no atomic transactions (can result in database corruption if crash during transaction)
                thisAgent->smem_db->sql_execute("PRAGMA journal_mode = OFF");
                
                // locking_mode - no one else can view the database after our first write
                thisAgent->smem_db->sql_execute("PRAGMA locking_mode = EXCLUSIVE");
            }
        }
        
        // update validation count
        thisAgent->smem_validation++;
        
        // setup common structures/queries
        thisAgent->smem_stmts = new smem_statement_container(thisAgent);
        
        if (tabula_rasa || (thisAgent->smem_params->append_db->get_value() == off))
        {
            thisAgent->smem_stmts->structure();
        }
        
        // initialize queries given database structure
        thisAgent->smem_stmts->prepare();
        
        // initialize persistent variables
        if (tabula_rasa || (thisAgent->smem_params->append_db->get_value() == off))
        {
            thisAgent->smem_stmts->begin->execute(soar_module::op_reinit);
            {
                // max cycle
                thisAgent->smem_max_cycle = static_cast<int64_t>(1);
                smem_variable_create(thisAgent, var_max_cycle, 1);
                
                // number of nodes
                thisAgent->smem_stats->chunks->set_value(0);
                smem_variable_create(thisAgent, var_num_nodes, 0);
                
                // number of edges
                thisAgent->smem_stats->slots->set_value(0);
                smem_variable_create(thisAgent, var_num_edges, 0);
                
                // threshold (from user parameter value)
                smem_variable_create(thisAgent, var_act_thresh, static_cast<int64_t>(thisAgent->smem_params->thresh->get_value()));
                
                // activation mode (from user parameter value)
                smem_variable_create(thisAgent, var_act_mode, static_cast<int64_t>(thisAgent->smem_params->activation_mode->get_value()));
            }
            thisAgent->smem_stmts->commit->execute(soar_module::op_reinit);
        }
        else
        {
            int64_t temp;
            
            // max cycle
            smem_variable_get(thisAgent, var_max_cycle, &(thisAgent->smem_max_cycle));
            
            // number of nodes
            smem_variable_get(thisAgent, var_num_nodes, &(temp));
            thisAgent->smem_stats->chunks->set_value(temp);
            
            // number of edges
            smem_variable_get(thisAgent, var_num_edges, &(temp));
            thisAgent->smem_stats->slots->set_value(temp);
            
            // threshold
            smem_variable_get(thisAgent, var_act_thresh, &(temp));
            thisAgent->smem_params->thresh->set_value(temp);
            
            // activation mode
            smem_variable_get(thisAgent, var_act_mode, &(temp));
            thisAgent->smem_params->activation_mode->set_value(static_cast< smem_param_container::act_choices >(temp));
        }
        
        // reset identifier counters
        smem_reset_id_counters(thisAgent);
        
        // if lazy commit, then we encapsulate the entire lifetime of the agent in a single transaction
        if (thisAgent->smem_params->lazy_commit->get_value() == on)
        {
            thisAgent->smem_stmts->begin->execute(soar_module::op_reinit);
        }
    }
    
    ////////////////////////////////////////////////////////////////////////////
    thisAgent->smem_timers->init->stop();
    ////////////////////////////////////////////////////////////////////////////
}

void smem_attach(agent* thisAgent)
{
    if (thisAgent->smem_db->get_status() == soar_module::disconnected)
    {
        smem_init_db(thisAgent);
    }
}

inline void _smem_close_vars(agent* thisAgent)
{
    // store max cycle for future use of the smem database
    smem_variable_set(thisAgent, var_max_cycle, thisAgent->smem_max_cycle);
    
    // store num nodes/edges for future use of the smem database
    smem_variable_set(thisAgent, var_num_nodes, thisAgent->smem_stats->chunks->get_value());
    smem_variable_set(thisAgent, var_num_edges, thisAgent->smem_stats->slots->get_value());
}

// performs cleanup operations when the database needs to be closed (end soar, manual close, etc)
void smem_close(agent* thisAgent)
{
    if (thisAgent->smem_db->get_status() == soar_module::connected)
    {
        _smem_close_vars(thisAgent);
        
        // if lazy, commit
        if (thisAgent->smem_params->lazy_commit->get_value() == on)
        {
            thisAgent->smem_stmts->commit->execute(soar_module::op_reinit);
        }
        
        // de-allocate common statements
        delete thisAgent->smem_stmts;
		delete thisAgent->lastCue;
        
        // close the database
        thisAgent->smem_db->disconnect();
    }
}

void smem_reinit_cmd(agent* thisAgent)
{
    smem_close(thisAgent);
//    smem_init_db(thisAgent);
}

void smem_reinit(agent* thisAgent)
{
    if (thisAgent->smem_db->get_status() == soar_module::connected)
    {
        if (thisAgent->smem_params->append_db->get_value() == off)
        {
            smem_close(thisAgent);
            smem_init_db(thisAgent);
        }
    }
}

//////////////////////////////////////////////////////////
//////////////////////////////////////////////////////////
// Parsing (smem::parse)
//////////////////////////////////////////////////////////
//////////////////////////////////////////////////////////

void smem_deallocate_chunk(agent* thisAgent, smem_chunk* chunk, bool free_chunk = true)
{
    if (chunk)
    {
        // proceed to slots
        if (chunk->slots)
        {
            smem_slot_map::iterator s;
            smem_slot::iterator v;
            
            // iterate over slots
            while (!chunk->slots->empty())
            {
                s = chunk->slots->begin();
                
                // proceed to slot contents
                if (s->second)
                {
                    // iterate over each value
                    for (v = s->second->begin(); v != s->second->end(); v = s->second->erase(v))
                    {
                        // de-allocation of value is dependent upon type
                        if ((*v)->val_const.val_type == value_const_t)
                        {
                            symbol_remove_ref(thisAgent, (*v)->val_const.val_value);
                        }
                        else
                        {
                            // we never deallocate the lti chunk, as we assume
                            // it will exist elsewhere for deallocation
                            // delete (*s)->val_lti.val_value;
                        }
                        
                        delete(*v);
                    }
                    
                    delete s->second;
                }
                
                // deallocate attribute for each corresponding value
                symbol_remove_ref(thisAgent, s->first);
                
                chunk->slots->erase(s);
            }
            
            // remove slots
            delete chunk->slots;
            chunk->slots = NULL;
        }
        
        // remove chunk itself
        if (free_chunk)
        {
            delete chunk;
            chunk = NULL;
        }
    }
}

inline std::string* smem_parse_lti_name(agent* thisAgent, soar::Lexeme* lexeme, char* id_letter, uint64_t* id_number)
{
    std::string* return_val = new std::string;
    
    if ((*lexeme).type == IDENTIFIER_LEXEME)
    {
        std::string soar_number;
        to_string((*lexeme).id_number, soar_number);
        
        return_val->append(1, (*lexeme).id_letter);
        return_val->append(soar_number);
        
        (*id_letter) = (*lexeme).id_letter;
        (*id_number) = (*lexeme).id_number;

        char counter_index = (*id_letter - static_cast<char>('A'));
        if (*id_number >= thisAgent->id_counter[counter_index])
        {
            thisAgent->id_counter[counter_index] = *id_number + 1;
        }
    }
    else
    {
        return_val->assign((*lexeme).string());
        
        (*id_letter) = static_cast<char>(toupper((*lexeme).string()[1]));
        (*id_number) = 0;
    }
    
    return return_val;
}

inline Symbol* smem_parse_constant_attr(agent* thisAgent, soar::Lexeme* lexeme)
{
    Symbol* return_val = NIL;
    
    if ((*lexeme).type == STR_CONSTANT_LEXEME)
    {
        return_val = make_str_constant(thisAgent, static_cast<const char*>((*lexeme).string()));
    }
    else if ((*lexeme).type == INT_CONSTANT_LEXEME)
    {
        return_val = make_int_constant(thisAgent, (*lexeme).int_val);
    }
    else if ((*lexeme).type == FLOAT_CONSTANT_LEXEME)
    {
        return_val = make_float_constant(thisAgent, (*lexeme).float_val);
    }
    
    return return_val;
}

bool smem_parse_chunk(agent* thisAgent, soar::Lexer* lexer, smem_str_to_chunk_map* chunks, smem_chunk_set* newbies)
{
    bool return_val = false;
    
    smem_chunk* new_chunk = new smem_chunk;
    new_chunk->slots = NULL;
    
    std::string* chunk_name = NULL;
    
    char temp_letter;
    uint64_t temp_number;
    
    bool good_at;
    
    // consume left paren
    lexer->get_lexeme();
    
    if ((lexer->current_lexeme.type == AT_LEXEME) || (lexer->current_lexeme.type == IDENTIFIER_LEXEME) || (lexer->current_lexeme.type == VARIABLE_LEXEME))
    {
        good_at = true;
        
        if (lexer->current_lexeme.type == AT_LEXEME)
        {
            lexer->get_lexeme();
            
            good_at = (lexer->current_lexeme.type == IDENTIFIER_LEXEME);
        }
        
        if (good_at)
        {
            // save identifier
            chunk_name = smem_parse_lti_name(thisAgent, &(lexer->current_lexeme), &(temp_letter), &(temp_number));
            new_chunk->lti_letter = temp_letter;
            new_chunk->lti_number = temp_number;
            new_chunk->lti_id = NIL;
            new_chunk->soar_id = NIL;
            new_chunk->slots = new smem_slot_map;
            
            // consume id
            lexer->get_lexeme();
            
            //
            
            uint64_t intermediate_counter = 1;
            smem_chunk* intermediate_parent;
            smem_chunk* temp_chunk;
            std::string temp_key;
            std::string* temp_key2;
            Symbol* chunk_attr;
            smem_chunk_value* chunk_value;
            smem_slot* s;
            
            // populate slots
            while (lexer->current_lexeme.type == UP_ARROW_LEXEME)
            {
                intermediate_parent = new_chunk;
                
                // go on to attribute
                lexer->get_lexeme();
                
                // get the appropriate constant type
                chunk_attr = smem_parse_constant_attr(thisAgent, &(lexer->current_lexeme));
                
                // if constant attribute, proceed to value
                if (chunk_attr != NIL)
                {
                    // consume attribute
                    lexer->get_lexeme();
                    
                    // support for dot notation:
                    // when we encounter a dot, instantiate
                    // the previous attribute as a temporary
                    // identifier and use that as the parent
                    while (lexer->current_lexeme.type == PERIOD_LEXEME)
                    {
                        // create a new chunk
                        temp_chunk = new smem_chunk;
                        temp_chunk->lti_letter = ((chunk_attr->symbol_type == STR_CONSTANT_SYMBOL_TYPE) ? (static_cast<char>(static_cast<int>(chunk_attr->sc->name[0]))) : ('X'));
                        temp_chunk->lti_number = (intermediate_counter++);
                        temp_chunk->lti_id = NIL;
                        temp_chunk->slots = new smem_slot_map;
                        temp_chunk->soar_id = NIL;
                        
                        // add it as a child to the current parent
                        chunk_value = new smem_chunk_value;
                        chunk_value->val_lti.val_type = value_lti_t;
                        chunk_value->val_lti.val_value = temp_chunk;
                        s = smem_make_slot(intermediate_parent->slots, chunk_attr);
                        s->push_back(chunk_value);
                        
                        // create a key guaranteed to be unique
                        std::string temp_key3;
                        to_string(temp_chunk->lti_number, temp_key3);
                        temp_key.assign("<");
                        temp_key.append(1, temp_chunk->lti_letter);
                        temp_key.append("#");
                        temp_key.append(temp_key3);
                        temp_key.append(">");
                        
                        // insert the new chunk
                        (*chunks)[ temp_key ] = temp_chunk;
                        
                        // definitely a new chunk
                        newbies->insert(temp_chunk);
                        
                        // the new chunk is our parent for this set of values (or further dots)
                        intermediate_parent = temp_chunk;
                        temp_chunk = NULL;
                        
                        // get the next attribute
                        lexer->get_lexeme();
                        chunk_attr = smem_parse_constant_attr(thisAgent, &(lexer->current_lexeme));
                        
                        // consume attribute
                        lexer->get_lexeme();
                    }
                    
                    if (chunk_attr != NIL)
                    {
                        bool first_value = true;
                        
                        do
                        {
                            // value by type
                            chunk_value = NIL;
                            if (lexer->current_lexeme.type == STR_CONSTANT_LEXEME)
                            {
                                chunk_value = new smem_chunk_value;
                                chunk_value->val_const.val_type = value_const_t;
                                chunk_value->val_const.val_value = make_str_constant(thisAgent, static_cast<const char*>(lexer->current_lexeme.string()));
                            }
                            else if (lexer->current_lexeme.type == INT_CONSTANT_LEXEME)
                            {
                                chunk_value = new smem_chunk_value;
                                chunk_value->val_const.val_type = value_const_t;
                                chunk_value->val_const.val_value = make_int_constant(thisAgent, lexer->current_lexeme.int_val);
                            }
                            else if (lexer->current_lexeme.type == FLOAT_CONSTANT_LEXEME)
                            {
                                chunk_value = new smem_chunk_value;
                                chunk_value->val_const.val_type = value_const_t;
                                chunk_value->val_const.val_value = make_float_constant(thisAgent, lexer->current_lexeme.float_val);
                            }
                            else if ((lexer->current_lexeme.type == AT_LEXEME) || (lexer->current_lexeme.type == IDENTIFIER_LEXEME) || (lexer->current_lexeme.type == VARIABLE_LEXEME))
                            {
                                good_at = true;
                                
                                if (lexer->current_lexeme.type == AT_LEXEME)
                                {
                                    lexer->get_lexeme();
                                    
                                    good_at = (lexer->current_lexeme.type == IDENTIFIER_LEXEME);
                                }
                                
                                if (good_at)
                                {
                                    // create new value
                                    chunk_value = new smem_chunk_value;
                                    chunk_value->val_lti.val_type = value_lti_t;
                                    
                                    // get key
                                    temp_key2 = smem_parse_lti_name(thisAgent, &(lexer->current_lexeme), &(temp_letter), &(temp_number));
                                    
                                    // search for an existing chunk
                                    smem_str_to_chunk_map::iterator p = chunks->find((*temp_key2));
                                    
                                    // if exists, point; else create new
                                    if (p != chunks->end())
                                    {
                                        chunk_value->val_lti.val_value = p->second;
                                    }
                                    else
                                    {
                                        // create new chunk
                                        temp_chunk = new smem_chunk;
                                        temp_chunk->lti_id = NIL;
                                        temp_chunk->lti_letter = temp_letter;
                                        temp_chunk->lti_number = temp_number;
                                        temp_chunk->lti_id = NIL;
                                        temp_chunk->slots = NIL;
                                        temp_chunk->soar_id = NIL;
                                        
                                        // associate with value
                                        chunk_value->val_lti.val_value = temp_chunk;
                                        
                                        // add to chunks
                                        (*chunks)[(*temp_key2) ] = temp_chunk;
                                        
                                        // possibly a newbie (could be a self-loop)
                                        newbies->insert(temp_chunk);
                                    }
                                    
                                    delete temp_key2;
                                }
                            }
                            
                            if (chunk_value != NIL)
                            {
                                // consume
                                lexer->get_lexeme();
                                
                                // add to appropriate slot
                                s = smem_make_slot(intermediate_parent->slots, chunk_attr);
                                if (first_value && !s->empty())
                                {
                                    // in the case of a repeated attribute, remove ref here to avoid leak
                                    symbol_remove_ref(thisAgent, chunk_attr);
                                }
                                s->push_back(chunk_value);
                                
                                // if this was the last attribute
                                if (lexer->current_lexeme.type == R_PAREN_LEXEME)
                                {
                                    return_val = true;
                                    lexer->get_lexeme();
                                    chunk_value = NIL;
                                }
                                
                                first_value = false;
                            }
                        }
                        while (chunk_value != NIL);
                    }
                }
            }
        }
        else
        {
            delete new_chunk;
        }
    }
    else
    {
        delete new_chunk;
    }
    
    if (return_val)
    {
        // search for an existing chunk (occurs if value comes before id)
        smem_chunk** p = & (*chunks)[(*chunk_name) ];
        
        if (!(*p))
        {
            (*p) = new_chunk;
            
            // a newbie!
            newbies->insert(new_chunk);
        }
        else
        {
            // transfer slots
            if (!(*p)->slots)
            {
                // if none previously, can just use
                (*p)->slots = new_chunk->slots;
                new_chunk->slots = NULL;
            }
            else
            {
                // otherwise, copy
                
                smem_slot_map::iterator ss_p;
                smem_slot::iterator s_p;
                
                smem_slot* source_slot;
                smem_slot* target_slot;
                
                // for all slots
                for (ss_p = new_chunk->slots->begin(); ss_p != new_chunk->slots->end(); ss_p++)
                {
                    target_slot = smem_make_slot((*p)->slots, ss_p->first);
                    source_slot = ss_p->second;
                    
                    // for all values in the slot
                    for (s_p = source_slot->begin(); s_p != source_slot->end(); s_p++)
                    {
                        // copy each value
                        target_slot->push_back((*s_p));
                    }
                    
                    // once copied, we no longer need the slot
                    delete source_slot;
                }
                
                // we no longer need the slots
                delete new_chunk->slots;
                new_chunk->slots = NULL;
            }
            
            // contents are new
            newbies->insert((*p));
            
            // deallocate
            smem_deallocate_chunk(thisAgent, new_chunk);
        }
    }
    else
    {
        newbies->clear();
    }
    
    // de-allocate id name
    if (chunk_name)
    {
        delete chunk_name;
    }
    
    return return_val;
}

bool smem_parse_chunks(agent* thisAgent, const char* chunks_str, std::string** err_msg)
{
    bool return_val = false;
    uint64_t clause_count = 0;
    
    // parsing chunks requires an open semantic database
    smem_attach(thisAgent);
    
    soar::Lexer lexer(thisAgent, chunks_str);
    
    bool good_chunk = true;
    
    smem_str_to_chunk_map chunks;
    smem_str_to_chunk_map::iterator c_old;
    
    smem_chunk_set newbies;
    smem_chunk_set::iterator c_new;
    
    // consume next token
    lexer.get_lexeme();
    
    if (lexer.current_lexeme.type != L_PAREN_LEXEME)
    {
        good_chunk = false;
    }
    
    // while there are chunks to consume
    while ((lexer.current_lexeme.type == L_PAREN_LEXEME) && (good_chunk))
    {
        good_chunk = smem_parse_chunk(thisAgent, &lexer, &(chunks), &(newbies));
        
        if (good_chunk)
        {
            // add all newbie lti's as appropriate
            for (c_new = newbies.begin(); c_new != newbies.end(); c_new++)
            {
                if ((*c_new)->lti_id == NIL)
                {
                    // deal differently with variable vs. lti
                    if ((*c_new)->lti_number == NIL)
                    {
                        // add a new lti id (we have a guarantee this won't be in Soar's WM)
                        (*c_new)->lti_number = (thisAgent->id_counter[(*c_new)->lti_letter - static_cast<char>('A') ]++);
                        (*c_new)->lti_id = smem_lti_add_id(thisAgent, (*c_new)->lti_letter, (*c_new)->lti_number);
                    }
                    else
                    {
                        // should ALWAYS be the case (it's a newbie and we've initialized lti_id to NIL)
                        if ((*c_new)->lti_id == NIL)
                        {
                            // get existing
                            (*c_new)->lti_id = smem_lti_get_id(thisAgent, (*c_new)->lti_letter, (*c_new)->lti_number);
                            
                            // if doesn't exist, add it
                            if ((*c_new)->lti_id == NIL)
                            {
                                (*c_new)->lti_id = smem_lti_add_id(thisAgent, (*c_new)->lti_letter, (*c_new)->lti_number);
                                
                                // this could affect an existing identifier in Soar's WM
                                Symbol* id_parent = find_identifier(thisAgent, (*c_new)->lti_letter, (*c_new)->lti_number);
                                if (id_parent != NIL)
                                {
                                    // if so we make it an lti manually
                                    id_parent->id->smem_lti = (*c_new)->lti_id;
                                    
                                    id_parent->id->smem_time_id = thisAgent->epmem_stats->time->get_value();
                                    id_parent->id->smem_valid = thisAgent->epmem_validation;
                                    epmem_schedule_promotion(thisAgent, id_parent);
                                }
                            }
                        }
                    }
                }
            }
            
            // add all newbie contents (append, as opposed to replace, children)
            for (c_new = newbies.begin(); c_new != newbies.end(); c_new++)
            {
                if ((*c_new)->slots != NIL)
                {
                    smem_store_chunk(thisAgent, (*c_new)->lti_id, (*c_new)->slots, false);
                }
            }
            
            // deallocate *contents* of all newbies (need to keep around name->id association for future chunks)
            for (c_new = newbies.begin(); c_new != newbies.end(); c_new++)
            {
                smem_deallocate_chunk(thisAgent, (*c_new), false);
            }
            
            // increment clause counter
            clause_count++;
            
            // clear newbie list
            newbies.clear();
        }
    };
    
    return_val = good_chunk;
    
    // deallocate all chunks
    {
        for (c_old = chunks.begin(); c_old != chunks.end(); c_old++)
        {
            smem_deallocate_chunk(thisAgent, c_old->second, true);
        }
    }
    
    // produce error message on failure
    if (!return_val)
    {
        std::string num;
        to_string(clause_count, num);
        
        (*err_msg)->append("Error parsing clause #");
        (*err_msg)->append(num);
    }
    
    return return_val;
}

/* The following function is supposed to read in the lexemes
 * and turn them into the cue wme for a call to smem_process_query.
 * This is intended to be run from the command line and does not yet have
 * full functionality. It doesn't work with mathqueries, for example.
 * This is for debugging purposes.
 * -Steven 23-7-2014
 */

bool smem_parse_cues(agent* thisAgent, const char* chunks_str, std::string** err_msg, std::string** result_message, uint64_t number_to_retrieve)
{
    uint64_t clause_count = 0;  // This is counting up the number of parsed clauses
    // so that there is a pointer to a failure location.
    
    //Parsing requires an open semantic database.
    smem_attach(thisAgent);
    
    soar::Lexer lexer(thisAgent, chunks_str);
    
    bool good_cue = true;   // This is a success or failure flag that will be checked periodically
    // and indicates whether or not we can call smem_process_query.
    
    std::map<std::string, Symbol*> cue_ids; //I want to keep track of previous references when adding a new element to the cue.
    
    //consume next token.
    lexer.get_lexeme();
    
    good_cue = lexer.current_lexeme.type == L_PAREN_LEXEME;
    
    Symbol* root_cue_id = NIL;    //This is the id that gets passed to smem_process_query.
    //It's main purpose is to contain augmentations
    Symbol* negative_cues = NULL;  //This is supposed to contain the negative augmentations.
    
    bool trigger_first = true; //Just for managing my loop.
    bool minus_ever = false; //Did a negative cue ever show up?
    bool first_attribute = true; //Want to make sure there is a positive attribute to begin with.
    
    // While there is parsing to be done:
    while ((lexer.current_lexeme.type == L_PAREN_LEXEME) && good_cue)
    {
        //First, consume the left paren.
        lexer.get_lexeme();
        
        if (trigger_first)
        {
            good_cue = lexer.current_lexeme.type == VARIABLE_LEXEME;
            
            if (good_cue)
            {
                root_cue_id = make_new_identifier(thisAgent, (char) lexer.current_lexeme.string()[1], 1);
                cue_ids[lexer.current_lexeme.string()] = root_cue_id;
                negative_cues = make_new_identifier(thisAgent, (char) lexer.current_lexeme.string()[1], 1);
            }
            else
            {
                (*err_msg)->append("Error: The cue must be a variable.\n");//Spit out that the cue must be a variable.
                break;
            }
            
            trigger_first = false;
        }
        else
        {
            //If this isn't the first time around, then this better be the same as the root_cue_id variable.
            good_cue = cue_ids[lexer.current_lexeme.string()] == root_cue_id;
            if (!good_cue)
            {
                (*err_msg)->append("Error: Additional clauses must share same variable.\n");//Spit out that additional clauses must share the same variable as the original cue variable.
                break;
            }
        }
        
        if (good_cue)
        {
            //Consume the root_cue_id
            lexer.get_lexeme();
            
            Symbol* attribute;
            slot* temp_slot;
            
            //Now, we process the attributes of the cue id contained in this clause.
            bool minus = false;
            
            //Loop as long as positive or negative cues keep popping up.
            while (good_cue && (lexer.current_lexeme.type == UP_ARROW_LEXEME || lexer.current_lexeme.type == MINUS_LEXEME))
            {
                if (lexer.current_lexeme.type == MINUS_LEXEME)
                {
                    minus_ever = true;
                    if (first_attribute)
                    {
                        good_cue = false;
                        break;
                    }
                    lexer.get_lexeme();
                    good_cue = lexer.current_lexeme.type == UP_ARROW_LEXEME;
                    minus = true;
                }
                else
                {
                    minus = false;
                }
                
                lexer.get_lexeme();//Consume the up arrow and move on to the attribute.
                
                if (lexer.current_lexeme.type == VARIABLE_LEXEME)
                {
                    //SMem doesn't suppose variable attributes ... YET.
                    good_cue = false;
                    break;
                }
                
                // TODO: test to make sure this is good. Previously there was no test
                // for the type of the lexeme so passing a "(" caused a segfault when making the slot.
                attribute = smem_parse_constant_attr(thisAgent, &(lexer.current_lexeme));
                if (attribute == NIL)
                {
                    good_cue = false;
                    break;
                }
                
                Symbol* value;
                wme* temp_wme;
                
                if (minus)
                {
                    temp_slot = make_slot(thisAgent, negative_cues, attribute);
                }
                else
                {
                    temp_slot = make_slot(thisAgent, root_cue_id, attribute); //Make a slot for this attribute, or return slot it already has.
                }
                
                //consume the attribute.
                lexer.get_lexeme();
                bool hasAddedValue = false;
                
                do //Add value by type
                {
                    value = NIL;
                    if (lexer.current_lexeme.type == STR_CONSTANT_LEXEME)
                    {
                        value = make_str_constant(thisAgent, static_cast<const char*>(lexer.current_lexeme.string()));
                        lexer.get_lexeme();
                    }
                    else if (lexer.current_lexeme.type == INT_CONSTANT_LEXEME)
                    {
                        value = make_int_constant(thisAgent, lexer.current_lexeme.int_val);
                        lexer.get_lexeme();
                    }
                    else if (lexer.current_lexeme.type == FLOAT_CONSTANT_LEXEME)
                    {
                        value = make_float_constant(thisAgent, lexer.current_lexeme.float_val);
                        lexer.get_lexeme();
                    }
                    else if (lexer.current_lexeme.type == AT_LEXEME)
                    {
                        //If the LTI isn't recognized, then it cannot be a good cue.
                        lexer.get_lexeme();
                        smem_lti_id value_id = smem_lti_get_id(thisAgent, lexer.current_lexeme.id_letter, lexer.current_lexeme.id_number);
                        if (value_id == NIL)
                        {
                            good_cue = false;
                            (*err_msg)->append("Error: LTI was not found.\n");
                            break;
                        }
                        else
                        {
                            value = smem_lti_soar_make(thisAgent, value_id, lexer.current_lexeme.id_letter, lexer.current_lexeme.id_number, SMEM_LTI_UNKNOWN_LEVEL);
                        }
                        lexer.get_lexeme();
                    }
                    else if (lexer.current_lexeme.type == VARIABLE_LEXEME || lexer.current_lexeme.type == IDENTIFIER_LEXEME)
                    {
                        std::map<std::basic_string<char>, Symbol*>::iterator value_iterator;
                        value_iterator = cue_ids.find(lexer.current_lexeme.string());
                        
                        if (value_iterator == cue_ids.end())
                        {
                            value = make_new_identifier(thisAgent, (char) lexer.current_lexeme.string()[0], 1);
                            cue_ids[lexer.current_lexeme.string()] = value; //Keep track of created symbols for deletion later.
                        }
                        lexer.get_lexeme();
                    }
                    else
                    {
                        if (((lexer.current_lexeme.type == R_PAREN_LEXEME || lexer.current_lexeme.type == UP_ARROW_LEXEME) || lexer.current_lexeme.type == MINUS_LEXEME) && hasAddedValue)
                        {
                            //good_cue = true;
                            break;
                        }
                        else
                        {
                            good_cue = false;
                            break;
                        }
                    }
                    
                    if (value != NIL && good_cue)
                    {
                        //Value might be nil, but R_paren or next attribute could make it a good cue.
                        hasAddedValue = true;
                        if (minus)
                        {
                            temp_wme = make_wme(thisAgent, negative_cues, attribute, value, false);
                        }
                        else
                        {
                            temp_wme = make_wme(thisAgent, root_cue_id, attribute, value, false);
                        }
                        insert_at_head_of_dll(temp_slot->wmes, temp_wme, next, prev); //Put the wme in the slow for the attribute.
                    }
                }
                while (value != NIL);  //Loop until there are no more value lexemes to add to that attribute.
                
                first_attribute = false;
                
            }
        }
        else
        {
            break;
        }
        
        while (lexer.current_lexeme.type == R_PAREN_LEXEME)
        {
            lexer.get_lexeme();
        }
        
        clause_count++;
        trigger_first = false; //It is no longer the first clause.
        
    }
    if (!good_cue)
    {
        std::string num;
        to_string(clause_count, num);
        
        (*err_msg)->append("Error parsing clause #");
        (*err_msg)->append(num + ".");
    }
    else
    {
        smem_lti_set* prohibit = new smem_lti_set;
        soar_module::wme_set cue_wmes;
        soar_module::symbol_triple_list meta_wmes;
        soar_module::symbol_triple_list retrieval_wmes;
        (*result_message) = new std::string();
        
        std::list<smem_lti_id> match_ids;
        
        smem_process_query(thisAgent, NIL, root_cue_id, minus_ever ? negative_cues : NIL, NIL, prohibit, cue_wmes, meta_wmes, retrieval_wmes, qry_search, number_to_retrieve, &(match_ids), 1, fake_install);
        if (!match_ids.empty())
        {
            for (std::list<smem_lti_id>::const_iterator id = match_ids.begin(), end = match_ids.end(); id != end; ++id)
            {
                smem_print_lti(thisAgent, (*id), 1, *result_message); //"1" is the depth.
            }
        }
        else
        {
            (*result_message)->append("SMem| No results for query.");
        }
        delete prohibit;
        
    }
    
    /*
     * Below is the clean-up
     */
    if (root_cue_id != NIL)
    {
        slot* s;
        
        for (s = root_cue_id->id->slots; s != NIL; s = s->next)
        {
            //Remove all wme's from the slot.
            wme* delete_wme;
            for (delete_wme = s->wmes; delete_wme != NIL; delete_wme = delete_wme->next)
            {
                symbol_remove_ref(thisAgent, delete_wme->value);
                deallocate_wme(thisAgent, delete_wme);
            }
            
            s->wmes = NIL;
            symbol_remove_ref(thisAgent, s->attr);
            mark_slot_for_possible_removal(thisAgent, s);
        }//End of for-slots loop.
        root_cue_id->id->slots = NIL;
        
        for (s = negative_cues->id->slots; s != NIL; s = s->next)
        {
            //Remove all wme's from the slot.
            wme* delete_wme;
            for (delete_wme = s->wmes; delete_wme != NIL; delete_wme = delete_wme->next)
            {
                symbol_remove_ref(thisAgent, delete_wme->value);
                deallocate_wme(thisAgent, delete_wme);
            }
            
            s->wmes = NIL;
            symbol_remove_ref(thisAgent, s->attr);
            mark_slot_for_possible_removal(thisAgent, s);
        }//End of for-slots loop.
        negative_cues->id->slots = NIL;
        
        symbol_remove_ref(thisAgent, root_cue_id);//gets rid of cue id.
        symbol_remove_ref(thisAgent, negative_cues);//gets rid of negative cues id.
    }
    
    return good_cue;
}

void initialize_smem_chunk_value_lti(smem_chunk_value_lti& lti)
{
    lti.val_type = smem_cue_element_type_none;
    lti.val_value = NULL;
}

void initialize_smem_chunk_value_constant(smem_chunk_value_constant& constant)
{
    constant.val_type = smem_cue_element_type_none;
    constant.val_value = NULL;
}

/*
 * This is intended to allow the user to remove part or all of information stored on a LTI.
 * (All attributes, selected attributes, or just values from particular attributes.)
 */
bool smem_parse_remove(agent* thisAgent, const char* chunks_str, std::string** err_msg, std::string** result_message, bool force)
{
    //TODO: need to fix so that err_msg and result_message are actually used or not passed.
    bool good_command = true;
    
    //parsing chunks requires an open semantic database
    smem_attach(thisAgent);
    
    soar::Lexer lexer(thisAgent, chunks_str);
    
    lexer.get_lexeme();
    
    if (lexer.current_lexeme.type == L_PAREN_LEXEME)
    {
        lexer.get_lexeme();//Consumes the left paren
    }
    
    if (lexer.current_lexeme.type == AT_LEXEME && good_command)
    {
        lexer.get_lexeme();
    }
    
    good_command = lexer.current_lexeme.type == IDENTIFIER_LEXEME;
    
    smem_lti_id lti_id = 0;
    
    if (good_command)
    {
        lti_id = smem_lti_get_id(thisAgent, lexer.current_lexeme.id_letter, lexer.current_lexeme.id_number);
    }
    else
    {
        (*err_msg)->append("Error: No LTI found for that letter and number.\n");
    }
    
    soar_module::symbol_triple_list retrieval_wmes;
    soar_module::symbol_triple_list meta_wmes;
    
    if (good_command && lti_id != NIL)
    {
        Symbol* lti = smem_lti_soar_make(thisAgent, lti_id, lexer.current_lexeme.id_letter, lexer.current_lexeme.id_number, SMEM_LTI_UNKNOWN_LEVEL);
        
        lexer.get_lexeme();//Consume the identifier.
        
        smem_slot_map children;
        
        if (lexer.current_lexeme.type == UP_ARROW_LEXEME)
        {
            //Now that we know we have a good lti, we can do a NCBR so that we know what attributes and values we can delete.
            //"--force" will ignore attempts to delete that which isn't there, while the default will be to stop and report back.
            smem_install_memory(thisAgent, NIL, lti_id, lti, false, meta_wmes, retrieval_wmes, fake_install);
            
            //First, we'll create the slot_map according to retrieval_wmes, then we'll remove what we encounter during parsing.
            soar_module::symbol_triple_list::iterator triple_ptr_iter;
            smem_slot* temp_slot;
            for (triple_ptr_iter = retrieval_wmes.begin(); triple_ptr_iter != retrieval_wmes.end(); triple_ptr_iter++)
            {
                if (children.count((*triple_ptr_iter)->attr)) //If the attribute is already in the map.
                {
                    temp_slot = (children.find((*triple_ptr_iter)->attr)->second);
                    smem_chunk_value* temp_val = new smem_chunk_value;
                    if ((*triple_ptr_iter)->value->symbol_type == IDENTIFIER_SYMBOL_TYPE)
                    {
                        //If the chunk was retrieved and it is an identifier it is lti.
                        smem_chunk_value_lti temp_lti;
                        smem_chunk_value_constant temp_const;
                        
                        initialize_smem_chunk_value_lti(temp_lti);
                        initialize_smem_chunk_value_constant(temp_const);
                        
                        temp_val->val_const = temp_const;
                        temp_val->val_const.val_type = value_lti_t;
                        temp_val->val_lti = temp_lti;
                        temp_val->val_lti.val_type = value_lti_t;
                        smem_chunk* temp_chunk = new smem_chunk;
                        temp_chunk->lti_id = (*triple_ptr_iter)->value->id->smem_lti;
                        temp_chunk->lti_letter = (*triple_ptr_iter)->value->id->name_letter;
                        temp_chunk->lti_number = (*triple_ptr_iter)->value->id->name_number;
                        temp_chunk->soar_id = (*triple_ptr_iter)->value;
                        temp_val->val_lti.val_value = temp_chunk;
                    }
                    else //If the value is not an identifier, then it is a "constant".
                    {
                        smem_chunk_value_constant temp_const;
                        smem_chunk_value_lti temp_lti;
                        
                        initialize_smem_chunk_value_lti(temp_lti);
                        initialize_smem_chunk_value_constant(temp_const);
                        
                        temp_val->val_lti = temp_lti;
                        temp_val->val_lti.val_type = value_const_t;
                        temp_val->val_const.val_type = value_const_t;
                        temp_val->val_const.val_value = (*triple_ptr_iter)->value;
                    }
                    (*temp_slot).push_back(temp_val);
                }
                else //If the attribute is not in the map and we need to make a slot.
                {
                    temp_slot = new smem_slot;
                    smem_chunk_value* temp_val = new smem_chunk_value;
                    if ((*triple_ptr_iter)->value->symbol_type == IDENTIFIER_SYMBOL_TYPE)
                    {
                        //If the chunk was retrieved and it is an identifier it is lti.
                        smem_chunk_value_lti temp_lti;
                        smem_chunk_value_constant temp_const;
                        
                        initialize_smem_chunk_value_lti(temp_lti);
                        initialize_smem_chunk_value_constant(temp_const);
                        
                        temp_val->val_const = temp_const;
                        temp_val->val_const.val_type = value_lti_t;
                        temp_val->val_lti = temp_lti;
                        temp_val->val_lti.val_type = value_lti_t;
                        smem_chunk* temp_chunk = new smem_chunk;
                        temp_chunk->lti_id = (*triple_ptr_iter)->value->id->smem_lti;
                        temp_chunk->lti_letter = (*triple_ptr_iter)->value->id->name_letter;
                        temp_chunk->lti_number = (*triple_ptr_iter)->value->id->name_number;
                        temp_chunk->soar_id = (*triple_ptr_iter)->value;
                        temp_val->val_lti.val_value = temp_chunk;
                    }
                    else //If the value is nt an identifier, then it is a "constant".
                    {
                        smem_chunk_value_constant temp_const;
                        smem_chunk_value_lti temp_lti;
                        
                        initialize_smem_chunk_value_lti(temp_lti);
                        initialize_smem_chunk_value_constant(temp_const);
                        
                        temp_val->val_lti = temp_lti;
                        temp_val->val_lti.val_type = value_const_t;
                        temp_val->val_const.val_type = value_const_t;
                        temp_val->val_const.val_value = (*triple_ptr_iter)->value;
                    }
                    (*temp_slot).push_back(temp_val);
                    children[(*triple_ptr_iter)->attr] = temp_slot;
                }
            }
            
            //Now we process attributes one at a time.
            while (lexer.current_lexeme.type == UP_ARROW_LEXEME && (good_command || force))
            {
                lexer.get_lexeme();// Consume the up arrow.
                
                Symbol* attribute = NIL;
                
                if (lexer.current_lexeme.type == STR_CONSTANT_LEXEME)
                {
                    attribute = find_str_constant(thisAgent, static_cast<const char*>(lexer.current_lexeme.string()));
                }
                else if (lexer.current_lexeme.type == INT_CONSTANT_LEXEME)
                {
                    attribute = find_int_constant(thisAgent, lexer.current_lexeme.int_val);
                }
                else if (lexer.current_lexeme.type == FLOAT_CONSTANT_LEXEME)
                {
                    attribute = find_float_constant(thisAgent, lexer.current_lexeme.float_val);
                }
                
                if (attribute == NIL)
                {
                    good_command = false;
                    (*err_msg)->append("Error: Attribute was not found.\n");
                }
                else
                {
                    lexer.get_lexeme();//Consume the attribute.
                    good_command = true;
                }
                
                if (good_command && (lexer.current_lexeme.type != UP_ARROW_LEXEME && lexer.current_lexeme.type != R_PAREN_LEXEME)) //If there are values.
                {
                    Symbol* value;
                    do //Add value by type
                    {
                        value = NIL;
                        if (lexer.current_lexeme.type == STR_CONSTANT_LEXEME)
                        {
                            value = find_str_constant(thisAgent, static_cast<const char*>(lexer.current_lexeme.string()));
                            lexer.get_lexeme();
                        }
                        else if (lexer.current_lexeme.type == INT_CONSTANT_LEXEME)
                        {
                            value = find_int_constant(thisAgent, lexer.current_lexeme.int_val);
                            lexer.get_lexeme();
                        }
                        else if (lexer.current_lexeme.type == FLOAT_CONSTANT_LEXEME)
                        {
                            value = find_float_constant(thisAgent, lexer.current_lexeme.float_val);
                            lexer.get_lexeme();
                        }
                        else if (lexer.current_lexeme.type == AT_LEXEME)
                        {
                            lexer.get_lexeme();
                            if (lexer.current_lexeme.type == IDENTIFIER_LEXEME)
                            {
                                value = find_identifier(thisAgent, lexer.current_lexeme.id_letter, lexer.current_lexeme.id_number);
                                lexer.get_lexeme();
                            }
                            else
                            {
                                (*err_msg)->append("Error: '@' should be followed by an identifier.\n");
                                good_command = false;
                                break;
                            }
                        }
                        else
                        {
                            good_command = (lexer.current_lexeme.type == R_PAREN_LEXEME || lexer.current_lexeme.type == UP_ARROW_LEXEME);
                            if (!good_command)
                            {
                                (*err_msg)->append("Error: Expected ')' or '^'.\n... The value was likely not found.\n");
                            }
                        }
                        
                        if (value != NIL && good_command) //Value might be nil, but that can be just fine.
                        {
                            //Given a value for this attribute, we have a symbol triple to remove.
                            smem_slot::iterator values;
                            for (values = (children.find(attribute))->second->begin(); values != (children.find(attribute))->second->end(); values++)
                            {
                                if (value->symbol_type == IDENTIFIER_SYMBOL_TYPE && (*values)->val_lti.val_type == value_lti_t)
                                {
                                    if ((*values)->val_lti.val_value->soar_id == value)
                                    {
                                        delete(*values)->val_lti.val_value;
                                        delete *values;
                                        (*(children.find(attribute))).second->erase(values);
                                        break;
                                    }
                                }
                                else if (value->symbol_type != IDENTIFIER_SYMBOL_TYPE && (*values)->val_const.val_type == value_const_t)
                                {
                                    if ((*values)->val_const.val_value == value)
                                    {
                                        delete *values;
                                        (*(children.find(attribute))).second->erase(values);
                                        break;
                                    }
                                }
                            }
                            if (values == (children.find(attribute))->second->end())
                            {
                                (*err_msg)->append("Error: Value does not exist on attribute.\n");
                            }
                        }
                        else
                        {
                            if ((good_command && !force) && (lexer.current_lexeme.type != R_PAREN_LEXEME && lexer.current_lexeme.type != UP_ARROW_LEXEME))
                            {
                                (*err_msg)->append("Error: Attribute contained a value that could not be found.\n");
                                break;
                            }
                        }
                    }
                    while (good_command && (value != NIL || !(lexer.current_lexeme.type == R_PAREN_LEXEME || lexer.current_lexeme.type == UP_ARROW_LEXEME)));
                }
                else if (good_command && children.find(attribute) != children.end()) //If we didn't have any values, then we just get rid of everything on the attribute.
                {
                    smem_slot* result = (children.find(attribute))->second;
                    smem_slot::iterator values, end = result->end();
                    for (values = (children.find(attribute))->second->begin(); values != end; values++)
                    {
                        delete *values;
                    }
                    children.erase(attribute);
                }
                if (force)
                {
                    while ((lexer.current_lexeme.type != EOF_LEXEME && lexer.current_lexeme.type != UP_ARROW_LEXEME) && lexer.current_lexeme.type != R_PAREN_LEXEME) //Loop until the lexeme is EOF, another ^, or ")".
                    {
                        lexer.get_lexeme();
                    }
                }
            }
        }
        if (good_command && lexer.current_lexeme.type == R_PAREN_LEXEME)
        {
            smem_store_chunk(thisAgent, lti_id, &(children), true, NULL, false);
        }
        else if (good_command)
        {
            (*err_msg)->append("Error: Expected a ')'.\n");
        }
        
        //Clean up.
        smem_slot_map::iterator attributes, end = children.end();
        for (attributes = children.begin(); attributes != end; attributes++)
        {
            smem_slot* result = (children.find(attributes->first))->second;
            smem_slot::iterator values, end = result->end();
            for (values = result->begin(); values != end; values++)
            {
                if ((*values)->val_lti.val_type == value_lti_t)
                {
                    delete(*values)->val_lti.val_value;
                }
                delete *values;
            }
            delete attributes->second;
        }
        
        soar_module::symbol_triple_list::iterator triple_iterator, end2 = retrieval_wmes.end();
        for (triple_iterator = retrieval_wmes.begin(); triple_iterator != end2; triple_iterator++)
        {
            symbol_remove_ref(thisAgent, (*triple_iterator)->id);
            symbol_remove_ref(thisAgent, (*triple_iterator)->attr);
            symbol_remove_ref(thisAgent, (*triple_iterator)->value);
            delete *triple_iterator;
        }
        symbol_remove_ref(thisAgent, lti);
    }
    return good_command;
}

//////////////////////////////////////////////////////////
//////////////////////////////////////////////////////////
// API Implementation (smem::api)
//////////////////////////////////////////////////////////
//////////////////////////////////////////////////////////

void smem_respond_to_cmd(agent* thisAgent, bool store_only)
{

    smem_attach(thisAgent);
    
    // start at the bottom and work our way up
    // (could go in the opposite direction as well)
    Symbol* state = thisAgent->bottom_goal;
    
    smem_wme_list* wmes;
    smem_wme_list* cmds;
    smem_wme_list::iterator w_p;
    
    soar_module::symbol_triple_list meta_wmes;
    soar_module::symbol_triple_list retrieval_wmes;
    soar_module::wme_set cue_wmes;
    
    Symbol* query;
    Symbol* negquery;
    Symbol* retrieve;
    Symbol* math;
    uint64_t depth;
    smem_sym_list prohibit;
    smem_sym_list store;
    
    enum path_type { blank_slate, cmd_bad, cmd_retrieve, cmd_query, cmd_store } path;
    
    unsigned int time_slot = ((store_only) ? (1) : (0));
    uint64_t wme_count;
    bool new_cue;
    bool has_cue;
    
    tc_number tc;
    
    Symbol* parent_sym;
    std::queue<Symbol*> syms;
    
    int parent_level;
    std::queue<int> levels;
    
    bool do_wm_phase = false;
    bool mirroring_on = (thisAgent->smem_params->mirroring->get_value() == on);
    
    bool should_spontaneously_retrieve = false;
    bool spontaneously_retrieved = false;

	//Free this up as soon as we start a phase that allows queries
	if(!store_only){
		delete thisAgent->lastCue;
		thisAgent->lastCue = NULL;
	}
    ////////////////////////////////////////////////////////////////////////////
    thisAgent->smem_timers->spreading_act->start();
    ////////////////////////////////////////////////////////////////////////////
	if (thisAgent->smem_params->spreading->get_value() == on && thisAgent->smem_params->spreading_time->get_value() == smem_param_container::context_change)
	{
	    //if (thisAgent->smem_params->spreading_model->get_value() == smem_param_container::likelihood)
	    if (thisAgent->smem_params->spreading_crawl_time->get_value() == smem_param_container::precalculate)
	    {
	        smem_fix_spread(thisAgent);
        }
        //Contribution from context
        smem_calc_spread(thisAgent);
	}
    ////////////////////////////////////////////////////////////////////////////
    thisAgent->smem_timers->spreading_act->stop();
    ////////////////////////////////////////////////////////////////////////////
    while (state != NULL)
    {
        ////////////////////////////////////////////////////////////////////////////
        thisAgent->smem_timers->api->start();
        ////////////////////////////////////////////////////////////////////////////
        
        // make sure this state has had some sort of change to the cmd
        // NOTE: we only care one-level deep!
        new_cue = false;
        has_cue = false;
        wme_count = 0;
        cmds = NIL;
        {
            tc = get_new_tc_number(thisAgent);
            
            // initialize BFS at command
            syms.push(state->id->smem_cmd_header);
            levels.push(0);
            
            while (!syms.empty())
            {
                // get state
                parent_sym = syms.front();
                syms.pop();
                
                parent_level = levels.front();
                levels.pop();
                
                // get children of the current identifier
                wmes = smem_get_direct_augs_of_id(parent_sym, tc);
                {
                    for (w_p = wmes->begin(); w_p != wmes->end(); w_p++)
                    {
                        has_cue = true;
                        if (((store_only) && ((parent_level != 0) || ((*w_p)->attr == thisAgent->smem_sym_store))) ||
                                ((!store_only) && ((parent_level != 0) || ((*w_p)->attr != thisAgent->smem_sym_store))))
                        {
                            wme_count++;
                            
                            if ((*w_p)->timetag > state->id->smem_info->last_cmd_time[ time_slot ])
                            {
                                new_cue = true;
                                state->id->smem_info->last_cmd_time[ time_slot ] = (*w_p)->timetag;
                            }
                            
                            if (((*w_p)->value->symbol_type == IDENTIFIER_SYMBOL_TYPE) &&
                                    (parent_level == 0) &&
                                    (((*w_p)->attr == thisAgent->smem_sym_query) || ((*w_p)->attr == thisAgent->smem_sym_store)))
                            {
                                syms.push((*w_p)->value);
                                levels.push(parent_level + 1);
                            }
                        }
                    }
                    
                    // free space from aug list
                    if (cmds == NIL)
                    {
                        cmds = wmes;
                    }
                    else
                    {
                        delete wmes;
                    }
                }
            }
            
            // see if any WMEs were removed
            if (state->id->smem_info->last_cmd_count[ time_slot ] != wme_count)
            {
                new_cue = true;
                state->id->smem_info->last_cmd_count[ time_slot ] = wme_count;
            }
            
            

            // set new_cue to true if we need to do a spontaneous retrieval
            if ( !store_only && !new_cue && !has_cue &&
                    thisAgent->smem_params->spontaneous_retrieval->get_value() == on &&
                    state == thisAgent->top_goal )
            {
                should_spontaneously_retrieve = true;
                new_cue = true;
            }

            if (new_cue)
            {
                // clear old results
                smem_clear_result(thisAgent, state);

                do_wm_phase = true;
            }
        }
        
        // a command is issued if the cue is new
        // and there is something on the cue
        if (new_cue)
        {
            if (wme_count)
            {
                cue_wmes.clear();
                meta_wmes.clear();
                retrieval_wmes.clear();

                // initialize command vars
                retrieve = NIL;
                query = NIL;
                negquery = NIL;
                math = NIL;
                store.clear();
                prohibit.clear();
                path = blank_slate;
                depth = 1;
                
                // process top-level symbols
                for (w_p = cmds->begin(); w_p != cmds->end(); w_p++)
                {
                    cue_wmes.insert((*w_p));

                    if (path != cmd_bad)
                    {
                        // collect information about known commands
                        if ((*w_p)->attr == thisAgent->smem_sym_retrieve)
                        {
                            if (((*w_p)->value->symbol_type == IDENTIFIER_SYMBOL_TYPE) &&
                                    (path == blank_slate))
                            {
                                retrieve = (*w_p)->value;
                                path = cmd_retrieve;
                            }
                            else
                            {
                                path = cmd_bad;
                            }
                        }
                        else if ((*w_p)->attr == thisAgent->smem_sym_query)
                        {
                            if (((*w_p)->value->symbol_type == IDENTIFIER_SYMBOL_TYPE) &&
                                    ((path == blank_slate) || (path == cmd_query)) &&
                                    (query == NIL))

                            {
                                query = (*w_p)->value;
                                path = cmd_query;
                            }
                            else
                            {
                                path = cmd_bad;
                            }
                        }
                        else if ((*w_p)->attr == thisAgent->smem_sym_negquery)
                        {
                            if (((*w_p)->value->symbol_type == IDENTIFIER_SYMBOL_TYPE) &&
                                    ((path == blank_slate) || (path == cmd_query)) &&
                                    (negquery == NIL))

                            {
                                negquery = (*w_p)->value;
                                path = cmd_query;
                            }
                            else
                            {
                                path = cmd_bad;
                            }
                        }
                        else if ((*w_p)->attr == thisAgent->smem_sym_prohibit)
                        {
                            if (((*w_p)->value->symbol_type == IDENTIFIER_SYMBOL_TYPE) &&
                                    ((path == blank_slate) || (path == cmd_query)) &&
                                    ((*w_p)->value->id->smem_lti != NIL))
                            {
                                prohibit.push_back((*w_p)->value);
                                path = cmd_query;
                            }
                            else
                            {
                                path = cmd_bad;
                            }
                        }
                        else if ((*w_p)->attr == thisAgent->smem_sym_math_query)
                        {
                            if (((*w_p)->value->symbol_type == IDENTIFIER_SYMBOL_TYPE) &&
                                    ((path == blank_slate) || (path == cmd_query)) &&
                                    (math == NIL))
                            {
                                math = (*w_p)->value;
                                path = cmd_query;
                            }
                            else
                            {
                                path = cmd_bad;
                            }
                        }
                        else if ((*w_p)->attr == thisAgent->smem_sym_store)
                        {
                            if (((*w_p)->value->symbol_type == IDENTIFIER_SYMBOL_TYPE) &&
                                    ((path == blank_slate) || (path == cmd_store)))
                            {
                                store.push_back((*w_p)->value);
                                path = cmd_store;
                            }
                            else
                            {
                                path = cmd_bad;
                            }
                        }
                        else if ((*w_p)->attr == thisAgent->smem_sym_depth)
                        {
                            if ((*w_p)->value->symbol_type == INT_CONSTANT_SYMBOL_TYPE)
                            {
                                depth = ((*w_p)->value->ic->value > 0) ? (*w_p)->value->ic->value : 1;
                            }
                            else
                            {
                                path = cmd_bad;
                            }
                        }
                        else
                        {
                            path = cmd_bad;
                        }
                    }
                }

                // if on path 3 must have query/neg-query
                if ((path == cmd_query) && (query == NULL))
                {
                    path = cmd_bad;
                }

                // must be on a path
                if (path == blank_slate)
                {
                    path = cmd_bad;
                }

                ////////////////////////////////////////////////////////////////////////////
                thisAgent->smem_timers->api->stop();
                ////////////////////////////////////////////////////////////////////////////

                // process command
                if (path != cmd_bad)
                {
                    // performing any command requires an initialized database
                    smem_attach(thisAgent);

                    // retrieve
                    if (path == cmd_retrieve)
                    {
                        if (retrieve->id->smem_lti == NIL)
                        {
                            // retrieve is not pointing to an lti!
                            smem_buffer_add_wme(thisAgent, meta_wmes, state->id->smem_result_header, thisAgent->smem_sym_failure, retrieve);
                        }
                        else
                        {
                            // status: success
                            smem_buffer_add_wme(thisAgent, meta_wmes, state->id->smem_result_header, thisAgent->smem_sym_success, retrieve);

                            // install memory directly onto the retrieve identifier
                            smem_install_memory(thisAgent, state, retrieve->id->smem_lti, retrieve, true, meta_wmes, retrieval_wmes, wm_install, depth);

                            // add one to the expansions stat
                            thisAgent->smem_stats->expansions->set_value(thisAgent->smem_stats->expansions->get_value() + 1);
                        }
                    }
                    // query
                    else if (path == cmd_query)
                    {
                        smem_lti_set prohibit_lti;
                        smem_sym_list::iterator sym_p;

                        for (sym_p = prohibit.begin(); sym_p != prohibit.end(); sym_p++)
                        {
                            prohibit_lti.insert((*sym_p)->id->smem_lti);
                        }

                        smem_process_query(thisAgent, state, query, negquery, math, &(prohibit_lti), cue_wmes, meta_wmes, retrieval_wmes, qry_full, 1, NIL, depth, wm_install);

                        // add one to the cbr stat
                        thisAgent->smem_stats->cbr->set_value(thisAgent->smem_stats->cbr->get_value() + 1);
                    }
                    else if (path == cmd_store)
                    {
                        smem_sym_list::iterator sym_p;

                        ////////////////////////////////////////////////////////////////////////////
                        thisAgent->smem_timers->storage->start();
                        ////////////////////////////////////////////////////////////////////////////
                        
                        // start transaction (if not lazy)
                        if (thisAgent->smem_params->lazy_commit->get_value() == off)
                        {
                            thisAgent->smem_stmts->begin->execute(soar_module::op_reinit);
                        }
                        
                        for (sym_p = store.begin(); sym_p != store.end(); sym_p++)
                        {
                            smem_soar_store(thisAgent, (*sym_p), ((mirroring_on) ? (store_recursive) : (store_level)));

                            // status: success
                            smem_buffer_add_wme(thisAgent, meta_wmes, state->id->smem_result_header, thisAgent->smem_sym_success, (*sym_p));

                            // add one to the store stat
                            thisAgent->smem_stats->stores->set_value(thisAgent->smem_stats->stores->get_value() + 1);
                        }
                        
                        // commit transaction (if not lazy)
                        if (thisAgent->smem_params->lazy_commit->get_value() == off)
                        {
                            thisAgent->smem_stmts->commit->execute(soar_module::op_reinit);
                        }
                        
                        ////////////////////////////////////////////////////////////////////////////
                        thisAgent->smem_timers->storage->stop();
                        ////////////////////////////////////////////////////////////////////////////
                    }
                }
                else
                {
                    smem_buffer_add_wme(thisAgent, meta_wmes, state->id->smem_result_header, thisAgent->smem_sym_bad_cmd, state->id->smem_cmd_header);
                }
            }
            else if (should_spontaneously_retrieve)
            {
                // spontaneous retrieval
                soar_module::sqlite_statement *q;
                q = thisAgent->smem_stmts->lti_get_high_act;
                while ( q->execute() == soar_module::row )
                {
                    smem_lti_id spontaneous_result = static_cast<smem_lti_id>(q->column_int(0));
                    if ( find_identifier( thisAgent, static_cast<char>( q->column_int( 1 ) ), static_cast<uint64_t>( q->column_int( 2 ) ) ) == NIL )
                    {
                        if ( state->id->smem_info->smem_wmes->empty() )
                        {
                            //smem_clear_result( thisAgent, state );
                            smem_install_memory(thisAgent, state, spontaneous_result, NIL, false, meta_wmes, retrieval_wmes, wm_install, 1, NULL, true);
                            do_wm_phase = true;
                        }
                        //smem_install_memory(thisAgent, state, spontaneous_result, NIL, false, meta_wmes, retrieval_wmes, wm_install, 1, NULL, true);
                        //do_wm_phase = true;
                        break;
                    }
                }
                q->reinitialize();
                // only set a boolean here to allow for spontaneous retrievals on different level goals
                spontaneously_retrieved = true;
            }
            if (!meta_wmes.empty() || !retrieval_wmes.empty())
            {
                // process preference assertion en masse
                smem_process_buffered_wmes(thisAgent, state, cue_wmes, meta_wmes, retrieval_wmes);

                // clear cache
                {
                    soar_module::symbol_triple_list::iterator mw_it;

                    for (mw_it = retrieval_wmes.begin(); mw_it != retrieval_wmes.end(); mw_it++)
                    {
                        symbol_remove_ref(thisAgent, (*mw_it)->id);
                        symbol_remove_ref(thisAgent, (*mw_it)->attr);
                        symbol_remove_ref(thisAgent, (*mw_it)->value);

                        delete(*mw_it);
                    }
                    retrieval_wmes.clear();
                    
                    for (mw_it = meta_wmes.begin(); mw_it != meta_wmes.end(); mw_it++)
                    {
                        symbol_remove_ref(thisAgent, (*mw_it)->id);
                        symbol_remove_ref(thisAgent, (*mw_it)->attr);
                        symbol_remove_ref(thisAgent, (*mw_it)->value);

                        delete(*mw_it);
                    }
                    meta_wmes.clear();
                }
                
                // process wm changes on this state
                do_wm_phase = true;
            }

            // clear cue wmes
            cue_wmes.clear();
        }
        else
        {
            ////////////////////////////////////////////////////////////////////////////
            thisAgent->smem_timers->api->stop();
            ////////////////////////////////////////////////////////////////////////////
        }
        
        // free space from aug list
        delete cmds;
        
        state = state->id->higher_goal;
    }
    
    if (store_only && mirroring_on && (!thisAgent->smem_changed_ids->empty()))
    {
        ////////////////////////////////////////////////////////////////////////////
        thisAgent->smem_timers->storage->start();
        ////////////////////////////////////////////////////////////////////////////
        
        // start transaction (if not lazy)
        if (thisAgent->smem_params->lazy_commit->get_value() == off)
        {
            thisAgent->smem_stmts->begin->execute(soar_module::op_reinit);
        }
        
        for (smem_pooled_symbol_set::iterator it = thisAgent->smem_changed_ids->begin(); it != thisAgent->smem_changed_ids->end(); it++)
        {
            // require that the lti has at least one augmentation
            if ((*it)->id->slots)
            {
                smem_soar_store(thisAgent, (*it), store_recursive);
                
                // add one to the mirrors stat
                thisAgent->smem_stats->mirrors->set_value(thisAgent->smem_stats->mirrors->get_value() + 1);
            }
            
            symbol_remove_ref(thisAgent, (*it));
        }
        
        // commit transaction (if not lazy)
        if (thisAgent->smem_params->lazy_commit->get_value() == off)
        {
            thisAgent->smem_stmts->commit->execute(soar_module::op_reinit);
        }
        
        // clear symbol set
        thisAgent->smem_changed_ids->clear();
        
        ////////////////////////////////////////////////////////////////////////////
        thisAgent->smem_timers->storage->stop();
        ////////////////////////////////////////////////////////////////////////////
    }
    
    if (do_wm_phase)
    {
        thisAgent->smem_ignore_changes = true;
        
        do_working_memory_phase(thisAgent);
        
        thisAgent->smem_ignore_changes = false;
    }
}

void smem_go(agent* thisAgent, bool store_only)
{
    thisAgent->smem_timers->total->start();
    
#ifndef SMEM_EXPERIMENT
    
    smem_respond_to_cmd(thisAgent, store_only);
    
#else // SMEM_EXPERIMENT
    
#endif // SMEM_EXPERIMENT
    
    thisAgent->smem_timers->total->stop();
}

bool smem_backup_db(agent* thisAgent, const char* file_name, std::string* err)
{
    bool return_val = false;
    
    if (thisAgent->smem_db->get_status() == soar_module::connected)
    {
        _smem_close_vars(thisAgent);
        
        if (thisAgent->smem_params->lazy_commit->get_value() == on)
        {
            thisAgent->smem_stmts->commit->execute(soar_module::op_reinit);
        }
        
        return_val = thisAgent->smem_db->backup(file_name, err);
        
        if (thisAgent->smem_params->lazy_commit->get_value() == on)
        {
            thisAgent->smem_stmts->begin->execute(soar_module::op_reinit);
        }
    }
    else
    {
        err->assign("Semantic database is not currently connected.");
    }
    
    return return_val;
}


//////////////////////////////////////////////////////////
//////////////////////////////////////////////////////////
// Visualization (smem::viz)
//////////////////////////////////////////////////////////
//////////////////////////////////////////////////////////

void smem_visualize_store(agent* thisAgent, std::string* return_val)
{
    // header
    return_val->append("digraph smem {");
    return_val->append("\n");
    
    // LTIs
    return_val->append("node [ shape = doublecircle ];");
    return_val->append("\n");
    
    std::map< smem_lti_id, std::string > lti_names;
    std::map< smem_lti_id, std::string >::iterator n_p;
    {
        soar_module::sqlite_statement* q;
        
        smem_lti_id lti_id;
        char lti_letter;
        uint64_t lti_number;
        
        std::string* lti_name;
        std::string temp_str;
        int64_t temp_int;
        double temp_double;
        
        // id, soar_letter, number
        q = thisAgent->smem_stmts->vis_lti;
        while (q->execute() == soar_module::row)
        {
            lti_id = q->column_int(0);
            lti_letter = static_cast<char>(q->column_int(1));
            lti_number = static_cast<uint64_t>(q->column_int(2));
            
            lti_name = & lti_names[ lti_id ];
            lti_name->push_back(lti_letter);
            
            to_string(lti_number, temp_str);
            lti_name->append(temp_str);
            
            return_val->append((*lti_name));
            return_val->append(" [ label=\"");
            return_val->append((*lti_name));
            return_val->append("\\n[");

            temp_double = q->column_double(3)+q->column_double(4);
            to_string(temp_double, temp_str, 3, true);
            if (temp_double >= 0)
            {
                return_val->append("+");
            }
            return_val->append(temp_str);
            
            return_val->append("]\"");
            return_val->append(" ];");
            return_val->append("\n");
        }
        q->reinitialize();
        
        if (!lti_names.empty())
        {
            // terminal nodes first
            {
                std::map< smem_lti_id, std::list<std::string> > lti_terminals;
                std::map< smem_lti_id, std::list<std::string> >::iterator t_p;
                std::list<std::string>::iterator a_p;
                
                std::list<std::string>* my_terminals;
                std::list<std::string>::size_type terminal_num;
                
                return_val->append("\n");
                
                // proceed to terminal nodes
                return_val->append("node [ shape = plaintext ];");
                return_val->append("\n");
                
                // lti_id, attr_type, attr_hash, val_type, val_hash
                q = thisAgent->smem_stmts->vis_value_const;
                while (q->execute() == soar_module::row)
                {
                    lti_id = q->column_int(0);
                    my_terminals = & lti_terminals[ lti_id ];
                    lti_name = & lti_names[ lti_id ];
                    
                    // parent prefix
                    return_val->append((*lti_name));
                    return_val->append("_");
                    
                    // terminal count
                    terminal_num = my_terminals->size();
                    to_string(terminal_num, temp_str);
                    return_val->append(temp_str);
                    
                    // prepare for value
                    return_val->append(" [ label = \"");
                    
                    // output value
                    {
                        switch (q->column_int(3))
                        {
                            case STR_CONSTANT_SYMBOL_TYPE:
                                smem_reverse_hash_str(thisAgent, q->column_int(4), temp_str);
                                break;
                                
                            case INT_CONSTANT_SYMBOL_TYPE:
                                temp_int = smem_reverse_hash_int(thisAgent, q->column_int(4));
                                to_string(temp_int, temp_str);
                                break;
                                
                            case FLOAT_CONSTANT_SYMBOL_TYPE:
                                temp_double = smem_reverse_hash_float(thisAgent, q->column_int(4));
                                to_string(temp_double, temp_str);
                                break;
                                
                            default:
                                temp_str.clear();
                                break;
                        }
                        
                        return_val->append(temp_str);
                    }
                    
                    // store terminal (attribute for edge label)
                    {
                        switch (q->column_int(1))
                        {
                            case STR_CONSTANT_SYMBOL_TYPE:
                                smem_reverse_hash_str(thisAgent, q->column_int(2), temp_str);
                                break;
                                
                            case INT_CONSTANT_SYMBOL_TYPE:
                                temp_int = smem_reverse_hash_int(thisAgent, q->column_int(2));
                                to_string(temp_int, temp_str);
                                break;
                                
                            case FLOAT_CONSTANT_SYMBOL_TYPE:
                                temp_double = smem_reverse_hash_float(thisAgent, q->column_int(2));
                                to_string(temp_double, temp_str);
                                break;
                                
                            default:
                                temp_str.clear();
                                break;
                        }
                        
                        my_terminals->push_back(temp_str);
                    }
                    
                    // footer
                    return_val->append("\" ];");
                    return_val->append("\n");
                }
                q->reinitialize();
                
                // output edges
                {
                    unsigned int terminal_counter;
                    
                    for (n_p = lti_names.begin(); n_p != lti_names.end(); n_p++)
                    {
                        t_p = lti_terminals.find(n_p->first);
                        
                        if (t_p != lti_terminals.end())
                        {
                            terminal_counter = 0;
                            
                            for (a_p = t_p->second.begin(); a_p != t_p->second.end(); a_p++)
                            {
                                return_val->append(n_p->second);
                                return_val ->append(" -> ");
                                return_val->append(n_p->second);
                                return_val->append("_");
                                
                                to_string(terminal_counter, temp_str);
                                return_val->append(temp_str);
                                return_val->append(" [ label=\"");
                                
                                return_val->append((*a_p));
                                
                                return_val->append("\" ];");
                                return_val->append("\n");
                                
                                terminal_counter++;
                            }
                        }
                    }
                }
            }
            
            // then links to other LTIs
            {
                // lti_id, attr_type, attr_hash, value_lti_id
                q = thisAgent->smem_stmts->vis_value_lti;
                while (q->execute() == soar_module::row)
                {
                    // source
                    lti_id = q->column_int(0);
                    lti_name = & lti_names[ lti_id ];
                    return_val->append((*lti_name));
                    return_val->append(" -> ");
                    
                    // destination
                    lti_id = q->column_int(3);
                    lti_name = & lti_names[ lti_id ];
                    return_val->append((*lti_name));
                    return_val->append(" [ label =\"");
                    
                    // output attribute
                    {
                        switch (q->column_int(1))
                        {
                            case STR_CONSTANT_SYMBOL_TYPE:
                                smem_reverse_hash_str(thisAgent, q->column_int(2), temp_str);
                                break;
                                
                            case INT_CONSTANT_SYMBOL_TYPE:
                                temp_int = smem_reverse_hash_int(thisAgent, q->column_int(2));
                                to_string(temp_int, temp_str);
                                break;
                                
                            case FLOAT_CONSTANT_SYMBOL_TYPE:
                                temp_double = smem_reverse_hash_float(thisAgent, q->column_int(2));
                                to_string(temp_double, temp_str);
                                break;
                                
                            default:
                                temp_str.clear();
                                break;
                        }
                        
                        return_val->append(temp_str);
                    }
                    
                    // footer
                    return_val->append("\" ];");
                    return_val->append("\n");
                }
                q->reinitialize();
            }
        }
    }
    
    // footer
    return_val->append("}");
    return_val->append("\n");
}

void smem_visualize_lti(agent* thisAgent, smem_lti_id lti_id, unsigned int depth, std::string* return_val)
{
    // buffer
    std::string return_val2;
    
    soar_module::sqlite_statement* expand_q = thisAgent->smem_stmts->web_expand;
    
    uint64_t child_counter;
    
    std::string temp_str;
    std::string temp_str2;
    int64_t temp_int;
    double temp_double;
    
    std::queue<smem_vis_lti*> bfs;
    smem_vis_lti* new_lti;
    smem_vis_lti* parent_lti;
    
    std::map< smem_lti_id, smem_vis_lti* > close_list;
    std::map< smem_lti_id, smem_vis_lti* >::iterator cl_p;
    
    // header
    return_val->append("digraph smem_lti {");
    return_val->append("\n");
    
    // root
    {
        new_lti = new smem_vis_lti;
        new_lti->lti_id = lti_id;
        new_lti->level = 0;
        
        // fake former linkage
        {
            soar_module::sqlite_statement* lti_q = thisAgent->smem_stmts->lti_letter_num;
            
            // get just this lti
            lti_q->bind_int(1, lti_id);
            lti_q->execute();
            
            // soar_letter
            new_lti->lti_name.push_back(static_cast<char>(lti_q->column_int(0)));
            
            // number
            temp_int = lti_q->column_int(1);
            to_string(temp_int, temp_str);
            new_lti->lti_name.append(temp_str);
            
            // done with lookup
            lti_q->reinitialize();
        }
        
        bfs.push(new_lti);
        close_list.insert(std::make_pair(lti_id, new_lti));
        
        new_lti = NULL;
    }
    
    // optionally depth-limited breadth-first-search of children
    while (!bfs.empty())
    {
        parent_lti = bfs.front();
        bfs.pop();
        
        child_counter = 0;
        
        // get direct children: attr_type, attr_hash, value_type, value_hash, value_letter, value_num, value_lti
        expand_q->bind_int(1, parent_lti->lti_id);
        while (expand_q->execute() == soar_module::row)
        {
            // identifier vs. constant
            if (expand_q->column_int(6) != SMEM_AUGMENTATIONS_NULL)
            {
                new_lti = new smem_vis_lti;
                new_lti->lti_id = expand_q->column_int(6);
                new_lti->level = (parent_lti->level + 1);
                
                // add node
                {
                    // soar_letter
                    new_lti->lti_name.push_back(static_cast<char>(expand_q->column_int(4)));
                    
                    // number
                    temp_int = expand_q->column_int(5);
                    to_string(temp_int, temp_str);
                    new_lti->lti_name.append(temp_str);
                }
                
                
                // add linkage
                {
                    // get attribute
                    switch (expand_q->column_int(0))
                    {
                        case STR_CONSTANT_SYMBOL_TYPE:
                            smem_reverse_hash_str(thisAgent, expand_q->column_int(1), temp_str);
                            break;
                            
                        case INT_CONSTANT_SYMBOL_TYPE:
                            temp_int = smem_reverse_hash_int(thisAgent, expand_q->column_int(1));
                            to_string(temp_int, temp_str);
                            break;
                            
                        case FLOAT_CONSTANT_SYMBOL_TYPE:
                            temp_double = smem_reverse_hash_float(thisAgent, expand_q->column_int(1));
                            to_string(temp_double, temp_str);
                            break;
                            
                        default:
                            temp_str.clear();
                            break;
                    }
                    
                    // output linkage
                    return_val2.append(parent_lti->lti_name);
                    return_val2.append(" -> ");
                    return_val2.append(new_lti->lti_name);
                    return_val2.append(" [ label = \"");
                    return_val2.append(temp_str);
                    return_val2.append("\" ];");
                    return_val2.append("\n");
                }
                
                // prevent looping
                {
                    cl_p = close_list.find(new_lti->lti_id);
                    if (cl_p == close_list.end())
                    {
                        close_list.insert(std::make_pair(new_lti->lti_id, new_lti));
                        
                        if ((depth == 0) || (new_lti->level < depth))
                        {
                            bfs.push(new_lti);
                        }
                    }
                    else
                    {
                        delete new_lti;
                    }
                }
                
                new_lti = NULL;
            }
            else
            {
                // add value node
                {
                    // get node name
                    {
                        temp_str2.assign(parent_lti->lti_name);
                        temp_str2.append("_");
                        
                        to_string(child_counter, temp_str);
                        temp_str2.append(temp_str);
                    }
                    
                    // get value
                    switch (expand_q->column_int(2))
                    {
                        case STR_CONSTANT_SYMBOL_TYPE:
                            smem_reverse_hash_str(thisAgent, expand_q->column_int(3), temp_str);
                            break;
                            
                        case INT_CONSTANT_SYMBOL_TYPE:
                            temp_int = smem_reverse_hash_int(thisAgent, expand_q->column_int(3));
                            to_string(temp_int, temp_str);
                            break;
                            
                        case FLOAT_CONSTANT_SYMBOL_TYPE:
                            temp_double = smem_reverse_hash_float(thisAgent, expand_q->column_int(3));
                            to_string(temp_double, temp_str);
                            break;
                            
                        default:
                            temp_str.clear();
                            break;
                    }
                    
                    // output node
                    return_val2.append("node [ shape = plaintext ];");
                    return_val2.append("\n");
                    return_val2.append(temp_str2);
                    return_val2.append(" [ label=\"");
                    return_val2.append(temp_str);
                    return_val2.append("\" ];");
                    return_val2.append("\n");
                }
                
                // add linkage
                {
                    // get attribute
                    switch (expand_q->column_int(0))
                    {
                        case STR_CONSTANT_SYMBOL_TYPE:
                            smem_reverse_hash_str(thisAgent, expand_q->column_int(1), temp_str);
                            break;
                            
                        case INT_CONSTANT_SYMBOL_TYPE:
                            temp_int = smem_reverse_hash_int(thisAgent, expand_q->column_int(1));
                            to_string(temp_int, temp_str);
                            break;
                            
                        case FLOAT_CONSTANT_SYMBOL_TYPE:
                            temp_double = smem_reverse_hash_float(thisAgent, expand_q->column_int(1));
                            to_string(temp_double, temp_str);
                            break;
                            
                        default:
                            temp_str.clear();
                            break;
                    }
                    
                    // output linkage
                    return_val2.append(parent_lti->lti_name);
                    return_val2.append(" -> ");
                    return_val2.append(temp_str2);
                    return_val2.append(" [ label = \"");
                    return_val2.append(temp_str);
                    return_val2.append("\" ];");
                    return_val2.append("\n");
                }
                
                child_counter++;
            }
        }
        expand_q->reinitialize();
    }
    
    // footer
    return_val2.append("}");
    return_val2.append("\n");
    
    // handle lti nodes at once
    {
        soar_module::sqlite_statement* act_q = thisAgent->smem_stmts->vis_lti_act;
        
        return_val->append("node [ shape = doublecircle ];");
        return_val->append("\n");
        
        for (cl_p = close_list.begin(); cl_p != close_list.end(); cl_p++)
        {
            return_val->append(cl_p->second->lti_name);
            return_val->append(" [ label=\"");
            return_val->append(cl_p->second->lti_name);
            return_val->append("\\n[");
            
            act_q->bind_int(1, cl_p->first);
            if (act_q->execute() == soar_module::row)
            {
                temp_double = act_q->column_double(0)+act_q->column_double(1);
                to_string(temp_double, temp_str, 3, true);
                if (temp_double >= 0)
                {
                    return_val->append("+");
                }
                return_val->append(temp_str);
            }
            act_q->reinitialize();
            
            return_val->append("]\"");
            return_val->append(" ];");
            return_val->append("\n");
            
            delete cl_p->second;
        }
    }
    
    // transfer buffer after nodes
    return_val->append(return_val2);
}

inline std::set< smem_lti_id > _smem_print_lti(agent* thisAgent, smem_lti_id lti_id, char lti_letter, uint64_t lti_number, double lti_act, std::string* return_val, std::list<uint64_t>* history = NIL)
{
    std::set< smem_lti_id > next;
    
    std::string temp_str, temp_str2, temp_str3;
    int64_t temp_int;
    double temp_double;
    
    std::map< std::string, std::list< std::string > > augmentations;
    std::map< std::string, std::list< std::string > >::iterator lti_slot;
    std::list< std::string >::iterator slot_val;
    
    smem_attach(thisAgent);
    
    soar_module::sqlite_statement* expand_q = thisAgent->smem_stmts->web_expand;
    
    return_val->append("(@");
    return_val->push_back(lti_letter);
    to_string(lti_number, temp_str);
    return_val->append(temp_str);
    
    bool possible_id, possible_ic, possible_fc, possible_sc, possible_var, is_rereadable;
    
    // get direct children: attr_type, attr_hash, value_type, value_hash, value_letter, value_num, value_lti
    expand_q->bind_int(1, lti_id);
    while (expand_q->execute() == soar_module::row)
    {
        // get attribute
        switch (expand_q->column_int(0))
        {
            case STR_CONSTANT_SYMBOL_TYPE:
            {
                smem_reverse_hash_str(thisAgent, expand_q->column_int(1), temp_str);
                
                if (count(temp_str.begin(), temp_str.end(), ' ') > 0)
                {
                    temp_str.insert(0, "|");
                    temp_str += '|';
                    break;
                }
                
                soar::Lexer::determine_possible_symbol_types_for_string(temp_str.c_str(),
                        strlen(temp_str.c_str()),
                        &possible_id,
                        &possible_var,
                        &possible_sc,
                        &possible_ic,
                        &possible_fc,
                        &is_rereadable);
                        
                bool has_angle_bracket = temp_str[0] == '<' || temp_str[temp_str.length() - 1] == '>';
                
                if ((!possible_sc)   || possible_var || possible_ic || possible_fc ||
                        (!is_rereadable) ||
                        has_angle_bracket)
                {
                    /* BUGBUG if in context where id's could occur, should check
                     possible_id flag here also */
                    temp_str.insert(0, "|");
                    temp_str += '|';
                }
                break;
            }
            case INT_CONSTANT_SYMBOL_TYPE:
                temp_int = smem_reverse_hash_int(thisAgent, expand_q->column_int(1));
                to_string(temp_int, temp_str);
                break;
                
            case FLOAT_CONSTANT_SYMBOL_TYPE:
                temp_double = smem_reverse_hash_float(thisAgent, expand_q->column_int(1));
                to_string(temp_double, temp_str);
                break;
                
            default:
                temp_str.clear();
                break;
        }
        
        // identifier vs. constant
        if (expand_q->column_int(6) != SMEM_AUGMENTATIONS_NULL)
        {
            temp_str2.clear();
            temp_str2.push_back('@');
            
            // soar_letter
            temp_str2.push_back(static_cast<char>(expand_q->column_int(4)));
            
            // number
            temp_int = expand_q->column_int(5);
            to_string(temp_int, temp_str3);
            temp_str2.append(temp_str3);
            
            // add to next
            next.insert(static_cast< smem_lti_id >(expand_q->column_int(6)));
        }
        else
        {
            switch (expand_q->column_int(2))
            {
                case STR_CONSTANT_SYMBOL_TYPE:
                {
                    smem_reverse_hash_str(thisAgent, expand_q->column_int(3), temp_str2);
                    
                    if (count(temp_str2.begin(), temp_str2.end(), ' ') > 0)
                    {
                        temp_str2.insert(0, "|");
                        temp_str2 += '|';
                        break;
                    }
                    
                    soar::Lexer::determine_possible_symbol_types_for_string(temp_str2.c_str(),
                            temp_str2.length(),
                            &possible_id,
                            &possible_var,
                            &possible_sc,
                            &possible_ic,
                            &possible_fc,
                            &is_rereadable);
                            
                    bool has_angle_bracket = temp_str2[0] == '<' || temp_str2[temp_str2.length() - 1] == '>';
                    
                    if ((!possible_sc)   || possible_var || possible_ic || possible_fc ||
                            (!is_rereadable) ||
                            has_angle_bracket)
                    {
                        /* BUGBUG if in context where id's could occur, should check
                         possible_id flag here also */
                        temp_str2.insert(0, "|");
                        temp_str2 += '|';
                    }
                    break;
                }
                case INT_CONSTANT_SYMBOL_TYPE:
                    temp_int = smem_reverse_hash_int(thisAgent, expand_q->column_int(3));
                    to_string(temp_int, temp_str2);
                    break;
                    
                case FLOAT_CONSTANT_SYMBOL_TYPE:
                    temp_double = smem_reverse_hash_float(thisAgent, expand_q->column_int(3));
                    to_string(temp_double, temp_str2);
                    break;
                    
                default:
                    temp_str2.clear();
                    break;
            }
        }
        
        augmentations[ temp_str ].push_back(temp_str2);
    }
    expand_q->reinitialize();
    
    // output augmentations nicely
    {
        for (lti_slot = augmentations.begin(); lti_slot != augmentations.end(); lti_slot++)
        {
            return_val->append(" ^");
            return_val->append(lti_slot->first);
            
            for (slot_val = lti_slot->second.begin(); slot_val != lti_slot->second.end(); slot_val++)
            {
                return_val->append(" ");
                return_val->append((*slot_val));
            }
        }
    }
    augmentations.clear();
    
    return_val->append(" [");
    to_string(lti_act, temp_str, 3, true);
    if (lti_act >= 0)
    {
        return_val->append("+");
    }
    return_val->append(temp_str);
    return_val->append("]");
    return_val->append(")\n");
    
    if (history != NIL)
    {
        std::ostringstream temp_string;
        return_val->append("SMem Access Cycle History\n");
        return_val->append("[-");
        for (std::list<uint64_t>::iterator history_item = (*history).begin(); history_item != (*history).end(); ++history_item)
        {
            if (history_item != (*history).begin())
            {
                return_val->append(", -");
            }
            temp_string << ((int64_t)thisAgent->smem_max_cycle - (int64_t)*history_item);
            return_val->append(temp_string.str());
            temp_string.str("");
        }
        return_val->append("]\n");
    }
    
    return next;
}

void smem_print_store(agent* thisAgent, std::string* return_val)
{
    // id, soar_letter, number
    soar_module::sqlite_statement* q = thisAgent->smem_stmts->vis_lti;
    while (q->execute() == soar_module::row)
    {
        _smem_print_lti(thisAgent, q->column_int(0), static_cast<char>(q->column_int(1)), static_cast<uint64_t>(q->column_int(2)), q->column_double(3)+q->column_double(4), return_val);
    }
    q->reinitialize();
}

void smem_print_lti(agent* thisAgent, smem_lti_id lti_id, uint64_t depth, std::string* return_val, bool history)
{
    std::set< smem_lti_id > visited;
    std::pair< std::set< smem_lti_id >::iterator, bool > visited_ins_result;
    
    std::queue< std::pair< smem_lti_id, unsigned int > > to_visit;
    std::pair< smem_lti_id, unsigned int > c;
    
    std::set< smem_lti_id > next;
    std::set< smem_lti_id >::iterator next_it;
    
    soar_module::sqlite_statement* lti_q = thisAgent->smem_stmts->lti_letter_num;
    soar_module::sqlite_statement* act_q = thisAgent->smem_stmts->vis_lti_act;
    soar_module::sqlite_statement* hist_q = thisAgent->smem_stmts->history_get;
    soar_module::sqlite_statement* lti_access_q = thisAgent->smem_stmts->lti_access_get;
    unsigned int i;
    
    
    // initialize queue/set
    to_visit.push(std::make_pair(lti_id, 1u));
    visited.insert(lti_id);
    
    while (!to_visit.empty())
    {
        c = to_visit.front();
        to_visit.pop();
        
        // output leading spaces ala depth
        for (i = 1; i < c.second; i++)
        {
            return_val->append("  ");
        }
        
        // get lti info
        {
            lti_q->bind_int(1, c.first);
            lti_q->execute();
            
            act_q->bind_int(1, c.first);
            act_q->execute();
            
            //Look up activation history.
            std::list<uint64_t> access_history;
            if (history)
            {
                lti_access_q->bind_int(1, c.first);
                lti_access_q->execute();
                //uint64_t n = lti_access_q->column_int(0);
                lti_access_q->reinitialize();
                hist_q->bind_int(1, c.first);
                hist_q->execute();
                for (int i = 0; i < 10; ++i) //10 because of the length of the history record kept for smem.
                {
                    if (thisAgent->smem_stmts->history_get->column_int(i) != 0)
                    {
                        access_history.push_back(hist_q->column_int(i));
                    }
                }
                hist_q->reinitialize();
            }
            
            if (history && !access_history.empty())
            {
                next = _smem_print_lti(thisAgent, c.first, static_cast<char>(lti_q->column_int(0)), static_cast<uint64_t>(lti_q->column_int(1)), act_q->column_double(0), return_val, &(access_history));
            }
            else
            {
                next = _smem_print_lti(thisAgent, c.first, static_cast<char>(lti_q->column_int(0)), static_cast<uint64_t>(lti_q->column_int(1)), act_q->column_double(0), return_val);
            }
            
            // done with lookup
            lti_q->reinitialize();
            act_q->reinitialize();
            
            // consider further depth
            if (c.second < depth)
            {
                for (next_it = next.begin(); next_it != next.end(); next_it++)
                {
                    visited_ins_result = visited.insert((*next_it));
                    if (visited_ins_result.second)
                    {
                        to_visit.push(std::make_pair((*next_it), c.second + 1u));
                    }
                }
            }
        }
    }
}<|MERGE_RESOLUTION|>--- conflicted
+++ resolved
@@ -4330,20 +4330,21 @@
     // point retrieved to lti
     if (install_type == wm_install)
     {
-<<<<<<< HEAD
-        smem_buffer_add_wme(thisAgent, meta_wmes, result_header, thisAgent->smem_sym_retrieved, lti);
-        if (spontaneous)
-        {
+        if (spontaneous)//The logic for the below if-statements assumes that one doesn't use depth and spontaneous retrieval at the same time.
+        {
+            smem_buffer_add_wme(thisAgent, meta_wmes, result_header, thisAgent->smem_sym_retrieved, lti);
             smem_buffer_add_wme(thisAgent, meta_wmes, result_header, thisAgent->smem_sym_spontaneously_retrieved, lti);
-=======
-        if (visited == NULL)
-        {
-            smem_buffer_add_wme(thisAgent, meta_wmes, result_header, thisAgent->smem_sym_retrieved, lti);
         }
         else
         {
-            smem_buffer_add_wme(thisAgent, meta_wmes, result_header, thisAgent->smem_sym_depth_retrieved, lti);
->>>>>>> e4af57b1
+            if (visited == NULL)
+            {
+                smem_buffer_add_wme(thisAgent, meta_wmes, result_header, thisAgent->smem_sym_retrieved, lti);
+            }
+            else
+            {
+                smem_buffer_add_wme(thisAgent, meta_wmes, result_header, thisAgent->smem_sym_depth_retrieved, lti);
+            }
         }
     }
     if (lti_created_here)
