/*************************************************************************
 * PLEASE SEE THE FILE "COPYING" (INCLUDED WITH THIS SOFTWARE PACKAGE)
 * FOR LICENSE AND COPYRIGHT INFORMATION.
 *************************************************************************/

/*------------------------------------------------------------------
             output_manager_print.cpp

   @brief output_manager_print.cpp provides many functions to
   print Soar data structures.  Many were originally written
   for debugging purposes and are only fount in print commands.

------------------------------------------------------------------ */

#include "rhs.h"
#include "print.h"
#include "agent.h"
#include "instantiations.h"
#include "rete.h"
#include "reorder.h"
#include "rhs.h"
#include "rhs_functions.h"
#include "output_manager.h"
#include "output_manager_db.h"
#include "prefmem.h"
#include "wmem.h"
#include "soar_instance.h"
#include "test.h"

char* Output_Manager::wme_to_string(agent* thisAgent, wme* w, char* dest, size_t dest_size, bool pOnlyWithIdentity)
{
    assert(thisAgent && dest && w);
    char* ch = dest;

    bool lFoundIdentity;
    if (pOnlyWithIdentity)
    {
        grounding_info* g = w->ground_id_list;
        lFoundIdentity = false;
        for (; g && !lFoundIdentity; g = g->next)
        {
            if ((g->grounding_id[0] > 0) || (g->grounding_id[1] > 0) || (g->grounding_id[2] > 0))
            {
                lFoundIdentity = true;
            }
        }
    }
    if (!pOnlyWithIdentity || (pOnlyWithIdentity && lFoundIdentity))
    {
        sprinta_sf(thisAgent, ch, dest_size - (ch - dest), "(t%u: %y ^%y %y%s",
            w->timetag, w->id, w->attr, w->value,
            (w->acceptable ? " +) [" : ") ["));
        while (*ch) ch++;

        grounding_info* g = w->ground_id_list;
        for (; g; g = g->next)
        {
            sprinta_sf(thisAgent, ch, dest_size - (ch - dest), "l%d: g%u g%u g%u", g->level, g->grounding_id[0], g->grounding_id[1], g->grounding_id[2]);
            while (*ch) ch++;
            if (g->next)
            {
                strcpy(ch, ", ");
                ch += 2;
            }
        }
        *(ch++) = ']';
        *ch = 0;
    }
    dest[dest_size - 1] = 0; /* ensure null termination */
    return dest;
}

char* Output_Manager::WM_to_string(agent* thisAgent, char* dest, size_t dest_size, bool pOnlyWithIdentity)
{
    assert(thisAgent && dest);
    char* ch = dest;

    sprinta_sf(thisAgent, ch, dest_size - (ch - dest), "--------------------------- WMEs --------------------------\n");
    while (*ch) ch++;
    for (wme* w = m_defaultAgent->all_wmes_in_rete; w != NIL; w = w->rete_next)
    {
        sprinta_sf(thisAgent, ch, dest_size - (ch - dest), "          %w\n", w);
        while (*ch) ch++;
    }
    dest[dest_size - 1] = 0; /* ensure null termination */
    return dest;
}

/* UITODO| Make this method of Test */
const char* Output_Manager::test_type_to_string_brief(byte test_type, const char* equality_str)
{
    switch (test_type)
    {
        case NOT_EQUAL_TEST:
            return "!= ";
            break;
        case LESS_TEST:
            return "< ";
            break;
        case GREATER_TEST:
            return "> ";
            break;
        case LESS_OR_EQUAL_TEST:
            return "<= ";
            break;
        case GREATER_OR_EQUAL_TEST:
            return ">= ";
            break;
        case SAME_TYPE_TEST:
            return "<=> ";
            break;
        case CONJUNCTIVE_TEST:
            return "{ }";
            break;
        case GOAL_ID_TEST:
            return "IS_G_ID ";
            break;
        case IMPASSE_ID_TEST:
            return "IS_IMPASSE ";
            break;
        case EQUALITY_TEST:
            return equality_str;
            break;
    }
    return "UNDEFINED TEST TYPE";
}

/* UITODO| Make this method of Test */
char* Output_Manager::test_to_string(test t, char* dest, size_t dest_size, bool show_equality)
{
    cons* c;
    char* ch;

    if (!dest)
    {
        dest = get_printed_output_string();
        dest_size = output_string_size; /* from agent.h */
    }
    ch = dest;

    if (test_is_blank(t))
    {
        strcpy(dest, "[BLANK TEST]");   /* this should never get executed */
        dest[dest_size - 1] = 0; /* ensure null termination */
        return dest;
    }

    switch (t->type)
    {
        case EQUALITY_TEST:
            if (show_equality)
            {
                strcpy(ch, "= ");
                ch += 2;
                t->data.referent->to_string(true, ch, dest_size - (ch - dest));
            }
            else
            {
                t->data.referent->to_string(true, dest, dest_size);
            }
            break;
        case NOT_EQUAL_TEST:
            strcpy(ch, "<> ");
            ch += 3;
            t->data.referent->to_string(true, ch, dest_size - (ch - dest));
            break;
        case LESS_TEST:
            strcpy(ch, "< ");
            ch += 2;
            t->data.referent->to_string(true, ch, dest_size - (ch - dest));
            break;
        case GREATER_TEST:
            strcpy(ch, "> ");
            ch += 2;
            t->data.referent->to_string(true, ch, dest_size - (ch - dest));
            break;
        case LESS_OR_EQUAL_TEST:
            strcpy(ch, "<= ");
            ch += 3;
            t->data.referent->to_string(true, ch, dest_size - (ch - dest));
            break;
        case GREATER_OR_EQUAL_TEST:
            strcpy(ch, ">= ");
            ch += 3;
            t->data.referent->to_string(true, ch, dest_size - (ch - dest));
            break;
        case SAME_TYPE_TEST:
            strcpy(ch, "<=> ");
            ch += 4;
            t->data.referent->to_string(true, ch, dest_size - (ch - dest));
            break;
        case DISJUNCTION_TEST:
            strcpy(ch, "<< ");
            ch += 3;
            for (c = t->data.disjunction_list; c != NIL; c = c->rest)
            {
                static_cast<symbol_struct*>(c->first)->to_string(true, ch, dest_size - (ch - dest));
                while (*ch)
                {
                    ch++;
                }
                *(ch++) = ' ';
            }
            strcpy(ch, ">>");
            ch += 2;
            *ch = 0;
            break;
        case CONJUNCTIVE_TEST:
            strcpy(ch, "{ ");
            ch += 2;
            for (c = t->data.conjunct_list; c != NIL; c = c->rest)
            {
                test_to_string(static_cast<test>(c->first), ch, dest_size - (ch - dest));
                while (*ch)
                {
                    ch++;
                }
                *(ch++) = ' ';
            }
            strcpy(ch, "}");
            ch++;
            *ch = 0;
            break;
        case GOAL_ID_TEST:
            strcpy(dest, "[GOAL ID TEST]");  /* this should never get executed */
            break;
        case IMPASSE_ID_TEST:
            strcpy(dest, "[IMPASSE ID TEST]");  /* this should never get executed */
            break;
        default:
            strcpy(ch, "INVALID TEST!");   /* this should never get executed */
            break;
    }
    dest[dest_size - 1] = 0; /* ensure null termination */
    return dest;
}


char* Output_Manager::condition_cons_to_string(agent* thisAgent, cons* c, char* dest, size_t dest_size)
{
    char* ch=dest;

    while (c)
    {
        sprinta_sf(thisAgent, ch, dest_size - (ch - dest), "%s: %l\n", m_pre_string, static_cast<condition_struct*>(c->first));
        while (*ch) ch++;
        c = c->rest;
    }
    dest[dest_size - 1] = 0; /* ensure null termination */
    return dest;
}

char* Output_Manager::condition_to_string(agent* thisAgent, condition* cond, char* dest, size_t dest_size)
{
    char* ch=dest;

    if (cond->type != CONJUNCTIVE_NEGATION_CONDITION)
    {
<<<<<<< HEAD
        sprinta_sf(thisAgent, dest, dest_size, "(%t %s ^%t %t)",
            cond->data.tests.id_test,
            (cond->type == NEGATIVE_CONDITION) ? "-": NULL,
            cond->data.tests.attr_test, cond->data.tests.value_test);
=======
        if (m_print_actual)
        {
            sprinta_sf(thisAgent, ch, dest_size - (ch - dest), "(%t %s^%t %t)",
                cond->data.tests.id_test,
                (cond->type == NEGATIVE_CONDITION) ? "- ": NULL,
                cond->data.tests.attr_test, cond->data.tests.value_test);
            while (*ch) ch++;
        }
        if (m_print_original) {
            sprinta_sf(thisAgent, ch, dest_size - (ch - dest), "%s(%y %s^%y %y)",
                (m_print_actual) ? ", " : NULL,
                cond->data.tests.id_test->identity->original_var,
                (cond->type == NEGATIVE_CONDITION) ? "- ": NULL,
                cond->data.tests.attr_test->identity->original_var, cond->data.tests.value_test->identity->original_var);
            while (*ch) ch++;
        }
        if (m_print_identity) {
            sprinta_sf(thisAgent, ch, dest_size - (ch - dest), "%s(g%u %s^g%u g%u)",
                (m_print_actual || m_print_original) ? ", " : NULL,
                cond->data.tests.id_test->identity->grounding_id,
                (cond->type == NEGATIVE_CONDITION) ? "- ": NULL,
                cond->data.tests.attr_test->identity->grounding_id, cond->data.tests.value_test->identity->grounding_id);
            while (*ch) ch++;
        }
        *(ch++) = '\n';
        *(ch++) = 0;
>>>>>>> 92687f05
    }
    else
    {
        sprinta_sf(thisAgent, dest, dest_size, "-{\n%c2}", cond->data.ncc.top);
    }
    dest[dest_size - 1] = 0; /* ensure null termination */
    return dest;
}

char* Output_Manager::condition_list_to_string(agent* thisAgent, condition* top_cond, char* dest, size_t dest_size)
{
    condition* cond;
    char* ch=dest;
    int64_t count = 0;

    for (cond = top_cond; cond != NIL; cond = cond->next)
    {
        assert(cond != cond->next);
        sprinta_sf(thisAgent, ch, dest_size - (ch - dest), "%s%i: %l", m_pre_string, ++count, cond);
        while (*ch) ch++;
    }

    dest[dest_size - 1] = 0; /* ensure null termination */
    return dest;
}

char* Output_Manager::rhs_value_to_string(agent* thisAgent, rhs_value rv, char* dest, size_t dest_size, struct token_struct* tok, wme* w)
{
    assert(thisAgent && dest);
    char* ch = dest;

    rhs_symbol rsym = NIL;
    Symbol* sym = NIL;
    cons* c;
    list* fl;
    rhs_function* rf;
    int i;
    if (!rv)
    {
        *(ch++) = '#';
        *ch = 0;
    }
    else if (rhs_value_is_unboundvar(rv))
    {
        /* -- unbound variable -- */
        strcpy(dest, "<unbound-var>");
        dest[dest_size - 1] = 0; /* ensure null termination */
    }
    else if (rhs_value_is_symbol(rv))
    {

        /* -- rhs symbol -- */
        rsym = rhs_value_to_rhs_symbol(rv);
        if (this->m_print_actual)
        {
            sprinta_sf(thisAgent, dest, dest_size, "%y", rsym->referent);
        } else if (m_print_original) {
            sprinta_sf(thisAgent, dest, dest_size, "%y", rsym->original_rhs_variable);
        } else if (m_print_identity) {
            sprinta_sf(thisAgent, dest, dest_size, "%u", rsym->g_id);
        }
    }
    else if (rhs_value_is_reteloc(rv))
    {
        /* -- rete location (cannot get symbol without token information) -- */
        if (tok && w)
        {
            sym = get_symbol_from_rete_loc(
                      rhs_value_to_reteloc_levels_up(rv),
                      rhs_value_to_reteloc_field_num(rv), tok, w);
            sprinta_sf(thisAgent, dest, dest_size, "%y (reteloc)", sym);
        }
        else
        {
            strcpy(dest, "(rete-loc no tok/w)");
            dest[dest_size - 1] = 0; /* ensure null termination */
        }
    }
    else
    {
        /* -- function call -- */
        fl = rhs_value_to_funcall_list(rv);
        rf = static_cast<rhs_function_struct*>(fl->first);

//        print_sf("(");
//        if (!strcmp(rf->name->sc->name, "+"))
//        {
//            print_sf("+");
//        }
//        else if (!strcmp(rf->name->sc->name, "-"))
//        {
//            print_sf("-");
//        }
//        else
//        {
//            print_sf("(%y", rf->name);
//        }
        sprinta_sf(thisAgent, ch, dest_size - (ch - dest), "(%y", rf->name);
        while (*ch) ch++;

        for (c = fl->rest; c != NIL; c = c->rest)
        {
            *(ch++) = ' ';
            rhs_value_to_string(thisAgent, static_cast<rhs_value>(c->first), ch, dest_size - (ch - dest), tok, w);
            while (*ch) ch++;
        }
        *(ch++) = ')';
        *(ch++) = 0;
    }
    dest[dest_size - 1] = 0; /* ensure null termination */
    return dest;
}

char* Output_Manager::action_to_string(agent* thisAgent, action* a, char* dest, size_t dest_size)
{
    assert(thisAgent && dest && a);
    char* ch = dest;

    if (a->type == FUNCALL_ACTION)
    {
        sprinta_sf(thisAgent, ch, dest_size - (ch - dest), "%s(funcall ", m_pre_string);
        while (*ch) ch++;
        rhs_value_to_string(thisAgent, a->value, ch, dest_size - (ch - dest), NULL, NULL);
        while (*ch) ch++;
        strcpy(ch, ")");
    }
    else
    {
        sprinta_sf(thisAgent, ch, dest_size - (ch - dest), "%s(", m_pre_string);
        rhs_value_to_string(thisAgent, a->id, ch, dest_size - (ch - dest), NULL, NULL);
        while (*ch) ch++;
        strcpy(ch, " ^");
        ch += 2;
        rhs_value_to_string(thisAgent, a->attr, ch, dest_size - (ch - dest), NULL, NULL);
        while (*ch) ch++;
        strcpy(ch++, " ");
        rhs_value_to_string(thisAgent, a->value, ch, dest_size - (ch - dest), NULL, NULL);
        while (*ch) ch++;
        strcpy(ch, " ref: ");
        ch += 6;
        rhs_value_to_string(thisAgent, a->referent, ch, dest_size - (ch - dest), NULL, NULL);
        while (*ch) ch++;
        strcpy(ch, ")");
    }
    dest[dest_size - 1] = 0; /* ensure null termination */
    return dest;
}

char* Output_Manager::action_list_to_string(agent* thisAgent, action* action_list, char* dest, size_t dest_size)
{
    assert(thisAgent && dest && action_list);
    char* ch = dest;

    action* a = NIL;

    for (a = action_list; a != NIL; a = a->next)
    {
        action_to_string(thisAgent, a, ch, dest_size - (ch - dest));
        while (*ch) ch++;
        *(ch++) = '\n';
        *ch = 0;

    }

    dest[dest_size - 1] = 0; /* ensure null termination */
    return dest;
}

char* Output_Manager::pref_to_string(agent* thisAgent, preference* pref, char* dest, size_t dest_size)
{
    assert(thisAgent && dest && pref);

    if (m_print_actual)
    {
        sprinta_sf(thisAgent, dest, dest_size, "%s(%y ^%y %y) %c %y%s", m_pre_string, pref->id, pref->attr, pref->value,
            preference_to_char(pref->type),
            (m_print_actual && preference_is_binary(pref->type)) ? pref->referent : NULL,
            (pref->o_supported) ? " :O " : NULL);
        return dest;
    }
    else if (m_print_original)
    {
        sprinta_sf(thisAgent, dest, dest_size, "%s(%y ^%y %y) %c %y%s", m_pre_string,
            pref->original_symbols.id, pref->original_symbols.attr, pref->original_symbols.value,
            preference_to_char(pref->type),
            (m_print_actual && preference_is_binary(pref->type)) ? pref->referent : NULL,
            (pref->o_supported) ? " :O " : NULL);
        return dest;
    }
    else if (m_print_identity)
    {
        sprinta_sf(thisAgent, dest, dest_size, "%s(g%u ^g%u g%u) %c %y%s", m_pre_string,
            pref->g_ids.id, pref->g_ids.attr, pref->g_ids.value,
            preference_to_char(pref->type),
            (m_print_actual && preference_is_binary(pref->type)) ? pref->referent : NULL,
            (pref->o_supported) ? " :O " : NULL);
        return dest;
    }
    return NULL;
}

char* Output_Manager::preflist_inst_to_string(agent* thisAgent, preference* top_pref, char* dest, size_t dest_size)
{
    char* ch = dest;

    for (preference* pref = top_pref; pref != NIL;)
    {
        sprinta_sf(thisAgent, ch, dest_size - (ch - dest), "%p\n", pref);
        while (*ch) ch++;
        pref = pref->inst_next;
    }
    dest[dest_size - 1] = 0; /* ensure null termination */
    return dest;

}

char* Output_Manager::preflist_result_to_string(agent* thisAgent, preference* top_pref, char* dest, size_t dest_size)
{
    char* ch = dest;

    for (preference* pref = top_pref; pref != NIL;)
    {
        sprinta_sf(thisAgent, ch, dest_size - (ch - dest), "%p\n", pref);
        while (*ch) ch++;
        pref = pref->next_result;
    }
    dest[dest_size - 1] = 0; /* ensure null termination */
    return dest;
}

void Output_Manager::debug_print_production(TraceMode mode, production* prod)
{
    if (!debug_mode_enabled(mode)) return;

    if (!m_defaultAgent) return;

    if (prod)
    {
        print_production(m_defaultAgent, prod, true);
    }
}

char* Output_Manager::cond_prefs_to_string(agent* thisAgent, condition* top_cond, preference* top_pref, char* dest, size_t dest_size)
{
    char* ch=dest;

    /* MToDo | Only print headers and latter two if that setting is on */
    if (m_print_actual)
    {
        sprinta_sf(thisAgent, ch, dest_size - (ch - dest), "--------------------------- Match --------------------------\n");
        while (*ch) ch++;
        set_print_test_format(true, false, false);
        condition_list_to_string(thisAgent, top_cond, ch, dest_size - (ch - dest));
        while (*ch) ch++;
        sprinta_sf(thisAgent, ch, dest_size - (ch - dest), "%s-->\n", m_pre_string);
        while (*ch) ch++;
        preflist_inst_to_string(thisAgent, top_pref, ch, dest_size - (ch - dest));
        while (*ch) ch++;
        clear_print_test_format();
    }
    if (m_print_original)
    {
        sprinta_sf(thisAgent, ch, dest_size - (ch - dest), "-------------------------- Original ------------------------\n");
        while (*ch) ch++;
        set_print_test_format(false, true, false);
        condition_list_to_string(thisAgent, top_cond, ch, dest_size - (ch - dest));
        while (*ch) ch++;
        sprinta_sf(thisAgent, ch, dest_size - (ch - dest), "%s-->\n", m_pre_string);
        while (*ch) ch++;
        preflist_inst_to_string(thisAgent, top_pref, ch, dest_size - (ch - dest));
        while (*ch) ch++;
        clear_print_test_format();
    }
    if (m_print_identity)
    {
        sprinta_sf(thisAgent, ch, dest_size - (ch - dest), "------------------------- Identity -------------------------\n");
        while (*ch) ch++;
        set_print_test_format(false, false, true);
        condition_list_to_string(thisAgent, top_cond, ch, dest_size - (ch - dest));
        while (*ch) ch++;
        sprinta_sf(thisAgent, ch, dest_size - (ch - dest), "%s-->\n", m_pre_string);
        while (*ch) ch++;
        preflist_inst_to_string(thisAgent, top_pref, ch, dest_size - (ch - dest));
        while (*ch) ch++;
        clear_print_test_format();
    }

    dest[dest_size - 1] = 0; /* ensure null termination */
    return dest;
}

char* Output_Manager::cond_results_to_string(agent* thisAgent, condition* top_cond, preference* top_pref, char* dest, size_t dest_size)
{
    char* ch=dest;

    /* MToDo | Only print headers and latter two if that setting is on */
    if (m_print_actual)
    {
        sprinta_sf(thisAgent, ch, dest_size - (ch - dest), "--------------------------- Match --------------------------\n");
        while (*ch) ch++;
        set_print_test_format(true, false, false);
        condition_list_to_string(thisAgent, top_cond, ch, dest_size - (ch - dest));
        while (*ch) ch++;
        sprinta_sf(thisAgent, ch, dest_size - (ch - dest), "%s-->\n", m_pre_string);
        while (*ch) ch++;
        preflist_result_to_string(thisAgent, top_pref, ch, dest_size - (ch - dest));
        while (*ch) ch++;
        clear_print_test_format();
    }
    if (m_print_original)
    {
        sprinta_sf(thisAgent, ch, dest_size - (ch - dest), "-------------------------- Original ------------------------\n");
        while (*ch) ch++;
        set_print_test_format(false, true, false);
        condition_list_to_string(thisAgent, top_cond, ch, dest_size - (ch - dest));
        while (*ch) ch++;
        sprinta_sf(thisAgent, ch, dest_size - (ch - dest), "%s-->\n", m_pre_string);
        while (*ch) ch++;
        preflist_result_to_string(thisAgent, top_pref, ch, dest_size - (ch - dest));
        while (*ch) ch++;
        clear_print_test_format();
    }
    if (m_print_identity)
    {
        sprinta_sf(thisAgent, ch, dest_size - (ch - dest), "------------------------- Identity -------------------------\n");
        while (*ch) ch++;
        set_print_test_format(false, false, true);
        condition_list_to_string(thisAgent, top_cond, ch, dest_size - (ch - dest));
        while (*ch) ch++;
        sprinta_sf(thisAgent, ch, dest_size - (ch - dest), "%s-->\n", m_pre_string);
        while (*ch) ch++;
        preflist_result_to_string(thisAgent, top_pref, ch, dest_size - (ch - dest));
        while (*ch) ch++;
        clear_print_test_format();
    }

    dest[dest_size - 1] = 0; /* ensure null termination */
    return dest;
}

char* Output_Manager::cond_actions_to_string(agent* thisAgent, condition* top_cond, action* top_action, char* dest, size_t dest_size)
{
    char* ch=dest;

    /* MToDo | Only print headers and latter two if that setting is on */
    if (m_print_actual)
    {
        sprinta_sf(thisAgent, ch, dest_size - (ch - dest), "--------------------------- Match --------------------------\n");
        while (*ch) ch++;
        set_print_test_format(true, false, false);
        condition_list_to_string(thisAgent, top_cond, ch, dest_size - (ch - dest));
        while (*ch) ch++;
        sprinta_sf(thisAgent, ch, dest_size - (ch - dest), "%s-->\n", m_pre_string);
        while (*ch) ch++;
        action_list_to_string(thisAgent, top_action, ch, dest_size - (ch - dest));
        while (*ch) ch++;
        clear_print_test_format();
    }
    if (m_print_original)
    {
        sprinta_sf(thisAgent, ch, dest_size - (ch - dest), "-------------------------- Original ------------------------\n");
        while (*ch) ch++;
        set_print_test_format(false, true, false);
        condition_list_to_string(thisAgent, top_cond, ch, dest_size - (ch - dest));
        while (*ch) ch++;
        sprinta_sf(thisAgent, ch, dest_size - (ch - dest), "%s-->\n", m_pre_string);
        while (*ch) ch++;
        action_list_to_string(thisAgent, top_action, ch, dest_size - (ch - dest));
        while (*ch) ch++;
        clear_print_test_format();
    }
    if (m_print_identity)
    {
        sprinta_sf(thisAgent, ch, dest_size - (ch - dest), "------------------------- Identity -------------------------\n");
        set_print_test_format(false, false, true);
        while (*ch) ch++;
        condition_list_to_string(thisAgent, top_cond, ch, dest_size - (ch - dest));
        while (*ch) ch++;
        sprinta_sf(thisAgent, ch, dest_size - (ch - dest), "%s-->\n", m_pre_string);
        while (*ch) ch++;
        action_list_to_string(thisAgent, top_action, ch, dest_size - (ch - dest));
        while (*ch) ch++;
        clear_print_test_format();
    }

    dest[dest_size - 1] = 0; /* ensure null termination */
    return dest;
}

char* Output_Manager::instantiation_to_string(agent* thisAgent, instantiation* inst, char* dest, size_t dest_size)
{
    char* ch=dest;

    if (inst->prod)
    {
        sprinta_sf(thisAgent, ch, dest_size - (ch - dest), "%sMatched %y ", m_pre_string, inst->prod->name);
        while (*ch) ch++;
    }
    else
    {
        sprinta_sf(thisAgent, ch, dest_size - (ch - dest), "%sMatched nothing (dummy production?) \n", m_pre_string);
        while (*ch) ch++;
    }
    sprinta_sf(thisAgent, ch, dest_size - (ch - dest), "in state %y (level %i)\n", inst->match_goal, inst->match_goal_level);
    while (*ch) ch++;
    cond_prefs_to_string(thisAgent, inst->top_of_instantiated_conditions, inst->preferences_generated, ch, dest_size - (ch - dest));

    dest[dest_size - 1] = 0; /* ensure null termination */
    return dest;
}

void add_inst_of_type(agent* thisAgent, unsigned int productionType, std::vector<instantiation*>& instantiation_list)
{
    for (production* prod = thisAgent->all_productions_of_type[productionType]; prod != NIL; prod = prod->next)
    {
        for (instantiation* inst = prod->instantiations; inst != NIL; inst = inst->next)
        {
            instantiation_list.push_back(inst);
        }
    }
}

void Output_Manager::print_all_inst(TraceMode mode)
{
    if (!debug_mode_enabled(mode)) return;
    if (!m_defaultAgent) return;

    print( "--- Instantiations: ---\n");

    std::vector<instantiation*> instantiation_list;
    add_inst_of_type(m_defaultAgent, CHUNK_PRODUCTION_TYPE, instantiation_list);
    add_inst_of_type(m_defaultAgent, DEFAULT_PRODUCTION_TYPE, instantiation_list);
    add_inst_of_type(m_defaultAgent, JUSTIFICATION_PRODUCTION_TYPE, instantiation_list);
    add_inst_of_type(m_defaultAgent, USER_PRODUCTION_TYPE, instantiation_list);
    add_inst_of_type(m_defaultAgent, TEMPLATE_PRODUCTION_TYPE, instantiation_list);

    for (int y = 0; y < instantiation_list.size(); y++)
    {
        print_sf("========================================= Instantiation %d\n", y);
//        instantiation_to_string(mode, instantiation_list[y]);
    }
}

void Output_Manager::print_saved_test(TraceMode mode, saved_test* st)
{
    if (!debug_mode_enabled(mode)) return;

    print_sf("  Index: %y  Test: %t\n", st->var, st->the_test);
}

void Output_Manager::print_saved_test_list(TraceMode mode, saved_test* st)
{
    if (!debug_mode_enabled(mode)) return;

    while (st)
    {
        print_saved_test(mode, st);
        st = st->next;
    }
}

void Output_Manager::print_varnames(TraceMode mode, varnames* var_names)
{
    cons* c;;

    if (!debug_mode_enabled(mode)) return;

    if (!var_names)
    {
        print("None.");;
    }
    else if (varnames_is_one_var(var_names))
    {
        print_sf("%y ", varnames_to_one_var(var_names));;
    }
    else
    {
        c = varnames_to_var_list(var_names);
        while (c)
        {
            print_sf("%y ", static_cast<Symbol*>(c->first));;
            c = c->rest;
        }
    }
}
void Output_Manager::print_varnames_node(TraceMode mode, node_varnames* var_names_node)
{

    if (!debug_mode_enabled(mode)) return;

    if (!var_names_node)
    {
        print("varnames node empty.\n");
    }
    else
    {
        print("varnames for node = ID: ");

        print_varnames(mode, var_names_node->data.fields.id_varnames);
        print_sf(" | Attr: ");
        print_varnames(mode, var_names_node->data.fields.attr_varnames);
        print_sf(" | Value: ");
        print_varnames(mode, var_names_node->data.fields.value_varnames);
        print_sf("\n");
    }
}

void Output_Manager::debug_find_and_print_sym(char* find_string)
{
    Symbol* newSym = NULL;
    if (find_string)
    {
        bool found = false;
        bool possible_id, possible_var, possible_sc, possible_ic, possible_fc;
        bool rereadable;
        std::string convertStr(find_string);
        std::stringstream convert(convertStr);
        int newInt;
        double newFloat;


        if (!m_defaultAgent)
        {
            return;
        }

        soar::Lexer::determine_possible_symbol_types_for_string(find_string,
                static_cast<size_t>(strlen(find_string)),
                &possible_id,
                &possible_var,
                &possible_sc,
                &possible_ic,
                &possible_fc,
                &rereadable);

        if (possible_id)
        {
            newSym = find_identifier(m_defaultAgent, toupper(find_string[0]), strtol(&find_string[1], NULL, 10));
            if (newSym)
            {
                found = true;
            }
        }
        if (!found && possible_var)
        {
            newSym = find_variable(m_defaultAgent, find_string);
            if (newSym)
            {
                found = true;
            }
        }
        if (!found && possible_sc)
        {
            newSym = find_str_constant(m_defaultAgent, find_string);
            if (newSym)
            {
                found = true;
            }
        }
        if (!found && possible_ic)
        {
            if (convert >> newInt)
            {
                newSym = find_int_constant(m_defaultAgent, newInt);
            }
            if (newSym)
            {
                found = true;
            }
        }
        if (!found && possible_fc)
        {
            if (convert >> newFloat)
            {
                newSym = find_float_constant(m_defaultAgent, newFloat);
            }
            if (newSym)
            {
                found = true;
            }
        }
    }
    if (newSym)
    {
        debug_print_sf(DT_DEBUG,
               "%y:\n"
               "  type     = %s\n"
               "  refcount = %d\n"
               "  tc_num   = %d\n",
               newSym,
               newSym->type_string(),
               newSym->reference_count,
               newSym->tc_num);
    }
    else
    {
        debug_print_sf(DT_DEBUG, "No symbol %s found.\n", find_string);
    }
}

bool om_print_sym(agent* thisAgent, void* item, void* vMode)
{
    TraceMode mode = * static_cast < TraceMode* >(vMode);

    if (!Output_Manager::Get_OM().debug_mode_enabled(mode)) return false;

    Output_Manager::Get_OM().printa_sf(thisAgent, "%y (%i)\n", static_cast<symbol_struct*>(item), static_cast<symbol_struct*>(item)->reference_count);
    return false;
}

void Output_Manager::print_identifiers(TraceMode mode)
{
    if (!debug_mode_enabled(mode)) return;

    if (!m_defaultAgent) return;

    print("--- Identifiers: ---\n");
    do_for_all_items_in_hash_table(m_defaultAgent, m_defaultAgent->identifier_hash_table, om_print_sym, &mode);
}

void Output_Manager::print_variables(TraceMode mode)
{
    if (!debug_mode_enabled(mode)) return;

    if (!m_defaultAgent) return;

    print("--- Variables: ---\n");
    do_for_all_items_in_hash_table(m_defaultAgent, m_defaultAgent->variable_hash_table, om_print_sym, &mode);
}

void debug_print_db_err(TraceMode mode)
{
    if (!Output_Manager::Get_OM().debug_mode_enabled(mode)) return;
    agent* thisAgent = Output_Manager::Get_OM().get_default_agent();
    if (!thisAgent) return;

    print_sysparam_trace(thisAgent, 0, "Debug| Printing database status/errors...\n");
//  if (thisAgent->debug_params->epmem_commands->get_value() == on)
//  {
//    if (!db_err_epmem_db)
//    {
//      print_trace (thisAgent,0, "Debug| Cannot access epmem database because wmg not yet initialized.\n");
//    }
//    else
//    {
//      print_trace (thisAgent,0, "Debug| EpMem DB: %d - %s\n", sqlite3_errcode( db_err_epmem_db->get_db() ),
//          sqlite3_errmsg( db_err_epmem_db->get_db() ));
//    }
//  }
//  if (thisAgent->debug_params->smem_commands->get_value() == on)
//  {
//    if (!db_err_smem_db)
//    {
//      print_trace (thisAgent,0, "Debug| Cannot access smem database because wmg not yet initialized.\n");
//    }
//    else
//    {
//      print_trace (thisAgent,0, "Debug| SMem DB: %d - %s\n", sqlite3_errcode( db_err_smem_db->get_db() ),
//          sqlite3_errmsg( db_err_smem_db->get_db() ));
//    }
//  }
}

void debug_print_epmem_table(const char* table_name, TraceMode mode)
{
    if (!Output_Manager::Get_OM().debug_mode_enabled(mode)) return;
    //agent* thisAgent = Output_Manager::Get_OM().get_default_agent();
//    if (!thisAgent) return;

//  if (!db_err_epmem_db)
//  {
//    if ((thisAgent->epmem_db) && ( thisAgent->epmem_db->get_status() == soar_module::connected ))
//    {
//      db_err_epmem_db = m_defaultAgent->epmem_db;
//      thisAgent->debug_params->epmem_commands->set_value(on);
//    }
//    else
//    {
//      print_trace (thisAgent,0, "Debug| Cannot access epmem database because database not yet initialized.\n");
//      return;
//    }
//  }
//
//  db_err_epmem_db->print_table(table_name);
}

void debug_print_smem_table(const char* table_name, TraceMode mode)
{
    if (!Output_Manager::Get_OM().debug_mode_enabled(mode)) return;
    //agent* thisAgent = Output_Manager::Get_OM().get_default_agent();
//    if (!thisAgent) return;

//  if (!db_err_smem_db)
//  {
//    if (thisAgent->smem_db && ( thisAgent->smem_db->get_status() == soar_module::connected ))
//    {
//      db_err_smem_db = m_defaultAgent->smem_db;
//      thisAgent->debug_params->smem_commands->set_value(on);
//    }
//    else
//    {
//      print_trace (thisAgent,0, "Debug| Cannot access smem database because database not yet initialized.\n");
//      return;
//    }
//  }
//  db_err_smem_db->print_table(table_name);
}

void Output_Manager::print_current_lexeme(TraceMode mode, soar::Lexer* lexer)
{
    std::string lex_type_string;

    if (!debug_mode_enabled(mode)) return;

    switch (lexer->current_lexeme.type)
    {
        case EOF_LEXEME:
            lex_type_string = "EOF_LEXEME";
            break;
        case IDENTIFIER_LEXEME:
            lex_type_string = "IDENTIFIER_LEXEME";
            break;
        case VARIABLE_LEXEME:
            lex_type_string = "VARIABLE_LEXEME";
            break;
        case STR_CONSTANT_LEXEME:
            lex_type_string = "STR_CONSTANT_LEXEME";
            break;
        case INT_CONSTANT_LEXEME:
            lex_type_string = "INT_CONSTANT_LEXEME";
            break;
        case FLOAT_CONSTANT_LEXEME:
            lex_type_string = "FLOAT_CONSTANT_LEXEME";
            break;
        case L_PAREN_LEXEME:
            lex_type_string = "L_PAREN_LEXEME";
            break;
        case R_PAREN_LEXEME:
            lex_type_string = "R_PAREN_LEXEME";
            break;
        case L_BRACE_LEXEME:
            lex_type_string = "L_BRACE_LEXEME";
            break;
        case R_BRACE_LEXEME:
            lex_type_string = "R_BRACE_LEXEME";
            break;
        case PLUS_LEXEME:
            lex_type_string = "PLUS_LEXEME";
            break;
        case MINUS_LEXEME:
            lex_type_string = "MINUS_LEXEME";
            break;
        case RIGHT_ARROW_LEXEME:
            lex_type_string = "RIGHT_ARROW_LEXEME";
            break;
        case GREATER_LEXEME:
            lex_type_string = "GREATER_LEXEME";
            break;
        case LESS_LEXEME:
            lex_type_string = "LESS_LEXEME";
            break;
        case EQUAL_LEXEME:
            lex_type_string = "EQUAL_LEXEME";
            break;
        case LESS_EQUAL_LEXEME:
            lex_type_string = "LESS_EQUAL_LEXEME";
            break;
        case GREATER_EQUAL_LEXEME:
            lex_type_string = "GREATER_EQUAL_LEXEME";
            break;
        case NOT_EQUAL_LEXEME:
            lex_type_string = "NOT_EQUAL_LEXEME";
            break;
        case LESS_EQUAL_GREATER_LEXEME:
            lex_type_string = "LESS_EQUAL_GREATER_LEXEME";
            break;
        case LESS_LESS_LEXEME:
            lex_type_string = "LESS_LESS_LEXEME";
            break;
        case GREATER_GREATER_LEXEME:
            lex_type_string = "GREATER_GREATER_LEXEME";
            break;
        case AMPERSAND_LEXEME:
            lex_type_string = "AMPERSAND_LEXEME";
            break;
        case AT_LEXEME:
            lex_type_string = "AT_LEXEME";
            break;
        case TILDE_LEXEME:
            lex_type_string = "TILDE_LEXEME";
            break;
        case UP_ARROW_LEXEME:
            lex_type_string = "UP_ARROW_LEXEME";
            break;
        case EXCLAMATION_POINT_LEXEME:
            lex_type_string = "EXCLAMATION_POINT_LEXEME";
            break;
        case COMMA_LEXEME:
            lex_type_string = "COMMA_LEXEME";
            break;
        case PERIOD_LEXEME:
            lex_type_string = "PERIOD_LEXEME";
            break;
        case QUOTED_STRING_LEXEME:
            lex_type_string = "QUOTED_STRING_LEXEME";
            break;
        case DOLLAR_STRING_LEXEME:
            lex_type_string = "DOLLAR_STRING_LEXEME";
            break;
        case NULL_LEXEME:
            lex_type_string = "NULL_LEXEME";
            break;
        default:
            break;
    }
    print_sf( "%s: \"%s\"\n", lex_type_string.c_str(), lexer->current_lexeme.string());

}<|MERGE_RESOLUTION|>--- conflicted
+++ resolved
@@ -256,18 +256,12 @@
 
     if (cond->type != CONJUNCTIVE_NEGATION_CONDITION)
     {
-<<<<<<< HEAD
-        sprinta_sf(thisAgent, dest, dest_size, "(%t %s ^%t %t)",
+        if (m_print_actual)
+        {
+            sprinta_sf(thisAgent, ch, dest_size - (ch - dest), "(%t %s^%t %t)",
             cond->data.tests.id_test,
-            (cond->type == NEGATIVE_CONDITION) ? "-": NULL,
+                (cond->type == NEGATIVE_CONDITION) ? "- ": NULL,
             cond->data.tests.attr_test, cond->data.tests.value_test);
-=======
-        if (m_print_actual)
-        {
-            sprinta_sf(thisAgent, ch, dest_size - (ch - dest), "(%t %s^%t %t)",
-                cond->data.tests.id_test,
-                (cond->type == NEGATIVE_CONDITION) ? "- ": NULL,
-                cond->data.tests.attr_test, cond->data.tests.value_test);
             while (*ch) ch++;
         }
         if (m_print_original) {
@@ -288,7 +282,6 @@
         }
         *(ch++) = '\n';
         *(ch++) = 0;
->>>>>>> 92687f05
     }
     else
     {
