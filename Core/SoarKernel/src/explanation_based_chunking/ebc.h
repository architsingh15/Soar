/*
 * ebc.h
 *
 *  Created on: Dec 15, 2015
 *      Author: Mazin Assanie
 */

#ifndef EBC_MANAGER_H_
#define EBC_MANAGER_H_

#include "kernel.h"

#include "ebc_structs.h"
#include "stl_typedefs.h"

#include <list>
#include <set>
#include <unordered_map>
#include <cstdlib>

#define BUILD_WITH_EXPLAINER

tc_number get_new_tc_number(agent* thisAgent);

<<<<<<< HEAD
typedef struct constraint_struct
{
    test eq_test;
    test constraint_test;
    constraint_struct(test new_eq, test new_constraint) : eq_test(new_eq), constraint_test(new_constraint) {}
} constraint;

typedef struct attachment_struct
{
        condition* cond;
        WME_Field field;
        attachment_struct(condition* new_cond, WME_Field new_field) : cond(new_cond), field(new_field) {}

} attachment_point;

typedef struct chunk_cond_struct
{
    condition* cond;                /* points to the original condition */

    condition* instantiated_cond;   /* points to cond in chunk instantiation */
    condition* variablized_cond;    /* points to cond in the actual chunk */

    /* dll of all cond's in a set (i.e., a chunk_cond_set, or the grounds) */
    struct chunk_cond_struct* next, *prev;

    /* dll of cond's in this particular hash bucket for this set */
    struct chunk_cond_struct* next_in_bucket, *prev_in_bucket;

    uint32_t hash_value;             /* equals hash_condition(cond) */
    uint32_t compressed_hash_value;  /* above, compressed to a few bits */
} chunk_cond;

typedef struct chunk_cond_set_struct
{
    chunk_cond* all;       /* header for dll of all chunk_cond's in the set */
    chunk_cond* table[CHUNK_COND_HASH_TABLE_SIZE];  /* hash table buckets */
} chunk_cond_set;

typedef struct backtrace_struct
{
    int result;                    /* 1 when this is a result of the chunk */
    condition* trace_cond;         /* The (local) condition being traced */
    char       prod_name[BUFFER_PROD_NAME_SIZE];         /* The production's name */
    condition* grounds;            /* The list of conds for the LHS of chunk */
    condition* potentials;         /* The list of conds which aren't linked */
    condition* locals;             /* Conds in the subgoal -- need to BT */
    condition* negated;            /* Negated conditions (sub/super) */
    struct backtrace_struct* next_backtrace; /* Pointer to next in this list */
} backtrace_str;

=======
>>>>>>> 5a114d9b
class Explanation_Based_Chunker
{
        friend class Repair_Manager;

    public:

        Explanation_Based_Chunker(agent* myAgent);
        ~Explanation_Based_Chunker();

        /* Settings and cli command related functions */
        ebc_param_container*    ebc_params;
        bool                    ebc_settings[num_ebc_settings];
        uint64_t                max_chunks, max_dupes;
        bool                    max_chunks_reached;

        /* --- lists of symbols (PS names) declared chunk-free and chunky --- */
        ::list*     chunk_free_problem_spaces;
        ::list*     chunky_problem_spaces;   /* AGR MVL1 */

        /* Builds a chunk or justification based on a submitted instantiation
         * and adds it to the rete.  Called by create_instantiation, smem and epmem */
        void build_chunk_or_justification(instantiation* inst, instantiation** custom_inst_list);

        /* Methods used during instantiation creation to generate identities used by the
         * explanation trace. */
        void add_explanation_to_condition(rete_node* node, condition* cond,
                                          node_varnames* nvn, uint64_t pI_id,
                                          AddAdditionalTestsMode additional_tests);
        uint64_t get_new_inst_id() { increment_counter(inst_id_counter); return inst_id_counter; };
        uint64_t get_instantiation_count() { return inst_id_counter; };
        uint64_t get_justification_count() { return justification_count; };
        uint64_t get_or_create_o_id(Symbol* orig_var, uint64_t pI_id);
        Symbol * get_ovar_for_o_id(uint64_t o_id);
        Symbol*  get_match_for_rhs_var(Symbol* pRHS_var);

        /* Methods used during condition copying to make unification and constraint
         * attachment more effecient */
        void unify_identity(test t);
        bool in_null_identity_set(test t);
        tc_number get_constraint_found_tc_num() { return tc_num_found; };

        /* Determines whether learning is on for a particular instantiation
         * based on the global learning settings and whether the state chunky */
        bool set_learning_for_instantiation(instantiation* inst);
        void set_failure_type(EBCFailureType pFailure_type) {m_failure_type = pFailure_type; };
        void reset_chunks_this_d_cycle() { chunks_this_d_cycle = 0; justifications_this_d_cycle = 0;};

        /* RL templates utilize the EBChunker variablization code when building
         * template instances.  We make these two methods public to support that. */
        void        variablize_condition_list   (condition* top_cond, bool pInNegativeCondition = false);
        action*     variablize_rl_action        (action* pRLAction, struct token_struct* tok, wme* w, double & initial_value);

        /* Methods for printing in Soar trace */
        void print_current_built_rule(const char* pHeader = NULL);

        /* Debug printing methods */
        void print_variablization_table(TraceMode mode);
        void print_tables(TraceMode mode);
        void print_o_id_tables(TraceMode mode);
        void print_attachment_points(TraceMode mode);
        void print_constraints(TraceMode mode);
        void print_merge_map(TraceMode mode);
        void print_ovar_to_o_id_map(TraceMode mode);
        void print_o_id_substitution_map(TraceMode mode);
        void print_o_id_to_ovar_debug_map(TraceMode mode);

        void print_chunking_summary();
        void print_chunking_settings();

        /* Clean-up */
        void reinit();
        void cleanup_after_instantiation_creation(uint64_t pI_id);
        void cleanup_for_instantiation_deallocation(uint64_t pI_id);
        void clear_variablization_maps();

    private:

        agent*              thisAgent;
        Output_Manager*     outputManager;

        /* Statistics on learning performed so far */
        uint64_t            chunk_count;
        uint64_t            justification_count;
        uint64_t            chunks_this_d_cycle;
        uint64_t            justifications_this_d_cycle;
        std::string*        chunk_history;

        /* String that every chunk name begins with */
        char*               chunk_name_prefix;
        char*               justification_name_prefix;

        /* -- A counter for variablization and instantiation id's - */
        uint64_t inst_id_counter;
        uint64_t ovar_id_counter;

        tc_number tc_num_found;

        /* Variables used by dependency analysis methods */
        ::list*             grounds;
        ::list*             locals;
        ::list*             positive_potentials;
        chunk_cond_set      negated_set;
        tc_number           grounds_tc;
        tc_number           locals_tc;
        tc_number           potentials_tc;
        tc_number           backtrace_number;
        bool                quiescence_t_flag;

        /* Variables used by result building methods */
        bool                m_learning_on_for_instantiation;
        instantiation*      m_inst;
        preference*         m_results;
        goal_stack_level    m_results_match_goal_level;
        uint64_t            m_chunk_new_i_id;
        tc_number           m_results_tc;
        preference*         m_extra_results;
        bool                m_reliable;
        condition*          m_inst_top;
        condition*          m_inst_bottom;
        condition*          m_vrblz_top;
        action*             m_rhs;
        production*         m_prod;
        instantiation*      m_chunk_inst;
        Symbol*             m_prod_name;
        condition*          m_saved_justification_top;
        condition*          m_saved_justification_bottom;
        ProductionType      m_prod_type;
        bool                m_should_print_name, m_should_print_prod;
        EBCFailureType      m_failure_type;

        /* -- The following are the core tables used by EBC during
         *    instantiation creation, identity analysis, condition
         *    formation and variablization.  The data stored within
         *    them is temporary and cleared after use. -- */

        inst_to_id_map*            instantiation_identities;
        id_to_sym_map*             o_id_to_var_map;
        id_to_sym_map*             id_to_rule_sym_debug_map;

        id_to_id_map*              unification_map;
        identity_triple*                local_singleton_superstate_identity;

        constraint_list*                constraints;
        attachment_points_map*     attachment_points;

        /* -- Table of previously seen conditions.  Used to determine whether to
         *    merge or eliminate positive conditions on the LHS of a chunk. -- */
        triple_merge_map*               cond_merge_map;

        /* Used by repair manager if it needs to find original matched value for
         * variablized rhs item. */
        sym_to_sym_map*            rhs_var_to_match_map;

        bool learning_is_on_for_instantiation() { return m_learning_on_for_instantiation; };

        /* Explanation/identity generation methods */
        void            add_identity_to_id_test(condition* cond, byte field_num, rete_node_level levels_up);
        void            add_constraint_to_explanation(test* dest_test_address, test new_test, uint64_t pI_id, bool has_referent = true);
        void            add_explanation_to_RL_condition(rete_node* node, condition* cond, node_varnames* nvn,
                                                        uint64_t pI_id, AddAdditionalTestsMode additional_tests);
        /* Chunk building methods */
        Symbol*         generate_chunk_name(instantiation* inst, bool pIsChunk);
        void            set_up_rule_name(bool pForChunk);
        bool            can_learn_from_instantiation();
        void            get_results_for_instantiation();
        void            add_goal_or_impasse_tests();
        void            add_pref_to_results(preference* pref, uint64_t linked_id);
        void            add_results_for_id(Symbol* id, uint64_t linked_id);
        void            add_results_if_needed(Symbol* sym, uint64_t linked_id);
        action*         copy_action_list(action* actions);
        void            init_chunk_cond_set(chunk_cond_set* set);
        void            create_initial_chunk_condition_lists();
        bool            add_to_chunk_cond_set(chunk_cond_set* set, chunk_cond* new_cc);
        chunk_cond*     make_chunk_cond_for_negated_condition(condition* cond);
        void            make_clones_of_results();
        void            create_instantiated_counterparts();
        void            remove_from_chunk_cond_set(chunk_cond_set* set, chunk_cond* cc);
        void            reorder_instantiated_conditions(condition* top_cond, condition** dest_inst_top, condition** dest_inst_bottom);
        bool            reorder_and_validate_chunk();
        void            deallocate_failed_chunk();
        void            clean_up();
        void            save_conditions_for_reversal();
        void            revert_chunk_to_instantiation();
        void            add_chunk_to_rete();

        /* Dependency analysis methods */
        void perform_dependency_analysis();
        void add_to_grounds(condition* cond);
        void add_to_locals(condition* cond);
        void trace_locals(goal_stack_level grounds_level);
        void backtrace_through_instantiation(
                instantiation* inst,
                goal_stack_level grounds_level,
                condition* trace_cond,
                const identity_triple o_ids_to_replace,
                const rhs_triple rhs_funcs,
                uint64_t bt_depth,
                BTSourceType bt_type);
        void report_local_negation(condition* c);

        /* Identity analysis and unification methods */
        uint64_t get_existing_o_id(Symbol* orig_var, uint64_t pI_id);
        void add_identity_unification(uint64_t pOld_o_id, uint64_t pNew_o_id);
        void update_unification_table(uint64_t pOld_o_id, uint64_t pNew_o_id, uint64_t pOld_o_id_2 = 0);
        void create_consistent_identity_for_result_element(preference* result, uint64_t pNew_i_id, WME_Field field);
        void unify_backtraced_conditions(condition* parent_cond, const identity_triple o_ids_to_replace, const rhs_triple rhs_funcs);
        void add_singleton_unification_if_needed(condition* pCond);
        void add_local_singleton_unification_if_needed(condition* pCond);
        void literalize_RHS_function_args(const rhs_value rv);
        void merge_conditions(condition* top_cond);

        /* Constraint analysis and enforcement methods */
        void cache_constraints_in_cond(condition* c);
        void add_additional_constraints();
        bool has_positive_condition(uint64_t pO_id);
        void cache_constraints_in_test(test t);
        void reset_constraint_found_tc_num() { if (!ebc_settings[SETTING_EBC_LEARNING_ON]) return; tc_num_found = get_new_tc_number(thisAgent); };
        attachment_point* get_attachment_point(uint64_t pO_id);
        void set_attachment_point(uint64_t pO_id, condition* pCond, WME_Field pField);
        void find_attachment_points(condition* cond);
        void prune_redundant_constraints();
        void invert_relational_test(test* pEq_test, test* pRelational_test);
        void attach_relational_test(test pEq_test, test pRelational_test);

        /* Variablization methods */
        action* variablize_result_into_actions(preference* result, bool variablize);
        action* variablize_results_into_actions(preference* result, bool variablize);
        void variablize_lhs_symbol(Symbol** sym, uint64_t pIdentity);
        void variablize_rhs_symbol(rhs_value pRhs_val, bool pShouldCachedMatchValue = false);
        void variablize_equality_tests(test t);
        bool variablize_test_by_lookup(test t, bool pSkipTopLevelEqualities);
        void variablize_tests_by_lookup(test t, bool pSkipTopLevelEqualities);
        void store_variablization(Symbol* instantiated_sym, Symbol* variable, uint64_t pIdentity);
        Symbol* get_variablization(uint64_t index_id);
        void add_matched_sym_for_rhs_var(Symbol* pRHS_var, Symbol* pMatched_sym);

        /* Condition polishing methods */
        void        remove_ungrounded_sti_from_test_and_cache_eq_test(test* t);
        void        merge_values_in_conds(condition* pDestCond, condition* pSrcCond);
        condition*  get_previously_seen_cond(condition* pCond);

        /* Clean-up methods */
        void clear_merge_map();
        void clear_o_id_to_ovar_debug_map();
        void clear_rulesym_to_identity_map();
        void clear_attachment_map();
        void clear_cached_constraints();
        void clear_o_id_substitution_map();
        void clear_singletons();
        void clear_data();
        void clear_rhs_var_to_match_map() { rhs_var_to_match_map->clear(); };

};

#endif /* EBC_MANAGER_H_ */<|MERGE_RESOLUTION|>--- conflicted
+++ resolved
@@ -22,59 +22,6 @@
 
 tc_number get_new_tc_number(agent* thisAgent);
 
-<<<<<<< HEAD
-typedef struct constraint_struct
-{
-    test eq_test;
-    test constraint_test;
-    constraint_struct(test new_eq, test new_constraint) : eq_test(new_eq), constraint_test(new_constraint) {}
-} constraint;
-
-typedef struct attachment_struct
-{
-        condition* cond;
-        WME_Field field;
-        attachment_struct(condition* new_cond, WME_Field new_field) : cond(new_cond), field(new_field) {}
-
-} attachment_point;
-
-typedef struct chunk_cond_struct
-{
-    condition* cond;                /* points to the original condition */
-
-    condition* instantiated_cond;   /* points to cond in chunk instantiation */
-    condition* variablized_cond;    /* points to cond in the actual chunk */
-
-    /* dll of all cond's in a set (i.e., a chunk_cond_set, or the grounds) */
-    struct chunk_cond_struct* next, *prev;
-
-    /* dll of cond's in this particular hash bucket for this set */
-    struct chunk_cond_struct* next_in_bucket, *prev_in_bucket;
-
-    uint32_t hash_value;             /* equals hash_condition(cond) */
-    uint32_t compressed_hash_value;  /* above, compressed to a few bits */
-} chunk_cond;
-
-typedef struct chunk_cond_set_struct
-{
-    chunk_cond* all;       /* header for dll of all chunk_cond's in the set */
-    chunk_cond* table[CHUNK_COND_HASH_TABLE_SIZE];  /* hash table buckets */
-} chunk_cond_set;
-
-typedef struct backtrace_struct
-{
-    int result;                    /* 1 when this is a result of the chunk */
-    condition* trace_cond;         /* The (local) condition being traced */
-    char       prod_name[BUFFER_PROD_NAME_SIZE];         /* The production's name */
-    condition* grounds;            /* The list of conds for the LHS of chunk */
-    condition* potentials;         /* The list of conds which aren't linked */
-    condition* locals;             /* Conds in the subgoal -- need to BT */
-    condition* negated;            /* Negated conditions (sub/super) */
-    struct backtrace_struct* next_backtrace; /* Pointer to next in this list */
-} backtrace_str;
-
-=======
->>>>>>> 5a114d9b
 class Explanation_Based_Chunker
 {
         friend class Repair_Manager;
