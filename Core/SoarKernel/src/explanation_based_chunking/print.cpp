/*
 * variablization_manager_merge.cpp
 *
 *  Created on: Jul 25, 2013
 *      Author: mazzin
 */

#include "ebc.h"

#include "agent.h"
#include "dprint.h"
#include "ebc_settings.h"
#include "explanation_memory.h"
#include "instantiation.h"
#include "output_manager.h"
#include "print.h"
#include "test.h"
#include "working_memory.h"

#include "assert.hpp"

void Explanation_Based_Chunker::print_current_built_rule(const char* pHeader)
{
    if (pHeader)
    {
        outputManager->printa_sf(thisAgent, "\n%s\n   ", pHeader);
    }
    if (m_prod_name)
    {
        outputManager->printa_sf(thisAgent, "\nsp {%y\n   ", m_prod_name);
    }
    if (m_vrblz_top)
    {
        print_condition_list(thisAgent, m_vrblz_top, 2, false);
    }
    if (m_rhs)
    {
        outputManager->printa(thisAgent, "\n  -->\n   ");
        print_action_list(thisAgent, m_rhs, 3, false);
        outputManager->printa_sf(thisAgent, "}\n\n");
    }
}

void Explanation_Based_Chunker::print_o_id_tables(TraceMode mode)
{
    if (!Output_Manager::Get_OM().is_trace_enabled(mode)) return;
    print_ovar_to_o_id_map(mode);
    print_o_id_substitution_map(mode);
    print_o_id_to_ovar_debug_map(mode);

}

void Explanation_Based_Chunker::print_merge_map(TraceMode mode)
{
    if (!Output_Manager::Get_OM().is_trace_enabled(mode)) return;
    outputManager->printa_sf(thisAgent, "------------------------------------\n");
    outputManager->printa_sf(thisAgent, "            Merge Map\n");
    outputManager->printa_sf(thisAgent, "------------------------------------\n");

    if (cond_merge_map->size() == 0)
    {
        outputManager->printa_sf(thisAgent, "EMPTY MAP\n");
    }

    triple_merge_map::iterator          iter_id;
    sym_to_sym_to_cond_map::iterator    iter_attr;
    sym_to_cond_map::iterator           iter_value;

    for (iter_id = cond_merge_map->begin(); iter_id != cond_merge_map->end(); ++iter_id)
    {
        outputManager->printa_sf(thisAgent, "%y conditions: \n", iter_id->first);
        for (iter_attr = iter_id->second.begin(); iter_attr != iter_id->second.end(); ++iter_attr)
        {
            for (iter_value = iter_attr->second.begin(); iter_value != iter_attr->second.end(); ++iter_value)
            {
                outputManager->printa_sf(thisAgent, "   %l\n", iter_value->second);
            }
        }
    }

    outputManager->printa_sf(thisAgent, "------------------------------------\n");
}

void Explanation_Based_Chunker::print_ovar_to_o_id_map(TraceMode mode)
{
    if (!Output_Manager::Get_OM().is_trace_enabled(mode)) return;
    outputManager->printa_sf(thisAgent, "------------------------------------\n");
    outputManager->printa_sf(thisAgent, "     Instantiation Identity Map\n");
    outputManager->printa_sf(thisAgent, "------------------------------------\n");

    if (instantiation_identities->size() == 0)
    {
        outputManager->printa_sf(thisAgent, "EMPTY MAP\n");
    }

    inst_to_id_map::iterator iter_inst;
    sym_to_id_map::iterator iter_sym;

    for (iter_inst = instantiation_identities->begin(); iter_inst != instantiation_identities->end(); ++iter_inst)
    {
        outputManager->printa_sf(thisAgent, "Identities for i%u: \n", iter_inst->first);
        for (iter_sym = iter_inst->second.begin(); iter_sym != iter_inst->second.end(); ++iter_sym)
        {
            outputManager->printa_sf(thisAgent, "   %y = o%u\n", iter_sym->first, iter_sym->second);
        }
    }

    outputManager->printa_sf(thisAgent, "------------------------------------\n");
}


void Explanation_Based_Chunker::print_o_id_substitution_map(TraceMode mode)
{
    if (!Output_Manager::Get_OM().is_trace_enabled(mode)) return;
    outputManager->printa_sf(thisAgent, "------------------------------------\n");
    outputManager->printa_sf(thisAgent, "     Identity to Identity Set Map\n");
    outputManager->printa_sf(thisAgent, "------------------------------------\n");

    if (unification_map->size() == 0)
    {
        outputManager->printa_sf(thisAgent, "EMPTY MAP\n");
    }

    id_to_id_map::iterator iter;

    for (iter = unification_map->begin(); iter != unification_map->end(); ++iter)
    {
        outputManager->printa_sf(thisAgent, "   o%u(%y) = o%u(%y)\n",
            iter->first, get_ovar_for_o_id(iter->first),
            iter->second, get_ovar_for_o_id(iter->second));
    }

    outputManager->printa_sf(thisAgent, "------------------------------------\n");
}

void Explanation_Based_Chunker::print_o_id_to_ovar_debug_map(TraceMode mode)
{
    if (!Output_Manager::Get_OM().is_trace_enabled(mode)) return;
    outputManager->printa_sf(thisAgent, "------------------------------------\n");
    outputManager->printa_sf(thisAgent, " Identity to Original Sym Debug Map\n");
    outputManager->printa_sf(thisAgent, "------------------------------------\n");

    if (id_to_rule_sym_debug_map->size() == 0)
    {
        outputManager->printa_sf(thisAgent, "EMPTY MAP\n");
    }

    id_to_sym_map::iterator iter;

    for (iter = id_to_rule_sym_debug_map->begin(); iter != id_to_rule_sym_debug_map->end(); ++iter)
    {
        outputManager->printa_sf(thisAgent, "   o%u = %y\n",  iter->first, iter->second);
    }

    outputManager->printa_sf(thisAgent, "------------------------------------\n");
}
void Explanation_Based_Chunker::print_attachment_points(TraceMode mode)
{
    if (!Output_Manager::Get_OM().is_trace_enabled(mode)) return;
    outputManager->printa_sf(thisAgent, "------------------------------------\n");
    outputManager->printa_sf(thisAgent, "   Attachment Points in Conditions\n");
    outputManager->printa_sf(thisAgent, "------------------------------------\n");

    if (attachment_points->size() == 0)
    {
        outputManager->printa_sf(thisAgent, "EMPTY MAP\n");
    }

    for (std::unordered_map< uint64_t, attachment_point* >::iterator it = (*attachment_points).begin(); it != (*attachment_points).end(); ++it)
    {
        outputManager->printa_sf(thisAgent, "%y(o%u) -> %s of %l\n", get_ovar_for_o_id(it->first), it->first, field_to_string(it->second->field), it->second->cond);
    }

}
void Explanation_Based_Chunker::print_constraints(TraceMode mode)
{
    if (!Output_Manager::Get_OM().is_trace_enabled(mode)) return;
    outputManager->printa_sf(thisAgent, "------------------------------------\n");
    outputManager->printa_sf(thisAgent, "    Relational Constraints List\n");
    outputManager->printa_sf(thisAgent, "------------------------------------\n");
    if (constraints->empty())
    {
        outputManager->printa_sf(thisAgent, "NO CONSTRAINTS RECORDED\n");
    }
    for (std::list< constraint* >::iterator it = constraints->begin(); it != constraints->end(); ++it)
    {
        outputManager->printa_sf(thisAgent, "%t[%g]:   %t[%g]\n", (*it)->eq_test, (*it)->eq_test, (*it)->constraint_test, (*it)->constraint_test);
    }

    outputManager->printa_sf(thisAgent, "------------------------------------\n");
}
/* -- A utility function to print all data stored in the variablization manager.  Used only for debugging -- */

void Explanation_Based_Chunker::print_variablization_table(TraceMode mode)
{
    if (!Output_Manager::Get_OM().is_trace_enabled(mode)) return;
    outputManager->printa_sf(thisAgent, "------------------------------------\n");
    outputManager->printa_sf(thisAgent, "== Identity Set -> Variablization ==\n");
    if (o_id_to_var_map->size() == 0)
    {
        outputManager->printa_sf(thisAgent, "EMPTY MAP\n");
    }
    for (id_to_sym_map::iterator it = (*o_id_to_var_map).begin(); it != (*o_id_to_var_map).end(); ++it)
    {
        outputManager->printa_sf(thisAgent, "o%u -> %y\n", it->first, it->second);
    }
    outputManager->printa_sf(thisAgent, "------------------------------------\n");
}

void Explanation_Based_Chunker::print_tables(TraceMode mode)
{
    if (!Output_Manager::Get_OM().is_trace_enabled(mode)) return;
    print_variablization_table(mode);
    print_o_id_tables(mode);
}

<<<<<<< HEAD

inline const char* capitalizeOnOff(bool isEnabled) { return isEnabled ? "[ ON | off ]" : "[ on | OFF ]"; }

inline std::string concatJustified(const char* left_string, std::string right_string, int pWidth)
{
    std::string return_string = left_string;
    return_string.append(pWidth - strlen(left_string) - right_string.length(), ' ');
    return_string += right_string;
    return return_string;
}

=======
>>>>>>> 5a114d9b
void Explanation_Based_Chunker::print_chunking_summary()
{
    std::string tempString;

    outputManager->reset_column_indents();
    outputManager->set_column_indent(0, 55);

    outputManager->printa(thisAgent,    "=======================================================\n");
    outputManager->printa(thisAgent,    "                     Chunking Summary\n");
    outputManager->printa(thisAgent,    "=======================================================\n");
    outputManager->printa_sf(thisAgent, "%s\n", concatJustified("When Soar will learn rules", ebc_params->chunk_in_states->get_string(), 55).c_str());
    outputManager->printa_sf(thisAgent, "%s\n", concatJustified("Incorporate operator selection knowledge", std::string(ebc_params->mechanism_OSK->get_value() ? "Yes" : "No"), 55).c_str());
    outputManager->printa_sf(thisAgent, "%s\n", concatJustified("Interrupt after learning from watched rule", std::string(ebc_params->interrupt_on_chunk->get_value() ? "Yes" : "No"), 55).c_str());
    outputManager->printa_sf(thisAgent, "%s\n\n", concatJustified("Interrupt after learning failure", std::string(ebc_params->interrupt_on_failure->get_value() ? "Yes" : "No"), 55).c_str());
    outputManager->printa_sf(thisAgent, "%s\n", concatJustified("Chunks learned", std::to_string(thisAgent->explanationMemory->get_stat_succeeded()), 55).c_str());
    outputManager->printa_sf(thisAgent, "%s\n", concatJustified("Chunks attempted", std::to_string(thisAgent->explanationMemory->get_stat_chunks_attempted()), 55).c_str());
    outputManager->printa_sf(thisAgent, "%s\n", concatJustified("Justifications learned", std::to_string(thisAgent->explanationMemory->get_stat_justifications()), 55).c_str());

    if (ebc_settings[SETTING_EBC_ONLY] )
    {
        outputManager->printa_sf(thisAgent, "Only Learning In States\n");
        if (!chunky_problem_spaces)
        {
            outputManager->printa_sf(thisAgent, "No current learning states.\n");
        } else
        {
            for (cons* c = chunky_problem_spaces; c != NIL; c = c->rest)
            {
                thisAgent->outputManager->sprinta_sf(thisAgent, tempString, "%y\n", static_cast<Symbol*>(c->first));
                outputManager->printa_sf(thisAgent, tempString.c_str());
                tempString.clear();
            }
        }
    } else if (ebc_settings[SETTING_EBC_EXCEPT])
    {
        outputManager->printa_sf(thisAgent, "Learning in All States Except\n");
        if (!chunky_problem_spaces)
        {
            outputManager->printa_sf(thisAgent, "Currently learning in all states.\n");
        } else
        {
            for (cons* c = chunk_free_problem_spaces; c != NIL; c = c->rest)
            {
                thisAgent->outputManager->sprinta_sf(thisAgent, tempString, "%y\n", static_cast<Symbol*>(c->first));
                outputManager->printa_sf(thisAgent, tempString.c_str());
                tempString.clear();
            }
        }
    }
    outputManager->printa_sf(thisAgent, "\nFor a full list of EBC's sub-commands and settings:  chunk ?");
}


void Explanation_Based_Chunker::print_chunking_settings()
{
    std::string tempString;
    outputManager->reset_column_indents();
    outputManager->set_column_indent(0, 40);
    outputManager->set_column_indent(1, 55);
    outputManager->printa_sf(thisAgent, "========== Chunk Commands and Settings ============\n");
    outputManager->printa_sf(thisAgent, "? | help %-%-%s\n", "Print this help listing");
    outputManager->printa_sf(thisAgent, "history %-%-%s\n", "Print a bullet-point list of all chunking events");
    outputManager->printa_sf(thisAgent, "stats %-%-%s\n", "Print statistics on learning that has occurred");
    outputManager->printa_sf(thisAgent, "------------------- Settings ----------------------\n");
    outputManager->printa_sf(thisAgent, "%s | %s | %s | %s       %-%s\n",
        ebc_params->chunk_in_states->get_value() == ebc_always  ? "ALWAYS" : "always",
            ebc_params->chunk_in_states->get_value() == ebc_never ? "NEVER" : "never",
                ebc_params->chunk_in_states->get_value() == ebc_only ? "FLAGGED" : "flagged",
                    ebc_params->chunk_in_states->get_value() == ebc_except ? "ALL-EXCEPT" : "all-except",
        "When Soar will learn new rules");
    outputManager->printa_sf(thisAgent, "bottom-only                %-%s%-%s\n", capitalizeOnOff(ebc_params->bottom_level_only->get_value()), "Learn only from bottom sub-state");
    tempString = "[ ";
    tempString += ebc_params->naming_style->get_value() == ruleFormat ?  "numbered" : "NUMBERED";
    tempString += " | ";
    tempString += ebc_params->naming_style->get_value() == ruleFormat ?  "RULE" : "rule";
    tempString += "]";
    outputManager->printa_sf(thisAgent, "%s %-%s\n",
        concatJustified("naming-style", tempString, 51).c_str(),"Simple numeric chunk names or informational rule-based name");
    outputManager->printa_sf(thisAgent, "%s   %-%s\n", concatJustified("max-chunks", ebc_params->max_chunks->get_string(), 45).c_str(), "Maximum chunks that can be learned (per phase)");
    outputManager->printa_sf(thisAgent, "%s   %-%s\n", concatJustified("max-dupes", ebc_params->max_dupes->get_string(), 45).c_str(), "Maximum duplicate chunks (per rule, per phase)");
    outputManager->printa_sf(thisAgent, "------------------- Debugging ---------------------\n");
    outputManager->printa_sf(thisAgent, "interrupt                   %-%s%-%s\n", capitalizeOnOff(ebc_params->interrupt_on_chunk->get_value()), "Stop Soar after learning from a watched rule");
    outputManager->printa_sf(thisAgent, "interrupt-on-failure        %-%s%-%s\n", capitalizeOnOff(ebc_params->interrupt_on_failure->get_value()), "Stop Soar after learning failure");
    outputManager->printa_sf(thisAgent, "record-utility              %-%s%-%s\n", capitalizeOnOff(ebc_params->utility_mode->get_value()), "Record utility instead of firing");
    outputManager->printa_sf(thisAgent, "----------------- EBC Mechanisms ------------------\n");
    outputManager->printa_sf(thisAgent, "add-osk                     %-%s%-%s\n", capitalizeOnOff(ebc_params->mechanism_OSK->get_value()), "Learn from operator selection knowledge");
    outputManager->printa_sf(thisAgent, "variablize-identity         %-%s%-%s\n", capitalizeOnOff(ebc_params->mechanism_identity_analysis->get_value()), "Variablize symbols based on identity analysis");
    outputManager->printa_sf(thisAgent, "variablize-rhs-funcs        %-%s%-%s\n", capitalizeOnOff(ebc_params->mechanism_variablize_rhs_funcs->get_value()), "Variablize and compose RHS functions");
    outputManager->printa_sf(thisAgent, "enforce-constraints         %-%s%-%s\n", capitalizeOnOff(ebc_params->mechanism_constraints->get_value()), "Track and enforce transitive constraints");
    outputManager->printa_sf(thisAgent, "repair-rhs                  %-%s%-%s\n", capitalizeOnOff(ebc_params->mechanism_repair_rhs->get_value()), "Repair rules with unconnected RHS actions");
    outputManager->printa_sf(thisAgent, "repair-lhs                  %-%s%-%s\n", capitalizeOnOff(ebc_params->mechanism_repair_lhs->get_value()), "Repair rules with unconnected LHS conditions");
    outputManager->printa_sf(thisAgent, "repair-rhs-promotion        %-%s%-%s\n", capitalizeOnOff(ebc_params->mechanism_promotion_tracking->get_value()), "Repair rules that augment previous results");
    outputManager->printa_sf(thisAgent, "merge                       %-%s%-%s\n", capitalizeOnOff(ebc_params->mechanism_merge->get_value()), "Merge redundant conditions");
    outputManager->printa_sf(thisAgent, "user-singletons             %-%s%-%s\n", capitalizeOnOff(ebc_params->mechanism_user_singletons->get_value()), "Unify identities using domain-specific singletons");
    outputManager->printa_sf(thisAgent, "--------- Correctness Guarantee Filters ------------\n");
    outputManager->printa_sf(thisAgent, "allow-local-negations       %-%s%-%s\n", capitalizeOnOff(ebc_params->allow_missing_negative_reasoning->get_value()), "Used local negative reasoning");
    outputManager->printa_sf(thisAgent, "allow-missing-osk           %-%s%-%s\n", capitalizeOnOff(ebc_params->allow_missing_OSK->get_value()), "Used operator selection rules to choose operator");
    outputManager->printa_sf(thisAgent, "allow-opaque                %-%s%-%s\n", capitalizeOnOff(ebc_params->allow_opaque_knowledge->get_value()), "Used knowledge from opaque knowledge retrieval");
    outputManager->printa_sf(thisAgent, "allow-uncertain-operators   %-%s%-%s\n", capitalizeOnOff(ebc_params->allow_probabilistic_operators->get_value()), "Used operators selected probabilistically");
    outputManager->printa_sf(thisAgent, "allow-multiple-prefs        %-%s%-%s\n", capitalizeOnOff(ebc_params->allow_multiple_prefs->get_value()), "Tests a WME that has multiple reasons it exists");

}<|MERGE_RESOLUTION|>--- conflicted
+++ resolved
@@ -214,20 +214,6 @@
     print_o_id_tables(mode);
 }
 
-<<<<<<< HEAD
-
-inline const char* capitalizeOnOff(bool isEnabled) { return isEnabled ? "[ ON | off ]" : "[ on | OFF ]"; }
-
-inline std::string concatJustified(const char* left_string, std::string right_string, int pWidth)
-{
-    std::string return_string = left_string;
-    return_string.append(pWidth - strlen(left_string) - right_string.length(), ' ');
-    return_string += right_string;
-    return return_string;
-}
-
-=======
->>>>>>> 5a114d9b
 void Explanation_Based_Chunker::print_chunking_summary()
 {
     std::string tempString;
