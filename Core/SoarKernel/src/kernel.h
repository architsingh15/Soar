/*************************************************************************
 * PLEASE SEE THE FILE "license.txt" (INCLUDED WITH THIS SOFTWARE PACKAGE)
 * FOR LICENSE AND COPYRIGHT INFORMATION.
 *************************************************************************/

/* kernel.h */

#ifndef KERNEL_H
#define KERNEL_H

<<<<<<< HEAD
=======
/* --  The following should be commented out for release versions or if you don't
 *     want to use debugging traces/modes or the CLI debug command. Individual debug
 *     #defines are found in debug_defines.h -- */

//#define SOAR_DEBUG_UTILITIES

>>>>>>> 709acfeb
#include "enums.h"
typedef struct agent_struct agent;
extern void print(agent* thisAgent, const char* format, ...);

//#define SOAR_RELEASE_VERSION


#ifndef SOAR_RELEASE_VERSION
    /* --  The following enables debugging traces/modes. Individual debug
     *     #defines are found in debug_defines.h -- */
    //#define SOAR_DEBUG_PRINTING

    /* -- Enables tracing functions that print SQL processing and errors -- */
    //#define DEBUG_EPMEM_SQL

    /* -- Enables the printing of the call trace within debug messages.  Tested
     *    on OSX (Mountain Lion).  Compiles and might also work on Linux,
     *    but not tested. Does not work on Windows. -- */
    //#define DEBUG_MAC_STACKTRACE

    /* -- Enables extensive refcount and deallocation data tracking into
     *    the debug database -- */
    //#define DEBUG_TRACE_REFCOUNT_INVENTORY

    //#define DEBUG_EPMEM_WME_ADD

    //#define DEBUG_MEMORY  /* -- Zeroes out memory on init and fills with garbage on dealloc -- */
    //#define MEM_POOLS_ENABLED 1
    //#define USE_MEM_POOL_ALLOCATORS 1

    //#define DEBUG_PREFS         /* -- Preference printouts -- */
    //#define DEBUG_RETE_PNODES
    //#define DEBUG_WATERFALL
    //#define DEBUG_LINKS       /* -- Get links, gc printouts -- */
    //#define DEBUG_CT_OSUPPORT /* Print names of productions that can't be fully compile-time o-support evaluated */

    /* -- Low level GDS debug information -- */
    //#define DEBUG_GDS

/* -- High-level information on the instantiations that created an
     * o-supported element and lead to the elaboration of the GDS */
    //#define DEBUG_GDS_HIGH
#endif

/* -------------------------------------------------- */
/*     Global constants, type declarations, etc.      */
/* -------------------------------------------------- */

#define BUFFER_MSG_SIZE 128
#define COLUMNS_PER_LINE 80
#define TOP_GOAL_LEVEL 1
#define ATTRIBUTE_IMPASSE_LEVEL 32767
#define LOWEST_POSSIBLE_GOAL_LEVEL 32767
#define NIL (0)
#define PRINT_BUFSIZE 5000   /* --- size of output buffer for a calls to print routines --- */
#define kChunkNamePrefixMaxLength  64  /* kjh (B14) */

//typedef uint64_t tc_number;  /* Moving this here breaks windows non-scu build for some reason */
typedef unsigned char byte;

/* ----------------- Compiles directives that alter Soar behavior ---------------------- */

#define MEMORY_POOL_STATS

//#define NO_TIMING_STUFF
//#define DO_TOP_LEVEL_REF_CTS
#define O_REJECTS_FIRST
#define BUG_139_WORKAROUND
#define DISCARD_CHUNK_VARNAMES true
//#define TOKEN_SHARING_STATS       /* get statistics on token counts with and without sharing */
//#define SHARING_FACTORS           /* gather statistics on beta node sharing */
//#define NULL_ACTIVATION_STATS     /* gather statistics on null activation */
#ifndef NO_TIMING_STUFF
//#define DETAILED_TIMING_STATS
#endif

//#define DO_COMPILE_TIME_O_SUPPORT_CALCS      /* comment out the following line to suppress compile-time o-support calculations */
//#define LIST_COMPILE_TIME_O_SUPPORT_FAILURES   /* get printouts of names of productions that can't be fully compile-time o-support evaluated*/

/* ---------------- Experimental modes.  Probably don't work any more -------------- */
//#define REAL_TIME_BEHAVIOR
//#define ATTENTION_LAPSE

/* --------------- Explanation of directives that alter Soar behavior ----------------
 *
 *  - MEMORY_POOL_STATS: Keep statistics on memory pool usage
 *
 *  - NO_TIMING_STUFF: Eliminates all timing statistics. The "stats" command
 *                     will have much shorter output.
 *
 *  - DETAILED_TIMING_STATS: Keep statistics on how much time is spent in
 *                           various parts of the system.
 *      Note: If you have DETAILED_TIMING_STATS defined, you must NOT define
 *            NO_TIMING_STUFF
 *
 *  - DO_TOP_LEVEL_REF_CTS: Maintain refcounts on wmes/prefs at the top level.
 *    Note: This can result in larger memory growth due to top-level objects
 *    that never get deallocated because the ref counts never drop to 0.
 *    The default for Soar v6 - v8.6.1 was to maintain the ref cts.  It's
 *    possible that in your particular application, weird things could happen
 *    if you don't do these ref cts, but if you are trying to improve performance
 *    and reduce memory, it's worth testing your system with the
 *    top-level-ref-cts turned off. Soar will be much more efficient.
 *    See comments in recmem.cpp
 *
 *  - BUG_139_WORKAROUND: Enable workaround for bug 139
 *  - BUG_139_WORKAROUND_WARNING: Print a warning whenever we are ignoring a
 *    situation when there's no instance to retract for a justification
 *
 *  - O_REJECTS_FIRST: Enable Soar to deal with certain productions in a more
 *    intuitive manner.  In particular, productions that modify a wme value by
 *    reject its current value and asserting its new value need to ensure that
 *    the current and new values differ.  This option may add a small run time
 *    cost, since two loops are made through the preferences list.
 *
 *  - DISCARD_CHUNK_VARNAMES: Set to false to preserve variable names in chunks
 *    within the rete.  This takes extra memory.
 *
 *  - TOKEN_SHARING_STATS: Get statistics on token counts in rete with and
 *    without sharing.
 *
 *  - TOKEN_SHARING_STATS: Gather statistics on null activations in the rete.
 *
 *  - SHARING_FACTORS:Gather statistics on beta node sharing in the rete.
 *
 * ----------------------------------------------------------------------------- */


#endif
<|MERGE_RESOLUTION|>--- conflicted
+++ resolved
@@ -8,15 +8,6 @@
 #ifndef KERNEL_H
 #define KERNEL_H
 
-<<<<<<< HEAD
-=======
-/* --  The following should be commented out for release versions or if you don't
- *     want to use debugging traces/modes or the CLI debug command. Individual debug
- *     #defines are found in debug_defines.h -- */
-
-//#define SOAR_DEBUG_UTILITIES
-
->>>>>>> 709acfeb
 #include "enums.h"
 typedef struct agent_struct agent;
 extern void print(agent* thisAgent, const char* format, ...);
@@ -33,12 +24,12 @@
     //#define DEBUG_EPMEM_SQL
 
     /* -- Enables the printing of the call trace within debug messages.  Tested
-     *    on OSX (Mountain Lion).  Compiles and might also work on Linux,
-     *    but not tested. Does not work on Windows. -- */
+ *    on OSX (Mountain Lion).  Compiles and might also work on Linux,
+ *    but not tested. Does not work on Windows. -- */
     //#define DEBUG_MAC_STACKTRACE
 
     /* -- Enables extensive refcount and deallocation data tracking into
-     *    the debug database -- */
+ *    the debug database -- */
     //#define DEBUG_TRACE_REFCOUNT_INVENTORY
 
     //#define DEBUG_EPMEM_WME_ADD
@@ -57,7 +48,7 @@
     //#define DEBUG_GDS
 
 /* -- High-level information on the instantiations that created an
-     * o-supported element and lead to the elaboration of the GDS */
+ * o-supported element and lead to the elaboration of the GDS */
     //#define DEBUG_GDS_HIGH
 #endif
 
