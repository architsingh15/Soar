#include "portability.h"

/////////////////////////////////////////////////////////////////
// Agent class
//
// Author: Douglas Pearson, www.threepenny.net
// Date  : Sept 2004
//
// This class is used by a client app (e.g. an environment) to represent
// a Soar agent and to send commands and I/O to and from that agent.
//
/////////////////////////////////////////////////////////////////

#include "sml_Utils.h"
#include "sml_ClientAgent.h"
#include "sml_ClientKernel.h"
#include "sml_Connection.h"
#include "sml_ClientIdentifier.h"
#include "sml_OutputDeltaList.h"
#include "sml_Events.h"
#include "sml_ClientXML.h"
#include "sml_ClientTraceXML.h"

#include "sml_ClientDirect.h"
#include "sml_EmbeddedConnection.h" // For access to direct methods

#include <iostream>
#include <sstream>
#include <iomanip>
#include <fstream>

#include <cassert>
#include <string>

#ifndef _WIN32
#include <unistd.h>
#include <sys/wait.h>
#include <sys/types.h>
#include <sys/stat.h>
#include <signal.h>
#endif // !_WIN32

using namespace sml;
using namespace soarxml;

const char* DEBUGGER_NAME = "SoarJavaDebugger.jar";

namespace sml
{
    struct DebuggerProcessInformation
    {
#ifdef _WIN32
        STARTUPINFO debuggerStartupInfo;
        PROCESS_INFORMATION debuggerProcessInformation;
#else // _WIN32
        pid_t debuggerPid;
#endif // _WIN32
    };
}

Agent::Agent(Kernel* pKernel, char const* pName)
{
    m_Kernel = pKernel ;
    m_Name   = pName ;
    m_CallbackIDCounter = 0 ;
    m_XMLCallback = -1 ;
    m_BlinkIfNoChange = true ;
    
    m_WorkingMemory.SetAgent(this) ;
    
    m_pDPI = 0;
    
    ClearError() ;
}

Agent::~Agent()
{
    KillDebugger();
}

Connection* Agent::GetConnection() const
{
    return m_Kernel->GetConnection() ;
}

void Agent::ReceivedOutput(AnalyzeXML* pIncoming, ElementXML* pResponse)
{
    GetWM()->ReceivedOutput(pIncoming, pResponse) ;
}

void Agent::ReceivedEvent(AnalyzeXML* pIncoming, ElementXML* pResponse)
{
    char const* pEventName = pIncoming->GetArgString(sml_Names::kParamEventID) ;
    
    // This event had no event id field
    if (!pEventName)
    {
        return ;
    }
    
    // Go from the string form of the event back to the integer ID
    int id = GetKernel()->m_pEventMap->ConvertToEvent(pEventName) ;
    
    if (IsRunEventID(id))
    {
        ReceivedRunEvent(smlRunEventId(id), pIncoming, pResponse) ;
    }
    else if (IsProductionEventID(id))
    {
        ReceivedProductionEvent(smlProductionEventId(id), pIncoming, pResponse) ;
    }
    else if (IsPrintEventID(id))
    {
        ReceivedPrintEvent(smlPrintEventId(id), pIncoming, pResponse) ;
    }
    else if (IsXMLEventID(id))
    {
        ReceivedXMLEvent(smlXMLEventId(id), pIncoming, pResponse) ;
    }
}

void Agent::ReceivedRunEvent(smlRunEventId id, AnalyzeXML* pIncoming, ElementXML* /*pResponse*/)
{
    smlPhase phase = smlPhase(pIncoming->GetArgInt(sml_Names::kParamPhase, -1)) ;
    
    // Look up the handler(s) from the map
    RunEventMap::ValueList* pHandlers = m_RunEventMap.getList(id) ;
    
    if (!pHandlers)
    {
        return ;
    }
    
    // Go through the list of event handlers calling each in turn
    for (RunEventMap::ValueListIter iter = pHandlers->begin() ; iter != pHandlers->end() ;)
    {
        RunEventHandlerPlusData handlerWithData = *iter ;
        iter++ ;
        
        RunEventHandler handler = handlerWithData.m_Handler ;
        void* pUserData = handlerWithData.m_UserData ;
        
        // Call the handler
        handler(id, pUserData, this, phase) ;
    }
}

void Agent::FireOutputNotification()
{
    smlWorkingMemoryEventId id = smlEVENT_OUTPUT_PHASE_CALLBACK ;
    
    // Look up the handler(s) from the map
    OutputNotificationMap::ValueList* pHandlers = m_OutputNotificationMap.getList(id) ;
    
    if (!pHandlers)
    {
        return ;
    }
    
    // Go through the list of event handlers calling each in turn
    for (OutputNotificationMap::ValueListIter iter = pHandlers->begin() ; iter != pHandlers->end() ;)
    {
        OutputNotificationHandlerPlusData handlerWithData = *iter ;
        iter++ ;
        
        OutputNotificationHandler handler = handlerWithData.m_Handler ;
        void* pUserData = handlerWithData.m_UserData ;
        
        // Call the handler
        handler(pUserData, this) ;
    }
}

void Agent::ReceivedPrintEvent(smlPrintEventId id, AnalyzeXML* pIncoming, ElementXML* /*pResponse*/)
{
    char const* pMessage = pIncoming->GetArgString(sml_Names::kParamMessage) ;
    
    // This argument is only present on echo messages.
    bool self = pIncoming->GetArgBool(sml_Names::kParamSelf, false) ;
    
    // Look up the handler(s) from the map
    PrintEventMap::ValueList* pHandlers = m_PrintEventMap.getList(id) ;
    
    if (!pHandlers)
    {
        return ;
    }
    
    // Go through the list of event handlers calling each in turn
    for (PrintEventMap::ValueListIter iter = pHandlers->begin() ; iter != pHandlers->end() ; iter++)
    {
        PrintEventHandlerPlusData handlerPlus = *iter ;
        PrintEventHandler handler = handlerPlus.m_Handler ;
        bool ignoreOwnEchos = handlerPlus.m_IgnoreOwnEchos ;
        
        // If this is an echo event triggered by a command issued by ourselves ignore it.
        if (id == smlEVENT_ECHO && ignoreOwnEchos && self)
        {
            continue ;
        }
        
        void* pUserData = handlerPlus.m_UserData ;
        
        // Call the handler
        handler(id, pUserData, this, pMessage) ;
    }
}

void Agent::ReceivedProductionEvent(smlProductionEventId id, AnalyzeXML* pIncoming, ElementXML* /*pResponse*/)
{
    char const* pProductionName = pIncoming->GetArgString(sml_Names::kParamName) ;
    char const* pInstance = 0 ; // gSKI defines this but doesn't support it yet.
    
    // Look up the handler(s) from the map
    ProductionEventMap::ValueList* pHandlers = m_ProductionEventMap.getList(id) ;
    
    if (!pHandlers)
    {
        return ;
    }
    
    // Go through the list of event handlers calling each in turn
    for (ProductionEventMap::ValueListIter iter = pHandlers->begin() ; iter != pHandlers->end() ; iter++)
    {
        ProductionEventHandlerPlusData handlerPlus = *iter ;
        
        ProductionEventHandler handler = handlerPlus.m_Handler ;
        void* pUserData = handlerPlus.m_UserData ;
        
        // Call the handler
        handler(id, pUserData, this, pProductionName, pInstance) ;
    }
}

bool Agent::LoadProductions(char const* pFilename, bool echoResults)
{
    if (!pFilename)
    {
        return false;
    }
    
    // remove quotes or braces if they exist
    std::string cmd("source {");
    size_t len = strlen(pFilename);
    if ((pFilename[0] == '\"' && pFilename[len - 1] == '\"') || (pFilename[0] == '{' && pFilename[len - 1] == '}'))
    {
        cmd.append(pFilename + 1, len - 2);
    }
    else
    {
        cmd.append(pFilename, len);
    }
    cmd.push_back('}');
    
    // Execute the source command, insert braces
    char const* pResult = ExecuteCommandLine(cmd.c_str(), echoResults) ;
    
    bool ok = GetLastCommandLineResult() ;
    
    if (ok)
    {
        ClearError() ;
    }
    else
    {
        SetDetailedError(Error::kDetailedError, pResult) ;
    }
    
    return ok ;
}

// These are little utility classes we define to help with searching the event maps
class Agent::TestRunCallback : public RunEventMap::ValueTest
{
    private:
        int m_ID ;
    public:
        TestRunCallback(int id)
        {
            m_ID = id ;
        }
        
        bool isEqual(RunEventHandlerPlusData handler)
        {
            return handler.m_CallbackID == m_ID ;
        }
} ;

class Agent::TestRunCallbackFull : public RunEventMap::ValueTest
{
    private:
        int             m_EventID ;
        RunEventHandler m_Handler ;
        void*           m_UserData ;
        
    public:
        TestRunCallbackFull(int id, RunEventHandler handler, void* pUserData)
        {
            m_EventID = id ;
            m_Handler = handler ;
            m_UserData = pUserData ;
        }
        
        bool isEqual(RunEventHandlerPlusData handlerPlus)
        {
            return handlerPlus.m_EventID == m_EventID &&
                   handlerPlus.m_Handler == m_Handler &&
                   handlerPlus.m_UserData == m_UserData ;
        }
} ;

class Agent::TestOutputNotificationCallback : public OutputNotificationMap::ValueTest
{
    private:
        int m_ID ;
    public:
        TestOutputNotificationCallback(int id)
        {
            m_ID = id ;
        }
        
        bool isEqual(OutputNotificationHandlerPlusData handler)
        {
            return handler.m_CallbackID == m_ID ;
        }
} ;

class Agent::TestOutputNotificationCallbackFull : public OutputNotificationMap::ValueTest
{
    private:
        int             m_EventID ;
        OutputNotificationHandler m_Handler ;
        void*           m_UserData ;
        
    public:
        TestOutputNotificationCallbackFull(int id, OutputNotificationHandler handler, void* pUserData)
        {
            m_EventID = id ;
            m_Handler = handler ;
            m_UserData = pUserData ;
        }
        
        bool isEqual(OutputNotificationHandlerPlusData handlerPlus)
        {
            return handlerPlus.m_EventID == m_EventID &&
                   handlerPlus.m_Handler == m_Handler &&
                   handlerPlus.m_UserData == m_UserData ;
        }
} ;

class Agent::TestOutputCallback : public OutputEventMap::ValueTest
{
    private:
        int m_ID ;
    public:
        TestOutputCallback(int id)
        {
            m_ID = id ;
        }
        
        bool isEqual(OutputEventHandlerPlusData handler)
        {
            return handler.m_CallbackID == m_ID ;
        }
} ;

class Agent::TestOutputCallbackFull : public OutputEventMap::ValueTest
{
    private:
        std::string         m_AttributeName ;
        OutputEventHandler  m_Handler ;
        void*               m_UserData ;
        
    public:
        TestOutputCallbackFull(char const* attributeName, OutputEventHandler handler, void* pUserData)
        {
            m_AttributeName = attributeName ;
            m_Handler = handler ;
            m_UserData = pUserData ;
        }
        
        virtual ~TestOutputCallbackFull() { } ;
        
        bool isEqual(OutputEventHandlerPlusData handlerPlus)
        {
            return handlerPlus.m_AttributeName.compare(m_AttributeName) == 0 &&
                   handlerPlus.m_Handler == m_Handler &&
                   handlerPlus.m_UserData == m_UserData ;
        }
} ;

class Agent::TestProductionCallback : public ProductionEventMap::ValueTest
{
    private:
        int m_ID ;
    public:
        TestProductionCallback(int id)
        {
            m_ID = id ;
        }
        
        bool isEqual(ProductionEventHandlerPlusData handler)
        {
            return handler.m_CallbackID == m_ID ;
        }
} ;

class Agent::TestProductionCallbackFull : public ProductionEventMap::ValueTest
{
    private:
        int             m_EventID ;
        ProductionEventHandler m_Handler ;
        void*           m_UserData ;
        
    public:
        TestProductionCallbackFull(int id, ProductionEventHandler handler, void* pUserData)
        {
            m_EventID = id ;
            m_Handler = handler ;
            m_UserData = pUserData ;
        }
        
        bool isEqual(ProductionEventHandlerPlusData handlerPlus)
        {
            return handlerPlus.m_EventID == m_EventID &&
                   handlerPlus.m_Handler == m_Handler &&
                   handlerPlus.m_UserData == m_UserData ;
        }
} ;

class Agent::TestPrintCallback : public PrintEventMap::ValueTest
{
    private:
        int m_ID ;
    public:
        TestPrintCallback(int id)
        {
            m_ID = id ;
        }
        
        bool isEqual(PrintEventHandlerPlusData handler)
        {
            return handler.m_CallbackID == m_ID ;
        }
} ;

class Agent::TestPrintCallbackFull : public PrintEventMap::ValueTest
{
    private:
        int             m_EventID ;
        PrintEventHandler m_Handler ;
        void*           m_UserData ;
        
    public:
        TestPrintCallbackFull(int id, PrintEventHandler handler, void* pUserData)
        {
            m_EventID = id ;
            m_Handler = handler ;
            m_UserData = pUserData ;
        }
        
        bool isEqual(PrintEventHandlerPlusData handlerPlus)
        {
            return handlerPlus.m_EventID == m_EventID &&
                   handlerPlus.m_Handler == m_Handler &&
                   handlerPlus.m_UserData == m_UserData ;
        }
} ;

class Agent::TestXMLCallback : public XMLEventMap::ValueTest
{
    private:
        int m_ID ;
    public:
        TestXMLCallback(int id)
        {
            m_ID = id ;
        }
        
        bool isEqual(XMLEventHandlerPlusData handler)
        {
            return handler.m_CallbackID == m_ID ;
        }
} ;

class Agent::TestXMLCallbackFull : public XMLEventMap::ValueTest
{
    private:
        int             m_EventID ;
        XMLEventHandler m_Handler ;
        void*           m_UserData ;
        
    public:
        TestXMLCallbackFull(int id, XMLEventHandler handler, void* pUserData)
        {
            m_EventID = id ;
            m_Handler = handler ;
            m_UserData = pUserData ;
        }
        
        bool isEqual(XMLEventHandlerPlusData handlerPlus)
        {
            return handlerPlus.m_EventID == m_EventID &&
                   handlerPlus.m_Handler == m_Handler &&
                   handlerPlus.m_UserData == m_UserData ;
        }
} ;

int Agent::RegisterForRunEvent(smlRunEventId id, RunEventHandler handler, void* pUserData, bool addToBack)
{
    // Start by checking if this id, handler, pUSerData combination has already been registered
    TestRunCallbackFull test(id, handler, pUserData) ;
    
    // See if this handler is already registered
    RunEventHandlerPlusData plus(0, 0, 0, 0) ;
    bool found = m_RunEventMap.findFirstValueByTest(&test, &plus) ;
    
    if (found && plus.m_Handler != 0)
    {
        return plus.getCallbackID() ;
    }
    
    // If we have no handlers registered with the kernel, then we need
    // to register for this event.  No need to do this multiple times.
    if (m_RunEventMap.getListSize(id) == 0)
    {
        GetKernel()->RegisterForEventWithKernel(id, GetAgentName()) ;
    }
    
    // Record the handler
    m_CallbackIDCounter++ ;
    
    // We use a struct rather than a pointer to a struct, so there's no need to new/delete
    // everything as the objects are added and deleted.
    RunEventHandlerPlusData handlerPlus(id, handler, pUserData, m_CallbackIDCounter) ;
    m_RunEventMap.add(id, handlerPlus, addToBack) ;
    
    // Return the ID.  We use this later to unregister the callback
    return m_CallbackIDCounter ;
}

bool Agent::UnregisterForRunEvent(int callbackID)
{
<<<<<<< HEAD
    // Build a test object for the callbackID we're interested in
    TestRunCallback test(callbackID) ;
    
    // Find the event ID for this callbackID
    smlRunEventId id = m_RunEventMap.findFirstKeyByTest(&test, (smlRunEventId) - 1) ;
    
    if (id == -1)
    {
        return false ;
    }
    
    // Remove the handler from our map
    m_RunEventMap.removeAllByTest(&test) ;
    
    // If we just removed the last handler, then unregister from the kernel for this event
    if (m_RunEventMap.getListSize(id) == 0)
    {
        GetKernel()->UnregisterForEventWithKernel(id, GetAgentName()) ;
    }
    
    return true ;
=======
	// Build a test object for the callbackID we're interested in
	TestRunCallback test(callbackID) ;

	// Find the event ID for this callbackID
	smlRunEventId id = m_RunEventMap.findFirstKeyByTest(&test, smlRUN_EVENT_BAD) ;

	if (id == smlRUN_EVENT_BAD)
		return false ;

	// Remove the handler from our map
	m_RunEventMap.removeAllByTest(&test) ;

	// If we just removed the last handler, then unregister from the kernel for this event
	if (m_RunEventMap.getListSize(id) == 0)
	{
		GetKernel()->UnregisterForEventWithKernel(id, GetAgentName()) ;
	}

	return true ;
>>>>>>> 9589c4b8
}

int Agent::RegisterForOutputNotification(OutputNotificationHandler handler, void* pUserData, bool addToBack)
{
    smlWorkingMemoryEventId id = smlEVENT_OUTPUT_PHASE_CALLBACK ;
    
    // Start by checking if this id, handler, pUSerData combination has already been registered
    TestOutputNotificationCallbackFull test(id, handler, pUserData) ;
    
    // See if this handler is already registered
    OutputNotificationHandlerPlusData plus(0, 0, 0, 0) ;
    bool found = m_OutputNotificationMap.findFirstValueByTest(&test, &plus) ;
    
    if (found && plus.m_Handler != 0)
    {
        return plus.getCallbackID() ;
    }
    
    // If we have no handlers registered with the kernel, then we need
    // to register for this event.  No need to do this multiple times.
    // (Only do this if we were ignoring output from the kernel already--otherwise we'll get two copies of everything
    //  because we're already registered for this event)
    if (GetKernel()->m_bIgnoreOutput && m_OutputNotificationMap.getListSize(id) == 0)
    {
        GetKernel()->RegisterForEventWithKernel(id, GetAgentName()) ;
    }
    
    // Record the handler
    m_CallbackIDCounter++ ;
    
    // We use a struct rather than a pointer to a struct, so there's no need to new/delete
    // everything as the objects are added and deleted.
    OutputNotificationHandlerPlusData handlerPlus(id, handler, pUserData, m_CallbackIDCounter) ;
    m_OutputNotificationMap.add(id, handlerPlus, addToBack) ;
    
    // Return the ID.  We use this later to unregister the callback
    return m_CallbackIDCounter ;
}

bool Agent::UnregisterForOutputNotification(int callbackID)
{
<<<<<<< HEAD
    // Build a test object for the callbackID we're interested in
    TestOutputNotificationCallback test(callbackID) ;
    
    // Find the event ID for this callbackID
    smlWorkingMemoryEventId id = m_OutputNotificationMap.findFirstKeyByTest(&test, (smlWorkingMemoryEventId) - 1) ;
    
    if (id == -1)
    {
        return false ;
    }
    
    // Remove the handler from our map
    m_OutputNotificationMap.removeAllByTest(&test) ;
    
    // If we just removed the last handler, then unregister from the kernel for this event
    if (GetKernel()->m_bIgnoreOutput && m_OutputNotificationMap.getListSize(id) == 0)
    {
        GetKernel()->UnregisterForEventWithKernel(id, GetAgentName()) ;
    }
    
    return true ;
}

int Agent::AddOutputHandler(char const* pAttributeName, OutputEventHandler handler, void* pUserData, bool addToBack)
=======
	// Build a test object for the callbackID we're interested in
	TestOutputNotificationCallback test(callbackID) ;

	// Find the event ID for this callbackID
	smlWorkingMemoryEventId id = m_OutputNotificationMap.findFirstKeyByTest(&test, smlWORKING_MEMORY_EVENT_BAD) ;

	if (id == smlWORKING_MEMORY_EVENT_BAD)
		return false ;

	// Remove the handler from our map
	m_OutputNotificationMap.removeAllByTest(&test) ;

	// If we just removed the last handler, then unregister from the kernel for this event
	if (GetKernel()->m_bIgnoreOutput && m_OutputNotificationMap.getListSize(id) == 0)
	{
		GetKernel()->UnregisterForEventWithKernel(id, GetAgentName()) ;
	}

	return true ;
}

int	Agent::AddOutputHandler(char const* pAttributeName, OutputEventHandler handler, void* pUserData, bool addToBack)
>>>>>>> 9589c4b8
{
    m_WorkingMemory.SetOutputLinkChangeTracking(true);
    
    // Start by checking if this attributeName, handler, pUSerData combination has already been registered
    TestOutputCallbackFull test(pAttributeName, handler, pUserData) ;
    
    // See if this handler is already registered
    OutputEventHandlerPlusData plus(0, 0, 0, 0, 0) ;
    bool found = m_OutputEventMap.findFirstValueByTest(&test, &plus) ;
    
    if (found && plus.m_Handler != 0)
    {
        return plus.getCallbackID() ;
    }
    
    // Record the handler
    m_CallbackIDCounter++ ;
    OutputEventHandlerPlusData handlerPlus(0, pAttributeName, handler, pUserData, m_CallbackIDCounter) ;
    m_OutputEventMap.add(pAttributeName, handlerPlus, addToBack) ;
    
    // Return the ID.  We use this later to unregister the callback
    return m_CallbackIDCounter ;
}

bool Agent::RemoveOutputHandler(int callbackID)
{
    // Build a test object for the callbackID we're interested in
    TestOutputCallback test(callbackID) ;
    
    // Find the function for this callbackID (for RHS functions the key is a function name not an event id)
    std::string functionName = m_OutputEventMap.findFirstKeyByTest(&test, "") ;
    
    if (functionName.length() == 0)
    {
        return false ;
    }
    
    // Remove the handler from our map
    m_OutputEventMap.removeAllByTest(&test) ;
    
    return true ;
}

bool Agent::IsRegisteredForOutputEvent()
{
    return m_OutputEventMap.getSize() > 0 ;
}

void Agent::ReceivedOutputEvent(WMElement* pWmeAdded)
{
    char const* pAttributeName = pWmeAdded->GetAttribute() ;
    
    // Look up the handler(s) from the map
    OutputEventMap::ValueList* pHandlers = m_OutputEventMap.getList(pAttributeName) ;
    
    if (!pHandlers)
    {
        return ;
    }
    
    // Go through the list of event handlers calling each in turn
    for (OutputEventMap::ValueListIter iter = pHandlers->begin() ; iter != pHandlers->end() ;)
    {
        OutputEventHandlerPlusData handlerWithData = *iter ;
        iter++ ;
        
        OutputEventHandler handler = handlerWithData.m_Handler ;
        void* pUserData = handlerWithData.getUserData() ;
        
        // Call the handler
        handler(pUserData, this, pAttributeName, pWmeAdded) ;
    }
}

int Agent::RegisterForProductionEvent(smlProductionEventId id, ProductionEventHandler handler, void* pUserData, bool addToBack)
{
    // Start by checking if this id, handler, pUSerData combination has already been registered
    TestProductionCallbackFull test(id, handler, pUserData) ;
    
    // See if this handler is already registered
    ProductionEventHandlerPlusData plus(0, 0, 0, 0) ;
    bool found = m_ProductionEventMap.findFirstValueByTest(&test, &plus) ;
    
    if (found && plus.m_Handler != 0)
    {
        return plus.getCallbackID() ;
    }
    
    // If we have no handlers registered with the kernel, then we need
    // to register for this event.  No need to do this multiple times.
    if (m_ProductionEventMap.getListSize(id) == 0)
    {
        GetKernel()->RegisterForEventWithKernel(id, GetAgentName()) ;
    }
    
    // Record the handler
    m_CallbackIDCounter++ ;
    ProductionEventHandlerPlusData handlerPlus(id, handler, pUserData, m_CallbackIDCounter) ;
    m_ProductionEventMap.add(id, handlerPlus, addToBack) ;
    
    // Return the ID.  We use this later to unregister the callback
    return m_CallbackIDCounter ;
}

bool Agent::UnregisterForProductionEvent(int callbackID)
{
<<<<<<< HEAD
    // Build a test object for the callbackID we're interested in
    TestProductionCallback test(callbackID) ;
    
    // Find the event ID for this callbackID
    smlProductionEventId id = m_ProductionEventMap.findFirstKeyByTest(&test, (smlProductionEventId) - 1) ;
    
    if (id == -1)
    {
        return false ;
    }
    
    // Remove the handler from our map
    m_ProductionEventMap.removeAllByTest(&test) ;
    
    // If we just removed the last handler, then unregister from the kernel for this event
    if (m_ProductionEventMap.getListSize(id) == 0)
    {
        GetKernel()->UnregisterForEventWithKernel(id, GetAgentName()) ;
    }
    
    return true ;
=======
	// Build a test object for the callbackID we're interested in
	TestProductionCallback test(callbackID) ;

	// Find the event ID for this callbackID
	smlProductionEventId id = m_ProductionEventMap.findFirstKeyByTest(&test, smlPRODUCTION_EVENT_BAD) ;

	if (id == smlPRODUCTION_EVENT_BAD)
		return false ;

	// Remove the handler from our map
	m_ProductionEventMap.removeAllByTest(&test) ;

	// If we just removed the last handler, then unregister from the kernel for this event
	if (m_ProductionEventMap.getListSize(id) == 0)
	{
		GetKernel()->UnregisterForEventWithKernel(id, GetAgentName()) ;
	}

	return true ;
>>>>>>> 9589c4b8
}

int Agent::RegisterForPrintEvent(smlPrintEventId id, PrintEventHandler handler, void* pUserData, bool ignoreOwnEchos, bool addToBack)
{
    // Start by checking if this id, handler, pUSerData combination has already been registered
    TestPrintCallbackFull test(id, handler, pUserData) ;
    
    // See if this handler is already registered
    PrintEventHandlerPlusData plus(0, 0, 0, false, 0) ;
    bool found = m_PrintEventMap.findFirstValueByTest(&test, &plus) ;
    
    if (found && plus.m_Handler != 0)
    {
        return plus.getCallbackID() ;
    }
    
    // If we have no handlers registered with the kernel, then we need
    // to register for this event.  No need to do this multiple times.
    if (m_PrintEventMap.getListSize(id) == 0)
    {
        GetKernel()->RegisterForEventWithKernel(id, GetAgentName()) ;
    }
    
    // Record the handler
    m_CallbackIDCounter++ ;
    
    PrintEventHandlerPlusData handlerPlus(id, handler, pUserData, ignoreOwnEchos, m_CallbackIDCounter) ;
    m_PrintEventMap.add(id, handlerPlus, addToBack) ;
    
    // Return the ID.  We use this later to unregister the callback
    return m_CallbackIDCounter ;
}

bool Agent::UnregisterForPrintEvent(int callbackID)
{
<<<<<<< HEAD
    // Build a test object for the callbackID we're interested in
    TestPrintCallback test(callbackID) ;
    
    // Find the event ID for this callbackID
    smlPrintEventId id = m_PrintEventMap.findFirstKeyByTest(&test, (smlPrintEventId) - 1) ;
    
    if (id == -1)
    {
        return false ;
    }
    
    // Remove the handler from our map
    m_PrintEventMap.removeAllByTest(&test) ;
    
    // If we just removed the last handler, then unregister from the kernel for this event
    if (m_PrintEventMap.getListSize(id) == 0)
    {
        GetKernel()->UnregisterForEventWithKernel(id, GetAgentName()) ;
    }
    
    return true ;
=======
	// Build a test object for the callbackID we're interested in
	TestPrintCallback test(callbackID) ;

	// Find the event ID for this callbackID
	smlPrintEventId id = m_PrintEventMap.findFirstKeyByTest(&test, smlPRINT_EVENT_BAD) ;

	if (id == smlPRINT_EVENT_BAD)
		return false ;

	// Remove the handler from our map
	m_PrintEventMap.removeAllByTest(&test) ;

	// If we just removed the last handler, then unregister from the kernel for this event
	if (m_PrintEventMap.getListSize(id) == 0)
	{
		GetKernel()->UnregisterForEventWithKernel(id, GetAgentName()) ;
	}

	return true ;
>>>>>>> 9589c4b8
}

void Agent::ReceivedXMLEvent(smlXMLEventId id, AnalyzeXML* pIncoming, ElementXML* /*pResponse*/)
{
    // Retrieve the original message
    ElementXML* pXMLMessage = new ElementXML(pIncoming->GetElementXMLHandle()) ;
    
    // Need to record our new reference to this handle.
    pXMLMessage->AddRefOnHandle() ;
    
    // NOTE: This object needs to stay in scope for as long as we're calling clients
    // and then when it is deleted it will delete pXMLMessage.
    ClientXML clientXML(pXMLMessage) ;
    
    // Look up the handler(s) from the map
    XMLEventMap::ValueList* pHandlers = m_XMLEventMap.getList(id) ;
    
    if (!pHandlers)
    {
        return ;
    }
    
    // Go through the list of event handlers calling each in turn
    for (XMLEventMap::ValueListIter iter = pHandlers->begin() ; iter != pHandlers->end() ; iter++)
    {
        XMLEventHandlerPlusData handlerPlus = *iter ;
        XMLEventHandler handler = handlerPlus.m_Handler ;
        
        void* pUserData = handlerPlus.m_UserData ;
        
        // Call the handler
        handler(id, pUserData, this, &clientXML) ;
    }
}

void Agent::ReceivedXMLTraceEvent(smlXMLEventId id, ElementXML* pIncoming, ElementXML* /*pResponse*/)
{
#ifdef _DEBUG
    char* pStr = pIncoming->GenerateXMLString(true) ;
    pIncoming->DeleteString(pStr) ;
#endif
    
    // For speed we don't analyze incoming XML trace messages.  Instead we just
    // look for the correct parts of the original message.  This makes these messages a bit
    // more brittle than the rest of the system but speed really counts on these messages and
    // this saves the analysis step (which is significant).
    // If this assert fails we've changed the structure of the XML event messages and we'll
    // need to update the code to match.
    assert(pIncoming->GetNumberChildren() == 2) ;
    
    //  Get the trace tag (again, we rely on the order for speed).
    ElementXML* pTrace = new ElementXML(NULL) ;
    pIncoming->GetChild(pTrace, 1) ;
    
    // NOTE: This object needs to stay in scope for as long as we're calling clients
    // and then when it is deleted it will delete pTrace.
    ClientXML clientXML(pTrace) ;
    
    // Look up the handler(s) from the map
    XMLEventMap::ValueList* pHandlers = m_XMLEventMap.getList(id) ;
    
    if (!pHandlers)
    {
        return ;
    }
    
    // Go through the list of event handlers calling each in turn
    for (XMLEventMap::ValueListIter iter = pHandlers->begin() ; iter != pHandlers->end() ;)
    {
        XMLEventHandlerPlusData handlerPlus = *iter ;
        XMLEventHandler handler = handlerPlus.m_Handler ;
        
        // Advance to the next handler before we make the callback, in case
        // the callback deletes the current handler from the list, invalidating the iterator.
        iter++ ;
        
        void* pUserData = handlerPlus.m_UserData ;
        
        // Call the handler
        handler(id, pUserData, this, &clientXML) ;
    }
}

int Agent::RegisterForXMLEvent(smlXMLEventId id, XMLEventHandler handler, void* pUserData, bool addToBack)
{
    // Start by checking if this id, handler, pUSerData combination has already been registered
    TestXMLCallbackFull test(id, handler, pUserData) ;
    
    // See if this handler is already registered
    XMLEventHandlerPlusData plus(0, 0, 0, 0) ;
    bool found = m_XMLEventMap.findFirstValueByTest(&test, &plus) ;
    
    if (found && plus.m_Handler != 0)
    {
        return plus.getCallbackID() ;
    }
    
    // If we have no handlers registered with the kernel, then we need
    // to register for the print event (which we'll then parse to create XML objects).
    // No need to do this multiple times.
    if (m_XMLEventMap.getListSize(id) == 0)
    {
        GetKernel()->RegisterForEventWithKernel(id, GetAgentName()) ;
    }
    
    // Record the handler
    m_CallbackIDCounter++ ;
    
    XMLEventHandlerPlusData handlerPlus(id, handler, pUserData, m_CallbackIDCounter) ;
    m_XMLEventMap.add(id, handlerPlus, addToBack) ;
    
    // Return the ID.  We use this later to unregister the callback
    return m_CallbackIDCounter ;
}

bool Agent::UnregisterForXMLEvent(int callbackID)
{
<<<<<<< HEAD
    // Build a test object for the callbackID we're interested in
    TestXMLCallback test(callbackID) ;
    
    // Find the event ID for this callbackID
    smlXMLEventId id = m_XMLEventMap.findFirstKeyByTest(&test, (smlXMLEventId) - 1) ;
    
    if (id == -1)
    {
        return false ;
    }
    
    // Remove the handler from our map
    m_XMLEventMap.removeAllByTest(&test) ;
    
    // If we just removed the last handler, then unregister
    // for the matching print event (that we use to implement XML)
    if (m_XMLEventMap.getListSize(id) == 0)
    {
        GetKernel()->UnregisterForEventWithKernel(id, GetAgentName()) ;
    }
    
    return true ;
=======
	// Build a test object for the callbackID we're interested in
	TestXMLCallback test(callbackID) ;

	// Find the event ID for this callbackID
	smlXMLEventId id = m_XMLEventMap.findFirstKeyByTest(&test, smlXML_EVENT_BAD) ;

	if (id == smlXML_EVENT_BAD)
		return false ;

	// Remove the handler from our map
	m_XMLEventMap.removeAllByTest(&test) ;

	// If we just removed the last handler, then unregister
	// for the matching print event (that we use to implement XML)
	if (m_XMLEventMap.getListSize(id) == 0)
	{
		GetKernel()->UnregisterForEventWithKernel(id, GetAgentName()) ;
	}

	return true ;
>>>>>>> 9589c4b8
}

Identifier* Agent::GetInputLink()
{
    return GetWM()->GetInputLink() ;
}

Identifier* Agent::GetOutputLink()
{
    return GetWM()->GetOutputLink() ;
}

int Agent::GetNumberOutputLinkChanges()
{
    OutputDeltaList* pDeltas = GetWM()->GetOutputLinkChanges() ;
    return pDeltas->GetSize() ;
}

WMElement* Agent::GetOutputLinkChange(int index)
{
    OutputDeltaList* pDeltas = GetWM()->GetOutputLinkChanges() ;
    WMDelta* pDelta = pDeltas->GetDeltaWME(index) ;
    
    if (!pDelta)
    {
        return NULL ;
    }
    
    return pDelta->getWME() ;
}

bool Agent::IsOutputLinkChangeAdd(int index)
{
    OutputDeltaList* pDeltas = GetWM()->GetOutputLinkChanges() ;
    WMDelta* pDelta = pDeltas->GetDeltaWME(index) ;
    
    if (!pDelta)
    {
        return false ;
    }
    
    bool isAddition = (pDelta->getChangeType() == WMDelta::kAdded) ;
    
    return isAddition ;
}

void Agent::ClearOutputLinkChanges()
{
    GetWM()->ClearOutputLinkChanges() ;
}

int Agent::GetNumberCommands()
{
    // Method is to search all top level output link wmes and see which have
    // just been added and are identifiers.
    int count = 0 ;
    
    Identifier* pOutputLink = GetOutputLink() ;
    
    if (!pOutputLink)
    {
        return 0 ;
    }
    
    for (Identifier::ChildrenIter iter = pOutputLink->GetChildrenBegin() ; iter != pOutputLink->GetChildrenEnd() ; iter++)
    {
        WMElement* pWME = *iter ;
        
        if (pWME->IsIdentifier() && pWME->IsJustAdded())
        {
            count++ ;
        }
    }
    
    return count ;
}

Identifier* Agent::GetCommand(int index)
{
    // Method is to search all top level output link wmes and see which have
    // just been added and are identifiers.
    Identifier* pOutputLink = GetOutputLink() ;
    
    if (!pOutputLink)
    {
        return NULL ;
    }
    
    for (Identifier::ChildrenIter iter = pOutputLink->GetChildrenBegin() ; iter != pOutputLink->GetChildrenEnd() ; iter++)
    {
        WMElement* pWME = *iter ;
        
        if (pWME->IsIdentifier() && pWME->IsJustAdded())
        {
            if (index == 0)
            {
                return static_cast<Identifier*>(pWME) ;
            }
            index-- ;
        }
    }
    
    return NULL ;
}

StringElement* Agent::CreateStringWME(Identifier* parent, char const* pAttribute, char const* pValue)
{
    if (!parent || parent->GetAgent() != this)
    {
        return NULL ;
    }
    
    return GetWM()->CreateStringWME(parent, pAttribute, pValue) ;
}

Identifier* Agent::CreateIdWME(Identifier* parent, char const* pAttribute)
{
    if (!parent || parent->GetAgent() != this)
    {
        return NULL ;
    }
    
    return GetWM()->CreateIdWME(parent, pAttribute) ;
}

Identifier* Agent::CreateSharedIdWME(Identifier* parent, char const* pAttribute, Identifier* pSharedValue)
{
    if (!parent || parent->GetAgent() != this || !pSharedValue)
    {
        return NULL ;
    }
    
    return GetWM()->CreateSharedIdWME(parent, pAttribute, pSharedValue) ;
}

IntElement* Agent::CreateIntWME(Identifier* parent, char const* pAttribute, long long value)
{
    if (!parent || parent->GetAgent() != this)
    {
        return NULL ;
    }
    
    return GetWM()->CreateIntWME(parent, pAttribute, value) ;
}

FloatElement* Agent::CreateFloatWME(Identifier* parent, char const* pAttribute, double value)
{
    if (!parent || parent->GetAgent() != this)
    {
        return NULL ;
    }
    
    return GetWM()->CreateFloatWME(parent, pAttribute, value) ;
}

void Agent::Update(StringElement* pWME, char const* pValue)
{
    GetWM()->UpdateString(pWME, pValue) ;
}
void Agent::Update(IntElement* pWME, long long value)
{
    GetWM()->UpdateInt(pWME, value) ;
}
void Agent::Update(FloatElement* pWME, double value)
{
    GetWM()->UpdateFloat(pWME, value) ;
}

bool Agent::DestroyWME(WMElement* pWME)
{
    if (!pWME || pWME->GetAgent() != this)
    {
        return false ;
    }
    
    return GetWM()->DestroyWME(pWME) ;
}

bool Agent::Commit()
{
    return GetWM()->Commit() ;
}

bool Agent::IsCommitRequired()
{
    return GetWM()->IsCommitRequired() ;
}

bool Agent::IsAutoCommitEnabled()
{
    return m_Kernel->IsAutoCommitEnabled() ;
}

char const* Agent::InitSoar()
{
    // Must commit everything before doing an init-soar.
    assert(!GetWM()->IsCommitRequired()) ;
    
    std::string cmd = "init-soar" ;
    
    // Execute the command.
    // The init-soar causes an event to be sent back from the kernel and when
    // we get that, we'll queue up the input link information to be sent over again
    // and also erase our output link information.
    // (See the InitSoarHandler in ClientKernel.cpp)
    char const* pResult = ExecuteCommandLine(cmd.c_str()) ;
    return pResult ;
}

char const* Agent::StopSelf()
{
    std::string cmd = "stop-soar --self" ;
    
    // Execute the command.
    char const* pResult = ExecuteCommandLine(cmd.c_str()) ;
    return pResult ;
}

char const* Agent::RunSelf(int numberSteps, smlRunStepSize stepSize)
{
    if (IsCommitRequired())
    {
        assert(false) ;
        return "Need to commit changes before calling a run method" ;
    }
    
#ifdef SML_DIRECT
    if (GetConnection()->IsDirectConnection())
    {
        EmbeddedConnection* ec = static_cast<EmbeddedConnection*>(GetConnection());
        ec->DirectRun(this->GetAgentName(), false, stepSize, sml_DECISION, numberSteps) ;
        return "DirectRun completed" ;
    }
#endif
    
    // Convert int to a string
    std::ostringstream ostr ;
    ostr << numberSteps ;
    
    // Create the command line for the run command
    // Create the command line for the run command
    std::string step ;
    
    switch (stepSize)
    {
        case sml_DECISION:
            step = "-d" ;
            break ;
        case sml_PHASE:
            step = "-p" ;
            break ;
        case sml_ELABORATION:
            step = "-e" ;
            break ;
        case sml_UNTIL_OUTPUT:
            step = "-o" ;
            break ;
        default:
            return "Unrecognized step size parameter passed to RunSelf" ;
    }
    
    std::string cmd = "run --self " + step + " " + ostr.str() ;
    
    // Execute the run command.
    char const* pResult = ExecuteCommandLine(cmd.c_str()) ;
    return pResult ;
}

char const* Agent::RunSelfForever()
{
    if (IsCommitRequired())
    {
        assert(false) ;
        return "Need to commit changes before calling a run method" ;
    }
    
#ifdef SML_DIRECT
    if (GetConnection()->IsDirectConnection())
    {
        EmbeddedConnection* ec = static_cast<EmbeddedConnection*>(GetConnection());
        ec->DirectRun(this->GetAgentName(), true, sml_DECISION, sml_PHASE, 1) ;
        return "DirectRun completed" ;
    }
#endif
    
    // Create the command line for the run command
    std::string cmd = "run --self" ;
    
    // Execute the run command.
    char const* pResult = ExecuteCommandLine(cmd.c_str()) ;
    return pResult ;
}

bool Agent::WasAgentOnRunList()
{
    AnalyzeXML response ;
    
    bool ok = GetConnection()->SendAgentCommand(&response, sml_Names::kCommand_WasAgentOnRunList, GetAgentName()) ;
    
    if (!ok)
    {
        return false ;
    }
    
    bool wasRun = response.GetResultBool(false) ;
    return wasRun ;
}

smlRunResult Agent::GetResultOfLastRun()
{
    AnalyzeXML response ;
    
    bool ok = GetConnection()->SendAgentCommand(&response, sml_Names::kCommand_GetResultOfLastRun, GetAgentName()) ;
    
    if (!ok)
    {
        return sml_RUN_ERROR ;
    }
    
    smlRunResult result = smlRunResult(response.GetResultInt(int(sml_RUN_ERROR))) ;
    
    return result ;
}

/*
bool Agent::SetStopSelfOnOutput(bool state)
{
    AnalyzeXML response ;

    bool ok = GetConnection()->SendAgentCommand(&response, sml_Names::kCommand_StopOnOutput, GetAgentName(), sml_Names::kParamValue, state ? sml_Names::kTrue : sml_Names::kFalse) ;
    return ok ;
}
*/

char const* Agent::RunSelfTilOutput()
{
    if (IsCommitRequired())
    {
        assert(false) ;
        return "Need to commit changes before calling a run method" ;
    }
    
#ifdef SML_DIRECT
    if (GetConnection()->IsDirectConnection())
    {
        EmbeddedConnection* ec = static_cast<EmbeddedConnection*>(GetConnection());
        ec->DirectRun(this->GetAgentName(), false, sml_UNTIL_OUTPUT, sml_PHASE, 1) ;
        return "DirectRun completed" ;
    }
#endif
    
    // Run this agent until it generates output.
    // For now, maxDecisions is being ignored.  We should make this a separate call
    // to set this parameter.
    std::string cmd = "run --self --output" ;
    
    return ExecuteCommandLine(cmd.c_str()) ;
}

void Agent::Refresh()
{
    // If this asserts fails, we had some changes to working memory that were
    // not committed and then an init-soar came in.  This is a programming error
    // as all working memory changes should be committed before other user-input (e.g. init-soar)
    // can be called.
    assert(!IsCommitRequired()) ;
    
    GetWM()->Refresh() ;
}

smlPhase Agent::GetCurrentPhase()
{
    AnalyzeXML response ;
    
    bool ok = GetConnection()->SendAgentCommand(&response, sml_Names::kCommand_GetRunState, GetAgentName(), sml_Names::kParamValue, sml_Names::kParamPhase) ;
    
    if (!ok)
    {
        return sml_INPUT_PHASE ;
    }
    
    smlPhase phase = smlPhase(response.GetResultInt(int(sml_INPUT_PHASE))) ;
    
    return phase ;
}

int Agent::GetDecisionCycleCounter()
{
    AnalyzeXML response ;
    
    bool ok = GetConnection()->SendAgentCommand(&response, sml_Names::kCommand_GetRunState, GetAgentName(), sml_Names::kParamValue, sml_Names::kParamDecision) ;
    
    if (!ok)
    {
        return 0 ;
    }
    
    return response.GetResultInt(0) ;
}

smlRunState Agent::GetRunState()
{
    AnalyzeXML response ;
    
    bool ok = GetConnection()->SendAgentCommand(&response, sml_Names::kCommand_GetRunState, GetAgentName(), sml_Names::kParamValue, sml_Names::kParamRunState) ;
    
    if (!ok)
    {
        return smlRunState(0) ;
    }
    
    return smlRunState(response.GetResultInt(0)) ;
}

char const* Agent::ExecuteCommandLine(char const* pCommandLine, bool echoResults, bool noFilter)
{
    return GetKernel()->ExecuteCommandLine(pCommandLine, GetAgentName(), echoResults, noFilter) ;
}

bool Agent::ExecuteCommandLineXML(char const* pCommandLine, ClientAnalyzedXML* pResponse)
{
    return GetKernel()->ExecuteCommandLineXML(pCommandLine, GetAgentName(), pResponse) ;
}

bool Agent::GetLastCommandLineResult()
{
    return GetKernel()->GetLastCommandLineResult() ;
}

bool Agent::IsProductionLoaded(char const* pProductionName)
{
    if (!pProductionName)
    {
        return false ;
    }
    
    AnalyzeXML response ;
    
    bool ok = GetConnection()->SendAgentCommand(&response, sml_Names::kCommand_IsProductionLoaded, GetAgentName(), sml_Names::kParamName, pProductionName) ;
    
    if (!ok)
    {
        return false ;
    }
    
    return response.GetResultBool(false) ;
}

bool Agent::SynchronizeInputLink()
{
    return GetWM()->SynchronizeInputLink() ;
}

bool Agent::SynchronizeOutputLink()
{
    return GetWM()->SynchronizeOutputLink() ;
}

// Test if a path exists and is not a directory.
bool isfile(const char* path)
{
#ifdef _WIN32
    DWORD a = GetFileAttributes(path);
    return a != INVALID_FILE_ATTRIBUTES && !(a & FILE_ATTRIBUTE_DIRECTORY);
#else
    struct stat st;
    return (stat(path, &st) == 0 && !S_ISDIR(st.st_mode));
#endif
}

bool Agent::SpawnDebugger(int port, const char* jarpath)
{
    std::string p;
    if (jarpath)
    {
        if (!isfile(jarpath))
        {
            return false;
        }
        p = jarpath;
    }
    else if (isfile(DEBUGGER_NAME))
    {
        p = DEBUGGER_NAME;
    }
    else
    {
        char* e = getenv("SOAR_HOME");
        if (!e)
        {
            return false;
        }
        std::string h(e);
        if (h.find_last_of("/\\") != h.size() - 1)
        {
            h += '/';
        }
        h += DEBUGGER_NAME;
        if (!isfile(h.c_str()))
        {
            return false;
        }
        p = h;
    }
    
    if (port == -1)
    {
        port = m_Kernel->GetListenerPort();
    }
    
    if (m_pDPI)
    {
        return false;
    }
    m_pDPI = new DebuggerProcessInformation();
    
#ifdef _WIN32
    ZeroMemory(&m_pDPI->debuggerStartupInfo, sizeof(m_pDPI->debuggerStartupInfo));
    m_pDPI->debuggerStartupInfo.cb = sizeof(m_pDPI->debuggerStartupInfo);
    ZeroMemory(&m_pDPI->debuggerProcessInformation, sizeof(m_pDPI->debuggerProcessInformation));
    
    // Start the child process.
    std::stringstream commandLine;
    commandLine << "javaw.exe -jar \"" << p << "\" -remote -port " << port << " -agent \"" << this->GetAgentName() << "\"";
    
    BOOL ret = CreateProcess(
                   0,
                   const_cast< LPSTR >(commandLine.str().c_str()),      // Command line
                   0,                              // Process handle not inheritable
                   0,                              // Thread handle not inheritable
                   false,                          // Set handle inheritance to false
                   0,                              // No creation flags
                   0,                              // Use parent's environment block
                   0,                              // Use parent's starting directory
                   &m_pDPI->debuggerStartupInfo,           // Pointer to STARTUPINFO structure
                   &m_pDPI->debuggerProcessInformation);   // Pointer to PROCESS_INFORMATION structure
                   
    if (ret == 0)
    {
        std::cout << "Error code: " << GetLastError() << std::endl;
        delete m_pDPI;
        m_pDPI = 0;
        return false;
    }
    return true;
    
#else // _WIN32
    m_pDPI->debuggerPid = fork();
    if (m_pDPI->debuggerPid < 0)
    {
        delete m_pDPI;
        m_pDPI = 0;
        return false;
    }
    
    if (m_pDPI->debuggerPid == 0)
    {
        // child
        std::string portstring;
        to_string(port, portstring);
    
#if (defined(__APPLE__) && defined(__MACH__))
        execlp("java", "java", "-XstartOnFirstThread", "-jar", p.c_str(), "-remote",
               "-port", portstring.c_str(), "-agent", this->GetAgentName(), NULL);
#else
        execlp("java", "java", "-jar", p.c_str(), "-remote",
               "-port", portstring.c_str(), "-agent", this->GetAgentName(), NULL);
#endif
        // does not return on success
    
        std::cerr << "Debugger spawn failed: " << strerror(errno) << std::endl;
        exit(1);
    }
    
    // parent
    return true;
#endif // _WIN32
}

bool Agent::KillDebugger()
{
    if (!m_pDPI)
    {
        return false;
    }
    bool successful = false;
    
#ifdef _WIN32
    // Wait until child process exits.
    BOOL ret = TerminateProcess(m_pDPI->debuggerProcessInformation.hProcess, 0);
    CloseHandle(m_pDPI->debuggerProcessInformation.hProcess);
    CloseHandle(m_pDPI->debuggerProcessInformation.hThread);
    if (ret)
    {
        successful = true;
    }
    
#else // _WIN32
    if (!kill(m_pDPI->debuggerPid, SIGTERM))
    {
        successful = true;
    }
#endif // _WIN32
    
    delete m_pDPI;
    m_pDPI = 0;
    return successful;
}

char const* Agent::ConvertIdentifier(char const* pClientIdentifier)
{
    // need to keep the result around after the function returns
    // bad
    static std::string kernelIdentifier;
    
    AnalyzeXML response;
    
    // Send the command to the kernel
    bool ret = m_Kernel->GetConnection()->SendAgentCommand(&response, sml_Names::kCommand_ConvertIdentifier, GetAgentName(), sml_Names::kParamName, pClientIdentifier);
    
    if (ret)
    {
        // Get the result as a string
        char const* pResult = response.GetResultString();
        if (pResult && strlen(pResult))
        {
            kernelIdentifier.assign(pResult);
            return kernelIdentifier.c_str();
        }
    }
    return pClientIdentifier;
}

void Agent::SendSVSInput(const std::string& txt)
{
    GetKernel()->SendSVSInput(GetAgentName(), txt);
}

std::string Agent::SVSQuery(const std::string& q)
{
  return GetKernel()->SVSQuery(GetAgentName(), q);
}

std::string Agent::GetSVSOutput()
{
    return GetKernel()->GetSVSOutput(GetAgentName());
}<|MERGE_RESOLUTION|>--- conflicted
+++ resolved
@@ -22,7 +22,7 @@
 #include "sml_ClientTraceXML.h"
 
 #include "sml_ClientDirect.h"
-#include "sml_EmbeddedConnection.h" // For access to direct methods
+#include "sml_EmbeddedConnection.h"	// For access to direct methods
 
 #include <iostream>
 #include <sstream>
@@ -47,189 +47,189 @@
 
 namespace sml
 {
-    struct DebuggerProcessInformation
-    {
+	struct DebuggerProcessInformation
+	{
 #ifdef _WIN32
-        STARTUPINFO debuggerStartupInfo;
-        PROCESS_INFORMATION debuggerProcessInformation;
+		STARTUPINFO debuggerStartupInfo;
+		PROCESS_INFORMATION debuggerProcessInformation;
 #else // _WIN32
-        pid_t debuggerPid;
+		pid_t debuggerPid;
 #endif // _WIN32
-    };
+	};
 }
 
 Agent::Agent(Kernel* pKernel, char const* pName)
 {
-    m_Kernel = pKernel ;
-    m_Name   = pName ;
-    m_CallbackIDCounter = 0 ;
-    m_XMLCallback = -1 ;
-    m_BlinkIfNoChange = true ;
-    
-    m_WorkingMemory.SetAgent(this) ;
-    
-    m_pDPI = 0;
-    
-    ClearError() ;
+	m_Kernel = pKernel ;
+	m_Name	 = pName ;
+	m_CallbackIDCounter = 0 ;
+	m_XMLCallback = -1 ;
+	m_BlinkIfNoChange = true ;
+
+	m_WorkingMemory.SetAgent(this) ;
+
+	m_pDPI = 0;
+
+	ClearError() ;
 }
 
 Agent::~Agent()
 {
-    KillDebugger();
+	KillDebugger();
 }
 
 Connection* Agent::GetConnection() const
 {
-    return m_Kernel->GetConnection() ;
+	return m_Kernel->GetConnection() ;
 }
 
 void Agent::ReceivedOutput(AnalyzeXML* pIncoming, ElementXML* pResponse)
 {
-    GetWM()->ReceivedOutput(pIncoming, pResponse) ;
+	GetWM()->ReceivedOutput(pIncoming, pResponse) ;
 }
 
 void Agent::ReceivedEvent(AnalyzeXML* pIncoming, ElementXML* pResponse)
 {
-    char const* pEventName = pIncoming->GetArgString(sml_Names::kParamEventID) ;
-    
-    // This event had no event id field
-    if (!pEventName)
-    {
-        return ;
-    }
-    
-    // Go from the string form of the event back to the integer ID
-    int id = GetKernel()->m_pEventMap->ConvertToEvent(pEventName) ;
-    
-    if (IsRunEventID(id))
-    {
-        ReceivedRunEvent(smlRunEventId(id), pIncoming, pResponse) ;
+	char const* pEventName = pIncoming->GetArgString(sml_Names::kParamEventID) ;
+
+	// This event had no event id field
+	if (!pEventName)
+	{
+		return ;
+	}
+
+	// Go from the string form of the event back to the integer ID
+	int id = GetKernel()->m_pEventMap->ConvertToEvent(pEventName) ;
+
+	if (IsRunEventID(id))
+	{
+		ReceivedRunEvent(smlRunEventId(id), pIncoming, pResponse) ;
     }
     else if (IsProductionEventID(id))
-    {
-        ReceivedProductionEvent(smlProductionEventId(id), pIncoming, pResponse) ;
+	{
+		ReceivedProductionEvent(smlProductionEventId(id), pIncoming, pResponse) ;
     }
     else if (IsPrintEventID(id))
-    {
-        ReceivedPrintEvent(smlPrintEventId(id), pIncoming, pResponse) ;
+	{
+		ReceivedPrintEvent(smlPrintEventId(id), pIncoming, pResponse) ;
     }
     else if (IsXMLEventID(id))
-    {
-        ReceivedXMLEvent(smlXMLEventId(id), pIncoming, pResponse) ;
-    }
+	{
+		ReceivedXMLEvent(smlXMLEventId(id), pIncoming, pResponse) ;
+	}
 }
 
 void Agent::ReceivedRunEvent(smlRunEventId id, AnalyzeXML* pIncoming, ElementXML* /*pResponse*/)
 {
-    smlPhase phase = smlPhase(pIncoming->GetArgInt(sml_Names::kParamPhase, -1)) ;
-    
-    // Look up the handler(s) from the map
-    RunEventMap::ValueList* pHandlers = m_RunEventMap.getList(id) ;
-    
-    if (!pHandlers)
-    {
-        return ;
-    }
-    
-    // Go through the list of event handlers calling each in turn
-    for (RunEventMap::ValueListIter iter = pHandlers->begin() ; iter != pHandlers->end() ;)
-    {
-        RunEventHandlerPlusData handlerWithData = *iter ;
-        iter++ ;
-        
-        RunEventHandler handler = handlerWithData.m_Handler ;
-        void* pUserData = handlerWithData.m_UserData ;
-        
-        // Call the handler
-        handler(id, pUserData, this, phase) ;
-    }
+	smlPhase phase = smlPhase(pIncoming->GetArgInt(sml_Names::kParamPhase, -1)) ;
+
+	// Look up the handler(s) from the map
+	RunEventMap::ValueList* pHandlers = m_RunEventMap.getList(id) ;
+
+	if (!pHandlers)
+    {
+		return ;
+    }
+
+	// Go through the list of event handlers calling each in turn
+	for (RunEventMap::ValueListIter iter = pHandlers->begin() ; iter != pHandlers->end() ;)
+	{
+		RunEventHandlerPlusData handlerWithData = *iter ;
+		iter++ ;
+
+		RunEventHandler handler = handlerWithData.m_Handler ;
+		void* pUserData = handlerWithData.m_UserData ;
+
+		// Call the handler
+		handler(id, pUserData, this, phase) ;
+	}
 }
 
 void Agent::FireOutputNotification()
 {
-    smlWorkingMemoryEventId id = smlEVENT_OUTPUT_PHASE_CALLBACK ;
-    
-    // Look up the handler(s) from the map
-    OutputNotificationMap::ValueList* pHandlers = m_OutputNotificationMap.getList(id) ;
-    
-    if (!pHandlers)
-    {
-        return ;
-    }
-    
-    // Go through the list of event handlers calling each in turn
-    for (OutputNotificationMap::ValueListIter iter = pHandlers->begin() ; iter != pHandlers->end() ;)
-    {
-        OutputNotificationHandlerPlusData handlerWithData = *iter ;
-        iter++ ;
-        
-        OutputNotificationHandler handler = handlerWithData.m_Handler ;
-        void* pUserData = handlerWithData.m_UserData ;
-        
-        // Call the handler
-        handler(pUserData, this) ;
-    }
+	smlWorkingMemoryEventId id = smlEVENT_OUTPUT_PHASE_CALLBACK ;
+
+	// Look up the handler(s) from the map
+	OutputNotificationMap::ValueList* pHandlers = m_OutputNotificationMap.getList(id) ;
+
+	if (!pHandlers)
+    {
+		return ;
+    }
+
+	// Go through the list of event handlers calling each in turn
+	for (OutputNotificationMap::ValueListIter iter = pHandlers->begin() ; iter != pHandlers->end() ;)
+	{
+		OutputNotificationHandlerPlusData handlerWithData = *iter ;
+		iter++ ;
+
+		OutputNotificationHandler handler = handlerWithData.m_Handler ;
+		void* pUserData = handlerWithData.m_UserData ;
+
+		// Call the handler
+		handler(pUserData, this) ;
+	}
 }
 
 void Agent::ReceivedPrintEvent(smlPrintEventId id, AnalyzeXML* pIncoming, ElementXML* /*pResponse*/)
 {
-    char const* pMessage = pIncoming->GetArgString(sml_Names::kParamMessage) ;
-    
-    // This argument is only present on echo messages.
-    bool self = pIncoming->GetArgBool(sml_Names::kParamSelf, false) ;
-    
-    // Look up the handler(s) from the map
-    PrintEventMap::ValueList* pHandlers = m_PrintEventMap.getList(id) ;
-    
-    if (!pHandlers)
-    {
-        return ;
-    }
-    
-    // Go through the list of event handlers calling each in turn
-    for (PrintEventMap::ValueListIter iter = pHandlers->begin() ; iter != pHandlers->end() ; iter++)
-    {
-        PrintEventHandlerPlusData handlerPlus = *iter ;
-        PrintEventHandler handler = handlerPlus.m_Handler ;
-        bool ignoreOwnEchos = handlerPlus.m_IgnoreOwnEchos ;
-        
-        // If this is an echo event triggered by a command issued by ourselves ignore it.
-        if (id == smlEVENT_ECHO && ignoreOwnEchos && self)
-        {
-            continue ;
+	char const* pMessage = pIncoming->GetArgString(sml_Names::kParamMessage) ;
+
+	// This argument is only present on echo messages.
+	bool self = pIncoming->GetArgBool(sml_Names::kParamSelf, false) ;
+
+	// Look up the handler(s) from the map
+	PrintEventMap::ValueList* pHandlers = m_PrintEventMap.getList(id) ;
+
+	if (!pHandlers)
+    {
+		return ;
+    }
+
+	// Go through the list of event handlers calling each in turn
+	for (PrintEventMap::ValueListIter iter = pHandlers->begin() ; iter != pHandlers->end() ; iter++)
+	{
+		PrintEventHandlerPlusData handlerPlus = *iter ;
+		PrintEventHandler handler = handlerPlus.m_Handler ;
+		bool ignoreOwnEchos = handlerPlus.m_IgnoreOwnEchos ;
+
+		// If this is an echo event triggered by a command issued by ourselves ignore it.
+		if (id == smlEVENT_ECHO && ignoreOwnEchos && self)
+        {
+			continue ;
         }
-        
-        void* pUserData = handlerPlus.m_UserData ;
-        
-        // Call the handler
-        handler(id, pUserData, this, pMessage) ;
-    }
+
+		void* pUserData = handlerPlus.m_UserData ;
+
+		// Call the handler
+		handler(id, pUserData, this, pMessage) ;
+	}
 }
 
 void Agent::ReceivedProductionEvent(smlProductionEventId id, AnalyzeXML* pIncoming, ElementXML* /*pResponse*/)
 {
-    char const* pProductionName = pIncoming->GetArgString(sml_Names::kParamName) ;
-    char const* pInstance = 0 ; // gSKI defines this but doesn't support it yet.
-    
-    // Look up the handler(s) from the map
-    ProductionEventMap::ValueList* pHandlers = m_ProductionEventMap.getList(id) ;
-    
-    if (!pHandlers)
-    {
-        return ;
-    }
-    
-    // Go through the list of event handlers calling each in turn
-    for (ProductionEventMap::ValueListIter iter = pHandlers->begin() ; iter != pHandlers->end() ; iter++)
-    {
-        ProductionEventHandlerPlusData handlerPlus = *iter ;
-        
-        ProductionEventHandler handler = handlerPlus.m_Handler ;
-        void* pUserData = handlerPlus.m_UserData ;
-        
-        // Call the handler
-        handler(id, pUserData, this, pProductionName, pInstance) ;
-    }
+	char const* pProductionName = pIncoming->GetArgString(sml_Names::kParamName) ;
+	char const* pInstance = 0 ;	// gSKI defines this but doesn't support it yet.
+
+	// Look up the handler(s) from the map
+	ProductionEventMap::ValueList* pHandlers = m_ProductionEventMap.getList(id) ;
+
+	if (!pHandlers)
+    {
+		return ;
+    }
+
+	// Go through the list of event handlers calling each in turn
+	for (ProductionEventMap::ValueListIter iter = pHandlers->begin() ; iter != pHandlers->end() ; iter++)
+	{
+		ProductionEventHandlerPlusData handlerPlus = *iter ;
+
+		ProductionEventHandler handler = handlerPlus.m_Handler ;
+		void* pUserData = handlerPlus.m_UserData ;
+
+		// Call the handler
+		handler(id, pUserData, this, pProductionName, pInstance) ;
+	}
 }
 
 bool Agent::LoadProductions(char const* pFilename, bool echoResults)
@@ -238,7 +238,7 @@
     {
         return false;
     }
-    
+
     // remove quotes or braces if they exist
     std::string cmd("source {");
     size_t len = strlen(pFilename);
@@ -251,319 +251,296 @@
         cmd.append(pFilename, len);
     }
     cmd.push_back('}');
-    
-    // Execute the source command, insert braces
+
+	// Execute the source command, insert braces
     char const* pResult = ExecuteCommandLine(cmd.c_str(), echoResults) ;
-    
-    bool ok = GetLastCommandLineResult() ;
-    
-    if (ok)
-    {
-        ClearError() ;
-    }
-    else
-    {
-        SetDetailedError(Error::kDetailedError, pResult) ;
-    }
-    
-    return ok ;
+
+	bool ok = GetLastCommandLineResult() ;
+
+	if (ok)
+    {
+		ClearError() ;
+    }
+	else
+    {
+		SetDetailedError(Error::kDetailedError, pResult) ;
+    }
+
+	return ok ;
 }
 
 // These are little utility classes we define to help with searching the event maps
 class Agent::TestRunCallback : public RunEventMap::ValueTest
 {
     private:
-        int m_ID ;
+	int m_ID ;
     public:
         TestRunCallback(int id)
         {
             m_ID = id ;
         }
-        
-        bool isEqual(RunEventHandlerPlusData handler)
-        {
-            return handler.m_CallbackID == m_ID ;
-        }
+
+	bool isEqual(RunEventHandlerPlusData handler)
+	{
+		return handler.m_CallbackID == m_ID ;
+	}
 } ;
 
 class Agent::TestRunCallbackFull : public RunEventMap::ValueTest
 {
     private:
-        int             m_EventID ;
-        RunEventHandler m_Handler ;
-        void*           m_UserData ;
-        
+	int				m_EventID ;
+	RunEventHandler m_Handler ;
+	void*			m_UserData ;
+
     public:
-        TestRunCallbackFull(int id, RunEventHandler handler, void* pUserData)
+	TestRunCallbackFull(int id, RunEventHandler handler, void* pUserData)
         {
             m_EventID = id ;
             m_Handler = handler ;
             m_UserData = pUserData ;
         }
-        
-        bool isEqual(RunEventHandlerPlusData handlerPlus)
-        {
-            return handlerPlus.m_EventID == m_EventID &&
-                   handlerPlus.m_Handler == m_Handler &&
-                   handlerPlus.m_UserData == m_UserData ;
-        }
+
+	bool isEqual(RunEventHandlerPlusData handlerPlus)
+	{
+		return handlerPlus.m_EventID == m_EventID &&
+			   handlerPlus.m_Handler == m_Handler &&
+			   handlerPlus.m_UserData == m_UserData ;
+	}
 } ;
 
 class Agent::TestOutputNotificationCallback : public OutputNotificationMap::ValueTest
 {
     private:
-        int m_ID ;
+	int m_ID ;
     public:
         TestOutputNotificationCallback(int id)
         {
             m_ID = id ;
         }
-        
-        bool isEqual(OutputNotificationHandlerPlusData handler)
-        {
-            return handler.m_CallbackID == m_ID ;
-        }
+
+	bool isEqual(OutputNotificationHandlerPlusData handler)
+	{
+		return handler.m_CallbackID == m_ID ;
+	}
 } ;
 
 class Agent::TestOutputNotificationCallbackFull : public OutputNotificationMap::ValueTest
 {
     private:
-        int             m_EventID ;
-        OutputNotificationHandler m_Handler ;
-        void*           m_UserData ;
-        
+	int				m_EventID ;
+	OutputNotificationHandler m_Handler ;
+	void*			m_UserData ;
+
     public:
-        TestOutputNotificationCallbackFull(int id, OutputNotificationHandler handler, void* pUserData)
+	TestOutputNotificationCallbackFull(int id, OutputNotificationHandler handler, void* pUserData)
         {
             m_EventID = id ;
             m_Handler = handler ;
             m_UserData = pUserData ;
         }
-        
-        bool isEqual(OutputNotificationHandlerPlusData handlerPlus)
-        {
-            return handlerPlus.m_EventID == m_EventID &&
-                   handlerPlus.m_Handler == m_Handler &&
-                   handlerPlus.m_UserData == m_UserData ;
-        }
+
+	bool isEqual(OutputNotificationHandlerPlusData handlerPlus)
+	{
+		return handlerPlus.m_EventID == m_EventID &&
+			   handlerPlus.m_Handler == m_Handler &&
+			   handlerPlus.m_UserData == m_UserData ;
+	}
 } ;
 
 class Agent::TestOutputCallback : public OutputEventMap::ValueTest
 {
     private:
-        int m_ID ;
+	int m_ID ;
     public:
         TestOutputCallback(int id)
         {
             m_ID = id ;
         }
-        
-        bool isEqual(OutputEventHandlerPlusData handler)
-        {
-            return handler.m_CallbackID == m_ID ;
-        }
+
+	bool isEqual(OutputEventHandlerPlusData handler)
+	{
+		return handler.m_CallbackID == m_ID ;
+	}
 } ;
 
 class Agent::TestOutputCallbackFull : public OutputEventMap::ValueTest
 {
     private:
-        std::string         m_AttributeName ;
-        OutputEventHandler  m_Handler ;
-        void*               m_UserData ;
-        
+	std::string			m_AttributeName ;
+	OutputEventHandler	m_Handler ;
+	void*				m_UserData ;
+
     public:
-        TestOutputCallbackFull(char const* attributeName, OutputEventHandler handler, void* pUserData)
+	TestOutputCallbackFull(char const* attributeName, OutputEventHandler handler, void* pUserData)
         {
             m_AttributeName = attributeName ;
             m_Handler = handler ;
             m_UserData = pUserData ;
         }
-        
-        virtual ~TestOutputCallbackFull() { } ;
-        
-        bool isEqual(OutputEventHandlerPlusData handlerPlus)
-        {
-            return handlerPlus.m_AttributeName.compare(m_AttributeName) == 0 &&
-                   handlerPlus.m_Handler == m_Handler &&
-                   handlerPlus.m_UserData == m_UserData ;
-        }
+
+	virtual ~TestOutputCallbackFull() { } ;
+
+	bool isEqual(OutputEventHandlerPlusData handlerPlus)
+	{
+		return handlerPlus.m_AttributeName.compare(m_AttributeName) == 0 &&
+			   handlerPlus.m_Handler == m_Handler &&
+			   handlerPlus.m_UserData == m_UserData ;
+	}
 } ;
 
 class Agent::TestProductionCallback : public ProductionEventMap::ValueTest
 {
     private:
-        int m_ID ;
+	int m_ID ;
     public:
         TestProductionCallback(int id)
         {
             m_ID = id ;
         }
-        
-        bool isEqual(ProductionEventHandlerPlusData handler)
-        {
-            return handler.m_CallbackID == m_ID ;
-        }
+
+	bool isEqual(ProductionEventHandlerPlusData handler)
+	{
+		return handler.m_CallbackID == m_ID ;
+	}
 } ;
 
 class Agent::TestProductionCallbackFull : public ProductionEventMap::ValueTest
 {
     private:
-        int             m_EventID ;
-        ProductionEventHandler m_Handler ;
-        void*           m_UserData ;
-        
+	int				m_EventID ;
+	ProductionEventHandler m_Handler ;
+	void*			m_UserData ;
+
     public:
-        TestProductionCallbackFull(int id, ProductionEventHandler handler, void* pUserData)
+	TestProductionCallbackFull(int id, ProductionEventHandler handler, void* pUserData)
         {
             m_EventID = id ;
             m_Handler = handler ;
             m_UserData = pUserData ;
         }
-        
-        bool isEqual(ProductionEventHandlerPlusData handlerPlus)
-        {
-            return handlerPlus.m_EventID == m_EventID &&
-                   handlerPlus.m_Handler == m_Handler &&
-                   handlerPlus.m_UserData == m_UserData ;
-        }
+
+	bool isEqual(ProductionEventHandlerPlusData handlerPlus)
+	{
+		return handlerPlus.m_EventID == m_EventID &&
+			   handlerPlus.m_Handler == m_Handler &&
+			   handlerPlus.m_UserData == m_UserData ;
+	}
 } ;
 
 class Agent::TestPrintCallback : public PrintEventMap::ValueTest
 {
     private:
-        int m_ID ;
+	int m_ID ;
     public:
         TestPrintCallback(int id)
         {
             m_ID = id ;
         }
-        
-        bool isEqual(PrintEventHandlerPlusData handler)
-        {
-            return handler.m_CallbackID == m_ID ;
-        }
+
+	bool isEqual(PrintEventHandlerPlusData handler)
+	{
+		return handler.m_CallbackID == m_ID ;
+	}
 } ;
 
 class Agent::TestPrintCallbackFull : public PrintEventMap::ValueTest
 {
     private:
-        int             m_EventID ;
-        PrintEventHandler m_Handler ;
-        void*           m_UserData ;
-        
+	int				m_EventID ;
+	PrintEventHandler m_Handler ;
+	void*			m_UserData ;
+
     public:
-        TestPrintCallbackFull(int id, PrintEventHandler handler, void* pUserData)
+	TestPrintCallbackFull(int id, PrintEventHandler handler, void* pUserData)
         {
             m_EventID = id ;
             m_Handler = handler ;
             m_UserData = pUserData ;
         }
-        
-        bool isEqual(PrintEventHandlerPlusData handlerPlus)
-        {
-            return handlerPlus.m_EventID == m_EventID &&
-                   handlerPlus.m_Handler == m_Handler &&
-                   handlerPlus.m_UserData == m_UserData ;
-        }
+
+	bool isEqual(PrintEventHandlerPlusData handlerPlus)
+	{
+		return handlerPlus.m_EventID == m_EventID &&
+			   handlerPlus.m_Handler == m_Handler &&
+			   handlerPlus.m_UserData == m_UserData ;
+	}
 } ;
 
 class Agent::TestXMLCallback : public XMLEventMap::ValueTest
 {
     private:
-        int m_ID ;
+	int m_ID ;
     public:
         TestXMLCallback(int id)
         {
             m_ID = id ;
         }
-        
-        bool isEqual(XMLEventHandlerPlusData handler)
-        {
-            return handler.m_CallbackID == m_ID ;
-        }
+
+	bool isEqual(XMLEventHandlerPlusData handler)
+	{
+		return handler.m_CallbackID == m_ID ;
+	}
 } ;
 
 class Agent::TestXMLCallbackFull : public XMLEventMap::ValueTest
 {
     private:
-        int             m_EventID ;
-        XMLEventHandler m_Handler ;
-        void*           m_UserData ;
-        
+	int				m_EventID ;
+	XMLEventHandler m_Handler ;
+	void*			m_UserData ;
+
     public:
-        TestXMLCallbackFull(int id, XMLEventHandler handler, void* pUserData)
+	TestXMLCallbackFull(int id, XMLEventHandler handler, void* pUserData)
         {
             m_EventID = id ;
             m_Handler = handler ;
             m_UserData = pUserData ;
         }
-        
-        bool isEqual(XMLEventHandlerPlusData handlerPlus)
-        {
-            return handlerPlus.m_EventID == m_EventID &&
-                   handlerPlus.m_Handler == m_Handler &&
-                   handlerPlus.m_UserData == m_UserData ;
-        }
+
+	bool isEqual(XMLEventHandlerPlusData handlerPlus)
+	{
+		return handlerPlus.m_EventID == m_EventID &&
+			   handlerPlus.m_Handler == m_Handler &&
+			   handlerPlus.m_UserData == m_UserData ;
+	}
 } ;
 
 int Agent::RegisterForRunEvent(smlRunEventId id, RunEventHandler handler, void* pUserData, bool addToBack)
 {
-    // Start by checking if this id, handler, pUSerData combination has already been registered
-    TestRunCallbackFull test(id, handler, pUserData) ;
-    
-    // See if this handler is already registered
+	// Start by checking if this id, handler, pUSerData combination has already been registered
+	TestRunCallbackFull test(id, handler, pUserData) ;
+
+	// See if this handler is already registered
     RunEventHandlerPlusData plus(0, 0, 0, 0) ;
-    bool found = m_RunEventMap.findFirstValueByTest(&test, &plus) ;
-    
-    if (found && plus.m_Handler != 0)
-    {
-        return plus.getCallbackID() ;
-    }
-    
-    // If we have no handlers registered with the kernel, then we need
-    // to register for this event.  No need to do this multiple times.
-    if (m_RunEventMap.getListSize(id) == 0)
-    {
-        GetKernel()->RegisterForEventWithKernel(id, GetAgentName()) ;
-    }
-    
-    // Record the handler
-    m_CallbackIDCounter++ ;
-    
-    // We use a struct rather than a pointer to a struct, so there's no need to new/delete
-    // everything as the objects are added and deleted.
-    RunEventHandlerPlusData handlerPlus(id, handler, pUserData, m_CallbackIDCounter) ;
-    m_RunEventMap.add(id, handlerPlus, addToBack) ;
-    
-    // Return the ID.  We use this later to unregister the callback
-    return m_CallbackIDCounter ;
+	bool found = m_RunEventMap.findFirstValueByTest(&test, &plus) ;
+
+	if (found && plus.m_Handler != 0)
+    {
+		return plus.getCallbackID() ;
+    }
+
+	// If we have no handlers registered with the kernel, then we need
+	// to register for this event.  No need to do this multiple times.
+	if (m_RunEventMap.getListSize(id) == 0)
+	{
+		GetKernel()->RegisterForEventWithKernel(id, GetAgentName()) ;
+	}
+
+	// Record the handler
+	m_CallbackIDCounter++ ;
+
+	// We use a struct rather than a pointer to a struct, so there's no need to new/delete
+	// everything as the objects are added and deleted.
+	RunEventHandlerPlusData handlerPlus(id, handler, pUserData, m_CallbackIDCounter) ;
+	m_RunEventMap.add(id, handlerPlus, addToBack) ;
+
+	// Return the ID.  We use this later to unregister the callback
+	return m_CallbackIDCounter ;
 }
 
 bool Agent::UnregisterForRunEvent(int callbackID)
 {
-<<<<<<< HEAD
-    // Build a test object for the callbackID we're interested in
-    TestRunCallback test(callbackID) ;
-    
-    // Find the event ID for this callbackID
-    smlRunEventId id = m_RunEventMap.findFirstKeyByTest(&test, (smlRunEventId) - 1) ;
-    
-    if (id == -1)
-    {
-        return false ;
-    }
-    
-    // Remove the handler from our map
-    m_RunEventMap.removeAllByTest(&test) ;
-    
-    // If we just removed the last handler, then unregister from the kernel for this event
-    if (m_RunEventMap.getListSize(id) == 0)
-    {
-        GetKernel()->UnregisterForEventWithKernel(id, GetAgentName()) ;
-    }
-    
-    return true ;
-=======
 	// Build a test object for the callbackID we're interested in
 	TestRunCallback test(callbackID) ;
 
@@ -572,6 +549,7 @@
 
 	if (id == smlRUN_EVENT_BAD)
 		return false ;
+    }
 
 	// Remove the handler from our map
 	m_RunEventMap.removeAllByTest(&test) ;
@@ -583,74 +561,47 @@
 	}
 
 	return true ;
->>>>>>> 9589c4b8
 }
 
 int Agent::RegisterForOutputNotification(OutputNotificationHandler handler, void* pUserData, bool addToBack)
 {
-    smlWorkingMemoryEventId id = smlEVENT_OUTPUT_PHASE_CALLBACK ;
-    
-    // Start by checking if this id, handler, pUSerData combination has already been registered
-    TestOutputNotificationCallbackFull test(id, handler, pUserData) ;
-    
-    // See if this handler is already registered
+	smlWorkingMemoryEventId id = smlEVENT_OUTPUT_PHASE_CALLBACK ;
+
+	// Start by checking if this id, handler, pUSerData combination has already been registered
+	TestOutputNotificationCallbackFull test(id, handler, pUserData) ;
+
+	// See if this handler is already registered
     OutputNotificationHandlerPlusData plus(0, 0, 0, 0) ;
-    bool found = m_OutputNotificationMap.findFirstValueByTest(&test, &plus) ;
-    
-    if (found && plus.m_Handler != 0)
-    {
-        return plus.getCallbackID() ;
-    }
-    
-    // If we have no handlers registered with the kernel, then we need
-    // to register for this event.  No need to do this multiple times.
-    // (Only do this if we were ignoring output from the kernel already--otherwise we'll get two copies of everything
-    //  because we're already registered for this event)
-    if (GetKernel()->m_bIgnoreOutput && m_OutputNotificationMap.getListSize(id) == 0)
-    {
-        GetKernel()->RegisterForEventWithKernel(id, GetAgentName()) ;
-    }
-    
-    // Record the handler
-    m_CallbackIDCounter++ ;
-    
-    // We use a struct rather than a pointer to a struct, so there's no need to new/delete
-    // everything as the objects are added and deleted.
-    OutputNotificationHandlerPlusData handlerPlus(id, handler, pUserData, m_CallbackIDCounter) ;
-    m_OutputNotificationMap.add(id, handlerPlus, addToBack) ;
-    
-    // Return the ID.  We use this later to unregister the callback
-    return m_CallbackIDCounter ;
+	bool found = m_OutputNotificationMap.findFirstValueByTest(&test, &plus) ;
+
+	if (found && plus.m_Handler != 0)
+    {
+		return plus.getCallbackID() ;
+    }
+
+	// If we have no handlers registered with the kernel, then we need
+	// to register for this event.  No need to do this multiple times.
+	// (Only do this if we were ignoring output from the kernel already--otherwise we'll get two copies of everything
+	//  because we're already registered for this event)
+	if (GetKernel()->m_bIgnoreOutput && m_OutputNotificationMap.getListSize(id) == 0)
+	{
+		GetKernel()->RegisterForEventWithKernel(id, GetAgentName()) ;
+	}
+
+	// Record the handler
+	m_CallbackIDCounter++ ;
+
+	// We use a struct rather than a pointer to a struct, so there's no need to new/delete
+	// everything as the objects are added and deleted.
+	OutputNotificationHandlerPlusData handlerPlus(id, handler, pUserData, m_CallbackIDCounter) ;
+	m_OutputNotificationMap.add(id, handlerPlus, addToBack) ;
+
+	// Return the ID.  We use this later to unregister the callback
+	return m_CallbackIDCounter ;
 }
 
 bool Agent::UnregisterForOutputNotification(int callbackID)
 {
-<<<<<<< HEAD
-    // Build a test object for the callbackID we're interested in
-    TestOutputNotificationCallback test(callbackID) ;
-    
-    // Find the event ID for this callbackID
-    smlWorkingMemoryEventId id = m_OutputNotificationMap.findFirstKeyByTest(&test, (smlWorkingMemoryEventId) - 1) ;
-    
-    if (id == -1)
-    {
-        return false ;
-    }
-    
-    // Remove the handler from our map
-    m_OutputNotificationMap.removeAllByTest(&test) ;
-    
-    // If we just removed the last handler, then unregister from the kernel for this event
-    if (GetKernel()->m_bIgnoreOutput && m_OutputNotificationMap.getListSize(id) == 0)
-    {
-        GetKernel()->UnregisterForEventWithKernel(id, GetAgentName()) ;
-    }
-    
-    return true ;
-}
-
-int Agent::AddOutputHandler(char const* pAttributeName, OutputEventHandler handler, void* pUserData, bool addToBack)
-=======
 	// Build a test object for the callbackID we're interested in
 	TestOutputNotificationCallback test(callbackID) ;
 
@@ -659,6 +610,7 @@
 
 	if (id == smlWORKING_MEMORY_EVENT_BAD)
 		return false ;
+    }
 
 	// Remove the handler from our map
 	m_OutputNotificationMap.removeAllByTest(&test) ;
@@ -673,136 +625,112 @@
 }
 
 int	Agent::AddOutputHandler(char const* pAttributeName, OutputEventHandler handler, void* pUserData, bool addToBack)
->>>>>>> 9589c4b8
 {
     m_WorkingMemory.SetOutputLinkChangeTracking(true);
-    
-    // Start by checking if this attributeName, handler, pUSerData combination has already been registered
-    TestOutputCallbackFull test(pAttributeName, handler, pUserData) ;
-    
-    // See if this handler is already registered
+
+	// Start by checking if this attributeName, handler, pUSerData combination has already been registered
+	TestOutputCallbackFull test(pAttributeName, handler, pUserData) ;
+
+	// See if this handler is already registered
     OutputEventHandlerPlusData plus(0, 0, 0, 0, 0) ;
-    bool found = m_OutputEventMap.findFirstValueByTest(&test, &plus) ;
-    
-    if (found && plus.m_Handler != 0)
-    {
-        return plus.getCallbackID() ;
-    }
-    
-    // Record the handler
-    m_CallbackIDCounter++ ;
-    OutputEventHandlerPlusData handlerPlus(0, pAttributeName, handler, pUserData, m_CallbackIDCounter) ;
-    m_OutputEventMap.add(pAttributeName, handlerPlus, addToBack) ;
-    
-    // Return the ID.  We use this later to unregister the callback
-    return m_CallbackIDCounter ;
+	bool found = m_OutputEventMap.findFirstValueByTest(&test, &plus) ;
+
+	if (found && plus.m_Handler != 0)
+    {
+		return plus.getCallbackID() ;
+    }
+
+	// Record the handler
+	m_CallbackIDCounter++ ;
+	OutputEventHandlerPlusData handlerPlus(0, pAttributeName, handler, pUserData, m_CallbackIDCounter) ;
+	m_OutputEventMap.add(pAttributeName, handlerPlus, addToBack) ;
+
+	// Return the ID.  We use this later to unregister the callback
+	return m_CallbackIDCounter ;
 }
 
 bool Agent::RemoveOutputHandler(int callbackID)
 {
-    // Build a test object for the callbackID we're interested in
-    TestOutputCallback test(callbackID) ;
-    
-    // Find the function for this callbackID (for RHS functions the key is a function name not an event id)
-    std::string functionName = m_OutputEventMap.findFirstKeyByTest(&test, "") ;
-    
-    if (functionName.length() == 0)
-    {
-        return false ;
-    }
-    
-    // Remove the handler from our map
-    m_OutputEventMap.removeAllByTest(&test) ;
-    
-    return true ;
+	// Build a test object for the callbackID we're interested in
+	TestOutputCallback test(callbackID) ;
+
+	// Find the function for this callbackID (for RHS functions the key is a function name not an event id)
+	std::string functionName = m_OutputEventMap.findFirstKeyByTest(&test, "") ;
+
+	if (functionName.length() == 0)
+    {
+		return false ;
+    }
+
+	// Remove the handler from our map
+	m_OutputEventMap.removeAllByTest(&test) ;
+
+	return true ;
 }
 
 bool Agent::IsRegisteredForOutputEvent()
 {
-    return m_OutputEventMap.getSize() > 0 ;
+	return m_OutputEventMap.getSize() > 0 ;
 }
 
 void Agent::ReceivedOutputEvent(WMElement* pWmeAdded)
 {
-    char const* pAttributeName = pWmeAdded->GetAttribute() ;
-    
-    // Look up the handler(s) from the map
-    OutputEventMap::ValueList* pHandlers = m_OutputEventMap.getList(pAttributeName) ;
-    
-    if (!pHandlers)
-    {
-        return ;
-    }
-    
-    // Go through the list of event handlers calling each in turn
-    for (OutputEventMap::ValueListIter iter = pHandlers->begin() ; iter != pHandlers->end() ;)
-    {
-        OutputEventHandlerPlusData handlerWithData = *iter ;
-        iter++ ;
-        
-        OutputEventHandler handler = handlerWithData.m_Handler ;
-        void* pUserData = handlerWithData.getUserData() ;
-        
-        // Call the handler
-        handler(pUserData, this, pAttributeName, pWmeAdded) ;
-    }
+	char const* pAttributeName = pWmeAdded->GetAttribute() ;
+
+	// Look up the handler(s) from the map
+	OutputEventMap::ValueList* pHandlers = m_OutputEventMap.getList(pAttributeName) ;
+
+	if (!pHandlers)
+    {
+		return ;
+    }
+
+	// Go through the list of event handlers calling each in turn
+	for (OutputEventMap::ValueListIter iter = pHandlers->begin() ; iter != pHandlers->end() ;)
+	{
+		OutputEventHandlerPlusData handlerWithData = *iter ;
+		iter++ ;
+
+		OutputEventHandler handler = handlerWithData.m_Handler ;
+		void* pUserData = handlerWithData.getUserData() ;
+
+		// Call the handler
+		handler(pUserData, this, pAttributeName, pWmeAdded) ;
+	}
 }
 
 int Agent::RegisterForProductionEvent(smlProductionEventId id, ProductionEventHandler handler, void* pUserData, bool addToBack)
 {
-    // Start by checking if this id, handler, pUSerData combination has already been registered
-    TestProductionCallbackFull test(id, handler, pUserData) ;
-    
-    // See if this handler is already registered
+	// Start by checking if this id, handler, pUSerData combination has already been registered
+	TestProductionCallbackFull test(id, handler, pUserData) ;
+
+	// See if this handler is already registered
     ProductionEventHandlerPlusData plus(0, 0, 0, 0) ;
-    bool found = m_ProductionEventMap.findFirstValueByTest(&test, &plus) ;
-    
-    if (found && plus.m_Handler != 0)
-    {
-        return plus.getCallbackID() ;
-    }
-    
-    // If we have no handlers registered with the kernel, then we need
-    // to register for this event.  No need to do this multiple times.
-    if (m_ProductionEventMap.getListSize(id) == 0)
-    {
-        GetKernel()->RegisterForEventWithKernel(id, GetAgentName()) ;
-    }
-    
-    // Record the handler
-    m_CallbackIDCounter++ ;
-    ProductionEventHandlerPlusData handlerPlus(id, handler, pUserData, m_CallbackIDCounter) ;
-    m_ProductionEventMap.add(id, handlerPlus, addToBack) ;
-    
-    // Return the ID.  We use this later to unregister the callback
-    return m_CallbackIDCounter ;
+	bool found = m_ProductionEventMap.findFirstValueByTest(&test, &plus) ;
+
+	if (found && plus.m_Handler != 0)
+    {
+		return plus.getCallbackID() ;
+    }
+
+	// If we have no handlers registered with the kernel, then we need
+	// to register for this event.  No need to do this multiple times.
+	if (m_ProductionEventMap.getListSize(id) == 0)
+	{
+		GetKernel()->RegisterForEventWithKernel(id, GetAgentName()) ;
+	}
+
+	// Record the handler
+	m_CallbackIDCounter++ ;
+	ProductionEventHandlerPlusData handlerPlus(id, handler, pUserData, m_CallbackIDCounter) ;
+	m_ProductionEventMap.add(id, handlerPlus, addToBack) ;
+
+	// Return the ID.  We use this later to unregister the callback
+	return m_CallbackIDCounter ;
 }
 
 bool Agent::UnregisterForProductionEvent(int callbackID)
 {
-<<<<<<< HEAD
-    // Build a test object for the callbackID we're interested in
-    TestProductionCallback test(callbackID) ;
-    
-    // Find the event ID for this callbackID
-    smlProductionEventId id = m_ProductionEventMap.findFirstKeyByTest(&test, (smlProductionEventId) - 1) ;
-    
-    if (id == -1)
-    {
-        return false ;
-    }
-    
-    // Remove the handler from our map
-    m_ProductionEventMap.removeAllByTest(&test) ;
-    
-    // If we just removed the last handler, then unregister from the kernel for this event
-    if (m_ProductionEventMap.getListSize(id) == 0)
-    {
-        GetKernel()->UnregisterForEventWithKernel(id, GetAgentName()) ;
-    }
-    
-    return true ;
-=======
 	// Build a test object for the callbackID we're interested in
 	TestProductionCallback test(callbackID) ;
 
@@ -811,6 +739,7 @@
 
 	if (id == smlPRODUCTION_EVENT_BAD)
 		return false ;
+    }
 
 	// Remove the handler from our map
 	m_ProductionEventMap.removeAllByTest(&test) ;
@@ -822,65 +751,41 @@
 	}
 
 	return true ;
->>>>>>> 9589c4b8
 }
 
 int Agent::RegisterForPrintEvent(smlPrintEventId id, PrintEventHandler handler, void* pUserData, bool ignoreOwnEchos, bool addToBack)
 {
-    // Start by checking if this id, handler, pUSerData combination has already been registered
-    TestPrintCallbackFull test(id, handler, pUserData) ;
-    
-    // See if this handler is already registered
+	// Start by checking if this id, handler, pUSerData combination has already been registered
+	TestPrintCallbackFull test(id, handler, pUserData) ;
+
+	// See if this handler is already registered
     PrintEventHandlerPlusData plus(0, 0, 0, false, 0) ;
-    bool found = m_PrintEventMap.findFirstValueByTest(&test, &plus) ;
-    
-    if (found && plus.m_Handler != 0)
-    {
-        return plus.getCallbackID() ;
-    }
-    
-    // If we have no handlers registered with the kernel, then we need
-    // to register for this event.  No need to do this multiple times.
-    if (m_PrintEventMap.getListSize(id) == 0)
-    {
-        GetKernel()->RegisterForEventWithKernel(id, GetAgentName()) ;
-    }
-    
-    // Record the handler
-    m_CallbackIDCounter++ ;
-    
-    PrintEventHandlerPlusData handlerPlus(id, handler, pUserData, ignoreOwnEchos, m_CallbackIDCounter) ;
-    m_PrintEventMap.add(id, handlerPlus, addToBack) ;
-    
-    // Return the ID.  We use this later to unregister the callback
-    return m_CallbackIDCounter ;
+	bool found = m_PrintEventMap.findFirstValueByTest(&test, &plus) ;
+
+	if (found && plus.m_Handler != 0)
+    {
+		return plus.getCallbackID() ;
+    }
+
+	// If we have no handlers registered with the kernel, then we need
+	// to register for this event.  No need to do this multiple times.
+	if (m_PrintEventMap.getListSize(id) == 0)
+	{
+		GetKernel()->RegisterForEventWithKernel(id, GetAgentName()) ;
+	}
+
+	// Record the handler
+	m_CallbackIDCounter++ ;
+
+	PrintEventHandlerPlusData handlerPlus(id, handler, pUserData, ignoreOwnEchos, m_CallbackIDCounter) ;
+	m_PrintEventMap.add(id, handlerPlus, addToBack) ;
+
+	// Return the ID.  We use this later to unregister the callback
+	return m_CallbackIDCounter ;
 }
 
 bool Agent::UnregisterForPrintEvent(int callbackID)
 {
-<<<<<<< HEAD
-    // Build a test object for the callbackID we're interested in
-    TestPrintCallback test(callbackID) ;
-    
-    // Find the event ID for this callbackID
-    smlPrintEventId id = m_PrintEventMap.findFirstKeyByTest(&test, (smlPrintEventId) - 1) ;
-    
-    if (id == -1)
-    {
-        return false ;
-    }
-    
-    // Remove the handler from our map
-    m_PrintEventMap.removeAllByTest(&test) ;
-    
-    // If we just removed the last handler, then unregister from the kernel for this event
-    if (m_PrintEventMap.getListSize(id) == 0)
-    {
-        GetKernel()->UnregisterForEventWithKernel(id, GetAgentName()) ;
-    }
-    
-    return true ;
-=======
 	// Build a test object for the callbackID we're interested in
 	TestPrintCallback test(callbackID) ;
 
@@ -889,6 +794,7 @@
 
 	if (id == smlPRINT_EVENT_BAD)
 		return false ;
+    }
 
 	// Remove the handler from our map
 	m_PrintEventMap.removeAllByTest(&test) ;
@@ -900,148 +806,123 @@
 	}
 
 	return true ;
->>>>>>> 9589c4b8
 }
 
 void Agent::ReceivedXMLEvent(smlXMLEventId id, AnalyzeXML* pIncoming, ElementXML* /*pResponse*/)
 {
-    // Retrieve the original message
-    ElementXML* pXMLMessage = new ElementXML(pIncoming->GetElementXMLHandle()) ;
-    
-    // Need to record our new reference to this handle.
-    pXMLMessage->AddRefOnHandle() ;
-    
-    // NOTE: This object needs to stay in scope for as long as we're calling clients
-    // and then when it is deleted it will delete pXMLMessage.
-    ClientXML clientXML(pXMLMessage) ;
-    
-    // Look up the handler(s) from the map
-    XMLEventMap::ValueList* pHandlers = m_XMLEventMap.getList(id) ;
-    
-    if (!pHandlers)
-    {
-        return ;
-    }
-    
-    // Go through the list of event handlers calling each in turn
-    for (XMLEventMap::ValueListIter iter = pHandlers->begin() ; iter != pHandlers->end() ; iter++)
-    {
-        XMLEventHandlerPlusData handlerPlus = *iter ;
-        XMLEventHandler handler = handlerPlus.m_Handler ;
-        
-        void* pUserData = handlerPlus.m_UserData ;
-        
-        // Call the handler
-        handler(id, pUserData, this, &clientXML) ;
-    }
+	// Retrieve the original message
+	ElementXML* pXMLMessage = new ElementXML(pIncoming->GetElementXMLHandle()) ;
+
+	// Need to record our new reference to this handle.
+	pXMLMessage->AddRefOnHandle() ;
+
+	// NOTE: This object needs to stay in scope for as long as we're calling clients
+	// and then when it is deleted it will delete pXMLMessage.
+	ClientXML clientXML(pXMLMessage) ;
+
+	// Look up the handler(s) from the map
+	XMLEventMap::ValueList* pHandlers = m_XMLEventMap.getList(id) ;
+
+	if (!pHandlers)
+    {
+		return ;
+    }
+
+	// Go through the list of event handlers calling each in turn
+	for (XMLEventMap::ValueListIter iter = pHandlers->begin() ; iter != pHandlers->end() ; iter++)
+	{
+		XMLEventHandlerPlusData handlerPlus = *iter ;
+		XMLEventHandler handler = handlerPlus.m_Handler ;
+
+		void* pUserData = handlerPlus.m_UserData ;
+
+		// Call the handler
+		handler(id, pUserData, this, &clientXML) ;
+	}
 }
 
 void Agent::ReceivedXMLTraceEvent(smlXMLEventId id, ElementXML* pIncoming, ElementXML* /*pResponse*/)
 {
 #ifdef _DEBUG
-    char* pStr = pIncoming->GenerateXMLString(true) ;
-    pIncoming->DeleteString(pStr) ;
+	char* pStr = pIncoming->GenerateXMLString(true) ;
+	pIncoming->DeleteString(pStr) ;
 #endif
-    
-    // For speed we don't analyze incoming XML trace messages.  Instead we just
-    // look for the correct parts of the original message.  This makes these messages a bit
-    // more brittle than the rest of the system but speed really counts on these messages and
-    // this saves the analysis step (which is significant).
-    // If this assert fails we've changed the structure of the XML event messages and we'll
-    // need to update the code to match.
+
+	// For speed we don't analyze incoming XML trace messages.  Instead we just
+	// look for the correct parts of the original message.  This makes these messages a bit
+	// more brittle than the rest of the system but speed really counts on these messages and
+	// this saves the analysis step (which is significant).
+	// If this assert fails we've changed the structure of the XML event messages and we'll
+	// need to update the code to match.
     assert(pIncoming->GetNumberChildren() == 2) ;
-    
-    //  Get the trace tag (again, we rely on the order for speed).
-    ElementXML* pTrace = new ElementXML(NULL) ;
-    pIncoming->GetChild(pTrace, 1) ;
-    
-    // NOTE: This object needs to stay in scope for as long as we're calling clients
-    // and then when it is deleted it will delete pTrace.
-    ClientXML clientXML(pTrace) ;
-    
-    // Look up the handler(s) from the map
-    XMLEventMap::ValueList* pHandlers = m_XMLEventMap.getList(id) ;
-    
-    if (!pHandlers)
-    {
-        return ;
-    }
-    
-    // Go through the list of event handlers calling each in turn
-    for (XMLEventMap::ValueListIter iter = pHandlers->begin() ; iter != pHandlers->end() ;)
-    {
-        XMLEventHandlerPlusData handlerPlus = *iter ;
-        XMLEventHandler handler = handlerPlus.m_Handler ;
-        
-        // Advance to the next handler before we make the callback, in case
-        // the callback deletes the current handler from the list, invalidating the iterator.
-        iter++ ;
-        
-        void* pUserData = handlerPlus.m_UserData ;
-        
-        // Call the handler
-        handler(id, pUserData, this, &clientXML) ;
-    }
+
+	//  Get the trace tag (again, we rely on the order for speed).
+	ElementXML* pTrace = new ElementXML(NULL) ;
+	pIncoming->GetChild(pTrace, 1) ;
+
+	// NOTE: This object needs to stay in scope for as long as we're calling clients
+	// and then when it is deleted it will delete pTrace.
+	ClientXML clientXML(pTrace) ;
+
+	// Look up the handler(s) from the map
+	XMLEventMap::ValueList* pHandlers = m_XMLEventMap.getList(id) ;
+
+	if (!pHandlers)
+    {
+		return ;
+    }
+
+	// Go through the list of event handlers calling each in turn
+	for (XMLEventMap::ValueListIter iter = pHandlers->begin() ; iter != pHandlers->end() ;)
+	{
+		XMLEventHandlerPlusData handlerPlus = *iter ;
+		XMLEventHandler handler = handlerPlus.m_Handler ;
+
+		// Advance to the next handler before we make the callback, in case
+		// the callback deletes the current handler from the list, invalidating the iterator.
+		iter++ ;
+
+		void* pUserData = handlerPlus.m_UserData ;
+
+		// Call the handler
+		handler(id, pUserData, this, &clientXML) ;
+	}
 }
 
 int Agent::RegisterForXMLEvent(smlXMLEventId id, XMLEventHandler handler, void* pUserData, bool addToBack)
 {
-    // Start by checking if this id, handler, pUSerData combination has already been registered
-    TestXMLCallbackFull test(id, handler, pUserData) ;
-    
-    // See if this handler is already registered
+	// Start by checking if this id, handler, pUSerData combination has already been registered
+	TestXMLCallbackFull test(id, handler, pUserData) ;
+
+	// See if this handler is already registered
     XMLEventHandlerPlusData plus(0, 0, 0, 0) ;
-    bool found = m_XMLEventMap.findFirstValueByTest(&test, &plus) ;
-    
-    if (found && plus.m_Handler != 0)
-    {
-        return plus.getCallbackID() ;
-    }
-    
-    // If we have no handlers registered with the kernel, then we need
-    // to register for the print event (which we'll then parse to create XML objects).
-    // No need to do this multiple times.
-    if (m_XMLEventMap.getListSize(id) == 0)
-    {
-        GetKernel()->RegisterForEventWithKernel(id, GetAgentName()) ;
-    }
-    
-    // Record the handler
-    m_CallbackIDCounter++ ;
-    
-    XMLEventHandlerPlusData handlerPlus(id, handler, pUserData, m_CallbackIDCounter) ;
-    m_XMLEventMap.add(id, handlerPlus, addToBack) ;
-    
-    // Return the ID.  We use this later to unregister the callback
-    return m_CallbackIDCounter ;
+	bool found = m_XMLEventMap.findFirstValueByTest(&test, &plus) ;
+
+	if (found && plus.m_Handler != 0)
+    {
+		return plus.getCallbackID() ;
+    }
+
+	// If we have no handlers registered with the kernel, then we need
+	// to register for the print event (which we'll then parse to create XML objects).
+	// No need to do this multiple times.
+	if (m_XMLEventMap.getListSize(id) == 0)
+	{
+		GetKernel()->RegisterForEventWithKernel(id, GetAgentName()) ;
+	}
+
+	// Record the handler
+	m_CallbackIDCounter++ ;
+
+	XMLEventHandlerPlusData handlerPlus(id, handler, pUserData, m_CallbackIDCounter) ;
+	m_XMLEventMap.add(id, handlerPlus, addToBack) ;
+
+	// Return the ID.  We use this later to unregister the callback
+	return m_CallbackIDCounter ;
 }
 
 bool Agent::UnregisterForXMLEvent(int callbackID)
 {
-<<<<<<< HEAD
-    // Build a test object for the callbackID we're interested in
-    TestXMLCallback test(callbackID) ;
-    
-    // Find the event ID for this callbackID
-    smlXMLEventId id = m_XMLEventMap.findFirstKeyByTest(&test, (smlXMLEventId) - 1) ;
-    
-    if (id == -1)
-    {
-        return false ;
-    }
-    
-    // Remove the handler from our map
-    m_XMLEventMap.removeAllByTest(&test) ;
-    
-    // If we just removed the last handler, then unregister
-    // for the matching print event (that we use to implement XML)
-    if (m_XMLEventMap.getListSize(id) == 0)
-    {
-        GetKernel()->UnregisterForEventWithKernel(id, GetAgentName()) ;
-    }
-    
-    return true ;
-=======
 	// Build a test object for the callbackID we're interested in
 	TestXMLCallback test(callbackID) ;
 
@@ -1050,6 +931,7 @@
 
 	if (id == smlXML_EVENT_BAD)
 		return false ;
+    }
 
 	// Remove the handler from our map
 	m_XMLEventMap.removeAllByTest(&test) ;
@@ -1062,252 +944,251 @@
 	}
 
 	return true ;
->>>>>>> 9589c4b8
 }
 
 Identifier* Agent::GetInputLink()
 {
-    return GetWM()->GetInputLink() ;
+	return GetWM()->GetInputLink() ;
 }
 
 Identifier* Agent::GetOutputLink()
 {
-    return GetWM()->GetOutputLink() ;
-}
-
-int Agent::GetNumberOutputLinkChanges()
-{
-    OutputDeltaList* pDeltas = GetWM()->GetOutputLinkChanges() ;
-    return pDeltas->GetSize() ;
+	return GetWM()->GetOutputLink() ;
+}
+
+int	Agent::GetNumberOutputLinkChanges()
+{
+	OutputDeltaList* pDeltas = GetWM()->GetOutputLinkChanges() ;
+	return pDeltas->GetSize() ;
 }
 
 WMElement* Agent::GetOutputLinkChange(int index)
 {
-    OutputDeltaList* pDeltas = GetWM()->GetOutputLinkChanges() ;
-    WMDelta* pDelta = pDeltas->GetDeltaWME(index) ;
-    
-    if (!pDelta)
-    {
-        return NULL ;
-    }
-    
-    return pDelta->getWME() ;
+	OutputDeltaList* pDeltas = GetWM()->GetOutputLinkChanges() ;
+	WMDelta* pDelta = pDeltas->GetDeltaWME(index) ;
+
+	if (!pDelta)
+    {
+		return NULL ;
+    }
+
+	return pDelta->getWME() ;
 }
 
 bool Agent::IsOutputLinkChangeAdd(int index)
 {
-    OutputDeltaList* pDeltas = GetWM()->GetOutputLinkChanges() ;
-    WMDelta* pDelta = pDeltas->GetDeltaWME(index) ;
-    
-    if (!pDelta)
-    {
-        return false ;
-    }
-    
-    bool isAddition = (pDelta->getChangeType() == WMDelta::kAdded) ;
-    
-    return isAddition ;
+	OutputDeltaList* pDeltas = GetWM()->GetOutputLinkChanges() ;
+	WMDelta* pDelta = pDeltas->GetDeltaWME(index) ;
+
+	if (!pDelta)
+    {
+		return false ;
+    }
+
+	bool isAddition = (pDelta->getChangeType() == WMDelta::kAdded) ;
+
+	return isAddition ;
 }
 
 void Agent::ClearOutputLinkChanges()
 {
-    GetWM()->ClearOutputLinkChanges() ;
-}
-
-int Agent::GetNumberCommands()
-{
-    // Method is to search all top level output link wmes and see which have
-    // just been added and are identifiers.
-    int count = 0 ;
-    
-    Identifier* pOutputLink = GetOutputLink() ;
-    
-    if (!pOutputLink)
-    {
-        return 0 ;
-    }
-    
-    for (Identifier::ChildrenIter iter = pOutputLink->GetChildrenBegin() ; iter != pOutputLink->GetChildrenEnd() ; iter++)
-    {
+	GetWM()->ClearOutputLinkChanges() ;
+}
+
+int	Agent::GetNumberCommands()
+{
+	// Method is to search all top level output link wmes and see which have
+	// just been added and are identifiers.
+	int count = 0 ;
+
+	Identifier* pOutputLink = GetOutputLink() ;
+
+	if (!pOutputLink)
+    {
+		return 0 ;
+    }
+
+	for (Identifier::ChildrenIter iter = pOutputLink->GetChildrenBegin() ; iter != pOutputLink->GetChildrenEnd() ; iter++)
+	{
         WMElement* pWME = *iter ;
-        
-        if (pWME->IsIdentifier() && pWME->IsJustAdded())
-        {
-            count++ ;
-        }
-    }
-    
-    return count ;
+
+		if (pWME->IsIdentifier() && pWME->IsJustAdded())
+        {
+			count++ ;
+	}
+    }
+
+	return count ;
 }
 
 Identifier* Agent::GetCommand(int index)
 {
-    // Method is to search all top level output link wmes and see which have
-    // just been added and are identifiers.
-    Identifier* pOutputLink = GetOutputLink() ;
-    
-    if (!pOutputLink)
-    {
-        return NULL ;
-    }
-    
-    for (Identifier::ChildrenIter iter = pOutputLink->GetChildrenBegin() ; iter != pOutputLink->GetChildrenEnd() ; iter++)
-    {
+	// Method is to search all top level output link wmes and see which have
+	// just been added and are identifiers.
+	Identifier* pOutputLink = GetOutputLink() ;
+
+	if (!pOutputLink)
+    {
+		return NULL ;
+    }
+
+	for (Identifier::ChildrenIter iter = pOutputLink->GetChildrenBegin() ; iter != pOutputLink->GetChildrenEnd() ; iter++)
+	{
         WMElement* pWME = *iter ;
-        
-        if (pWME->IsIdentifier() && pWME->IsJustAdded())
-        {
-            if (index == 0)
+
+		if (pWME->IsIdentifier() && pWME->IsJustAdded())
+		{
+			if (index == 0)
             {
-                return static_cast<Identifier*>(pWME) ;
+				return static_cast<Identifier*>(pWME) ;
             }
-            index-- ;
-        }
-    }
-    
-    return NULL ;
+			index-- ;
+		}
+	}
+
+	return NULL ;
 }
 
 StringElement* Agent::CreateStringWME(Identifier* parent, char const* pAttribute, char const* pValue)
 {
-    if (!parent || parent->GetAgent() != this)
-    {
-        return NULL ;
-    }
-    
-    return GetWM()->CreateStringWME(parent, pAttribute, pValue) ;
+	if (!parent || parent->GetAgent() != this)
+    {
+		return NULL ;
+    }
+
+	return GetWM()->CreateStringWME(parent, pAttribute, pValue) ;
 }
 
 Identifier* Agent::CreateIdWME(Identifier* parent, char const* pAttribute)
 {
-    if (!parent || parent->GetAgent() != this)
-    {
-        return NULL ;
-    }
-    
-    return GetWM()->CreateIdWME(parent, pAttribute) ;
-}
-
-Identifier* Agent::CreateSharedIdWME(Identifier* parent, char const* pAttribute, Identifier* pSharedValue)
-{
-    if (!parent || parent->GetAgent() != this || !pSharedValue)
-    {
-        return NULL ;
-    }
-    
-    return GetWM()->CreateSharedIdWME(parent, pAttribute, pSharedValue) ;
+	if (!parent || parent->GetAgent() != this)
+    {
+		return NULL ;
+    }
+
+	return GetWM()->CreateIdWME(parent, pAttribute) ;
+}
+
+Identifier*	Agent::CreateSharedIdWME(Identifier* parent, char const* pAttribute, Identifier* pSharedValue)
+{
+	if (!parent || parent->GetAgent() != this || !pSharedValue)
+    {
+		return NULL ;
+    }
+
+	return GetWM()->CreateSharedIdWME(parent, pAttribute, pSharedValue) ;
 }
 
 IntElement* Agent::CreateIntWME(Identifier* parent, char const* pAttribute, long long value)
 {
-    if (!parent || parent->GetAgent() != this)
-    {
-        return NULL ;
-    }
-    
-    return GetWM()->CreateIntWME(parent, pAttribute, value) ;
+	if (!parent || parent->GetAgent() != this)
+    {
+		return NULL ;
+    }
+
+	return GetWM()->CreateIntWME(parent, pAttribute, value) ;
 }
 
 FloatElement* Agent::CreateFloatWME(Identifier* parent, char const* pAttribute, double value)
 {
-    if (!parent || parent->GetAgent() != this)
-    {
-        return NULL ;
-    }
-    
-    return GetWM()->CreateFloatWME(parent, pAttribute, value) ;
-}
-
-void Agent::Update(StringElement* pWME, char const* pValue)
-{
-    GetWM()->UpdateString(pWME, pValue) ;
-}
-void Agent::Update(IntElement* pWME, long long value)
-{
-    GetWM()->UpdateInt(pWME, value) ;
-}
-void Agent::Update(FloatElement* pWME, double value)
-{
-    GetWM()->UpdateFloat(pWME, value) ;
+	if (!parent || parent->GetAgent() != this)
+    {
+		return NULL ;
+    }
+
+	return GetWM()->CreateFloatWME(parent, pAttribute, value) ;
+}
+
+void Agent::Update(StringElement* pWME, char const* pValue) 
+{ 
+	GetWM()->UpdateString(pWME, pValue) ; 
+}
+void Agent::Update(IntElement* pWME, long long value)				
+{ 
+	GetWM()->UpdateInt(pWME, value) ; 
+}
+void Agent::Update(FloatElement* pWME, double value)		
+{ 
+	GetWM()->UpdateFloat(pWME, value) ; 
 }
 
 bool Agent::DestroyWME(WMElement* pWME)
 {
-    if (!pWME || pWME->GetAgent() != this)
-    {
-        return false ;
-    }
-    
-    return GetWM()->DestroyWME(pWME) ;
+	if (!pWME || pWME->GetAgent() != this)
+    {
+		return false ;
+    }
+
+	return GetWM()->DestroyWME(pWME) ;
 }
 
 bool Agent::Commit()
 {
-    return GetWM()->Commit() ;
+	return GetWM()->Commit() ;
 }
 
 bool Agent::IsCommitRequired()
 {
-    return GetWM()->IsCommitRequired() ;
+	return GetWM()->IsCommitRequired() ;
 }
 
 bool Agent::IsAutoCommitEnabled()
 {
-    return m_Kernel->IsAutoCommitEnabled() ;
+	return m_Kernel->IsAutoCommitEnabled() ;
 }
 
 char const* Agent::InitSoar()
 {
-    // Must commit everything before doing an init-soar.
-    assert(!GetWM()->IsCommitRequired()) ;
-    
-    std::string cmd = "init-soar" ;
-    
-    // Execute the command.
-    // The init-soar causes an event to be sent back from the kernel and when
-    // we get that, we'll queue up the input link information to be sent over again
-    // and also erase our output link information.
-    // (See the InitSoarHandler in ClientKernel.cpp)
-    char const* pResult = ExecuteCommandLine(cmd.c_str()) ;
-    return pResult ;
-}
-
-char const* Agent::StopSelf()
-{
-    std::string cmd = "stop-soar --self" ;
-    
-    // Execute the command.
-    char const* pResult = ExecuteCommandLine(cmd.c_str()) ;
-    return pResult ;
+	// Must commit everything before doing an init-soar.
+	assert(!GetWM()->IsCommitRequired()) ;
+
+	std::string cmd = "init-soar" ;
+
+	// Execute the command.
+	// The init-soar causes an event to be sent back from the kernel and when
+	// we get that, we'll queue up the input link information to be sent over again
+	// and also erase our output link information.
+	// (See the InitSoarHandler in ClientKernel.cpp)
+	char const* pResult = ExecuteCommandLine(cmd.c_str()) ;
+	return pResult ;
+}
+
+char const*	Agent::StopSelf()
+{
+	std::string cmd = "stop-soar --self" ;
+
+	// Execute the command.
+	char const* pResult = ExecuteCommandLine(cmd.c_str()) ;
+	return pResult ;
 }
 
 char const* Agent::RunSelf(int numberSteps, smlRunStepSize stepSize)
 {
-    if (IsCommitRequired())
-    {
-        assert(false) ;
-        return "Need to commit changes before calling a run method" ;
-    }
-    
+	if (IsCommitRequired())
+	{
+		assert(false) ;
+		return "Need to commit changes before calling a run method" ;
+	}	
+
 #ifdef SML_DIRECT
-    if (GetConnection()->IsDirectConnection())
-    {
-        EmbeddedConnection* ec = static_cast<EmbeddedConnection*>(GetConnection());
-        ec->DirectRun(this->GetAgentName(), false, stepSize, sml_DECISION, numberSteps) ;
-        return "DirectRun completed" ;
-    }
+	if (GetConnection()->IsDirectConnection())
+	{
+		EmbeddedConnection* ec = static_cast<EmbeddedConnection*>(GetConnection());
+		ec->DirectRun(this->GetAgentName(), false, stepSize, sml_DECISION, numberSteps) ;
+		return "DirectRun completed" ;
+	}
 #endif
-    
-    // Convert int to a string
-    std::ostringstream ostr ;
-    ostr << numberSteps ;
-    
-    // Create the command line for the run command
-    // Create the command line for the run command
-    std::string step ;
-    
-    switch (stepSize)
-    {
+
+	// Convert int to a string
+	std::ostringstream ostr ;
+	ostr << numberSteps ;
+
+	// Create the command line for the run command
+	// Create the command line for the run command
+	std::string step ;
+	
+	switch (stepSize)
+	{
         case sml_DECISION:
             step = "-d" ;
             break ;
@@ -1322,378 +1203,378 @@
             break ;
         default:
             return "Unrecognized step size parameter passed to RunSelf" ;
-    }
-    
-    std::string cmd = "run --self " + step + " " + ostr.str() ;
-    
-    // Execute the run command.
-    char const* pResult = ExecuteCommandLine(cmd.c_str()) ;
-    return pResult ;
+	}
+
+	std::string cmd = "run --self " + step + " " + ostr.str() ;
+
+	// Execute the run command.
+	char const* pResult = ExecuteCommandLine(cmd.c_str()) ;
+	return pResult ;
 }
 
 char const* Agent::RunSelfForever()
 {
-    if (IsCommitRequired())
-    {
-        assert(false) ;
-        return "Need to commit changes before calling a run method" ;
-    }
-    
+	if (IsCommitRequired())
+	{
+		assert(false) ;
+		return "Need to commit changes before calling a run method" ;
+	}
+
 #ifdef SML_DIRECT
-    if (GetConnection()->IsDirectConnection())
-    {
-        EmbeddedConnection* ec = static_cast<EmbeddedConnection*>(GetConnection());
-        ec->DirectRun(this->GetAgentName(), true, sml_DECISION, sml_PHASE, 1) ;
-        return "DirectRun completed" ;
-    }
+		if (GetConnection()->IsDirectConnection())
+		{
+			EmbeddedConnection*	ec = static_cast<EmbeddedConnection*>(GetConnection());
+			ec->DirectRun(this->GetAgentName(), true, sml_DECISION, sml_PHASE, 1) ;
+			return "DirectRun completed" ;
+		}
 #endif
-    
-    // Create the command line for the run command
-    std::string cmd = "run --self" ;
-    
-    // Execute the run command.
-    char const* pResult = ExecuteCommandLine(cmd.c_str()) ;
-    return pResult ;
+
+	// Create the command line for the run command
+	std::string cmd = "run --self" ;
+
+	// Execute the run command.
+	char const* pResult = ExecuteCommandLine(cmd.c_str()) ;
+	return pResult ;
 }
 
 bool Agent::WasAgentOnRunList()
 {
-    AnalyzeXML response ;
-    
-    bool ok = GetConnection()->SendAgentCommand(&response, sml_Names::kCommand_WasAgentOnRunList, GetAgentName()) ;
-    
-    if (!ok)
-    {
-        return false ;
-    }
-    
-    bool wasRun = response.GetResultBool(false) ;
-    return wasRun ;
+	AnalyzeXML response ;
+
+	bool ok = GetConnection()->SendAgentCommand(&response, sml_Names::kCommand_WasAgentOnRunList, GetAgentName()) ;
+
+	if (!ok)
+    {
+		return false ;
+    }
+
+	bool wasRun = response.GetResultBool(false) ;
+	return wasRun ;
 }
 
 smlRunResult Agent::GetResultOfLastRun()
 {
-    AnalyzeXML response ;
-    
-    bool ok = GetConnection()->SendAgentCommand(&response, sml_Names::kCommand_GetResultOfLastRun, GetAgentName()) ;
-    
-    if (!ok)
-    {
-        return sml_RUN_ERROR ;
-    }
-    
-    smlRunResult result = smlRunResult(response.GetResultInt(int(sml_RUN_ERROR))) ;
-    
-    return result ;
+	AnalyzeXML response ;
+
+	bool ok = GetConnection()->SendAgentCommand(&response, sml_Names::kCommand_GetResultOfLastRun, GetAgentName()) ;
+
+	if (!ok)
+    {
+		return sml_RUN_ERROR ;
+    }
+
+	smlRunResult result = smlRunResult(response.GetResultInt(int(sml_RUN_ERROR))) ;
+
+	return result ;
 }
 
 /*
 bool Agent::SetStopSelfOnOutput(bool state)
 {
-    AnalyzeXML response ;
-
-    bool ok = GetConnection()->SendAgentCommand(&response, sml_Names::kCommand_StopOnOutput, GetAgentName(), sml_Names::kParamValue, state ? sml_Names::kTrue : sml_Names::kFalse) ;
-    return ok ;
+	AnalyzeXML response ;
+
+	bool ok = GetConnection()->SendAgentCommand(&response, sml_Names::kCommand_StopOnOutput, GetAgentName(), sml_Names::kParamValue, state ? sml_Names::kTrue : sml_Names::kFalse) ;
+	return ok ;
 }
 */
 
 char const* Agent::RunSelfTilOutput()
 {
-    if (IsCommitRequired())
-    {
-        assert(false) ;
-        return "Need to commit changes before calling a run method" ;
-    }
-    
+	if (IsCommitRequired())
+	{
+		assert(false) ;
+		return "Need to commit changes before calling a run method" ;
+	}
+
 #ifdef SML_DIRECT
-    if (GetConnection()->IsDirectConnection())
-    {
-        EmbeddedConnection* ec = static_cast<EmbeddedConnection*>(GetConnection());
-        ec->DirectRun(this->GetAgentName(), false, sml_UNTIL_OUTPUT, sml_PHASE, 1) ;
-        return "DirectRun completed" ;
-    }
+		if (GetConnection()->IsDirectConnection())
+		{
+			EmbeddedConnection*	ec = static_cast<EmbeddedConnection*>(GetConnection());
+			ec->DirectRun(this->GetAgentName(), false, sml_UNTIL_OUTPUT, sml_PHASE, 1) ;
+			return "DirectRun completed" ;
+		}
 #endif
-    
-    // Run this agent until it generates output.
-    // For now, maxDecisions is being ignored.  We should make this a separate call
-    // to set this parameter.
-    std::string cmd = "run --self --output" ;
-    
-    return ExecuteCommandLine(cmd.c_str()) ;
+
+	// Run this agent until it generates output.
+	// For now, maxDecisions is being ignored.  We should make this a separate call
+	// to set this parameter.
+	std::string cmd = "run --self --output" ;
+
+	return ExecuteCommandLine(cmd.c_str()) ;
 }
 
 void Agent::Refresh()
 {
-    // If this asserts fails, we had some changes to working memory that were
-    // not committed and then an init-soar came in.  This is a programming error
-    // as all working memory changes should be committed before other user-input (e.g. init-soar)
-    // can be called.
-    assert(!IsCommitRequired()) ;
-    
-    GetWM()->Refresh() ;
+	// If this asserts fails, we had some changes to working memory that were
+	// not committed and then an init-soar came in.  This is a programming error
+	// as all working memory changes should be committed before other user-input (e.g. init-soar)
+	// can be called.
+	assert(!IsCommitRequired()) ;
+
+	GetWM()->Refresh() ;
 }
 
 smlPhase Agent::GetCurrentPhase()
 {
-    AnalyzeXML response ;
-    
-    bool ok = GetConnection()->SendAgentCommand(&response, sml_Names::kCommand_GetRunState, GetAgentName(), sml_Names::kParamValue, sml_Names::kParamPhase) ;
-    
-    if (!ok)
-    {
-        return sml_INPUT_PHASE ;
-    }
-    
-    smlPhase phase = smlPhase(response.GetResultInt(int(sml_INPUT_PHASE))) ;
-    
-    return phase ;
+	AnalyzeXML response ;
+
+	bool ok = GetConnection()->SendAgentCommand(&response, sml_Names::kCommand_GetRunState, GetAgentName(), sml_Names::kParamValue, sml_Names::kParamPhase) ;
+
+	if (!ok)
+    {
+		return sml_INPUT_PHASE ;
+    }
+
+	smlPhase phase = smlPhase(response.GetResultInt(int(sml_INPUT_PHASE))) ;
+
+	return phase ;
 }
 
 int Agent::GetDecisionCycleCounter()
 {
-    AnalyzeXML response ;
-    
-    bool ok = GetConnection()->SendAgentCommand(&response, sml_Names::kCommand_GetRunState, GetAgentName(), sml_Names::kParamValue, sml_Names::kParamDecision) ;
-    
-    if (!ok)
-    {
-        return 0 ;
-    }
-    
-    return response.GetResultInt(0) ;
+	AnalyzeXML response ;
+
+	bool ok = GetConnection()->SendAgentCommand(&response, sml_Names::kCommand_GetRunState, GetAgentName(), sml_Names::kParamValue, sml_Names::kParamDecision) ;
+
+	if (!ok)
+    {
+		return 0 ;
+    }
+
+	return response.GetResultInt(0) ;
 }
 
 smlRunState Agent::GetRunState()
 {
-    AnalyzeXML response ;
-    
-    bool ok = GetConnection()->SendAgentCommand(&response, sml_Names::kCommand_GetRunState, GetAgentName(), sml_Names::kParamValue, sml_Names::kParamRunState) ;
-    
-    if (!ok)
-    {
-        return smlRunState(0) ;
-    }
-    
-    return smlRunState(response.GetResultInt(0)) ;
+	AnalyzeXML response ;
+
+	bool ok = GetConnection()->SendAgentCommand(&response, sml_Names::kCommand_GetRunState, GetAgentName(), sml_Names::kParamValue, sml_Names::kParamRunState) ;
+
+	if (!ok)
+    {
+		return smlRunState(0) ;
+    }
+
+	return smlRunState(response.GetResultInt(0)) ;
 }
 
 char const* Agent::ExecuteCommandLine(char const* pCommandLine, bool echoResults, bool noFilter)
 {
-    return GetKernel()->ExecuteCommandLine(pCommandLine, GetAgentName(), echoResults, noFilter) ;
+	return GetKernel()->ExecuteCommandLine(pCommandLine, GetAgentName(), echoResults, noFilter) ;
 }
 
 bool Agent::ExecuteCommandLineXML(char const* pCommandLine, ClientAnalyzedXML* pResponse)
 {
-    return GetKernel()->ExecuteCommandLineXML(pCommandLine, GetAgentName(), pResponse) ;
+	return GetKernel()->ExecuteCommandLineXML(pCommandLine, GetAgentName(), pResponse) ;
 }
 
 bool Agent::GetLastCommandLineResult()
 {
-    return GetKernel()->GetLastCommandLineResult() ;
+	return GetKernel()->GetLastCommandLineResult() ;
 }
 
 bool Agent::IsProductionLoaded(char const* pProductionName)
 {
-    if (!pProductionName)
-    {
-        return false ;
-    }
-    
-    AnalyzeXML response ;
-    
-    bool ok = GetConnection()->SendAgentCommand(&response, sml_Names::kCommand_IsProductionLoaded, GetAgentName(), sml_Names::kParamName, pProductionName) ;
-    
-    if (!ok)
-    {
-        return false ;
-    }
-    
-    return response.GetResultBool(false) ;
+	if (!pProductionName)
+    {
+		return false ;
+    }
+
+	AnalyzeXML response ;
+
+	bool ok = GetConnection()->SendAgentCommand(&response, sml_Names::kCommand_IsProductionLoaded, GetAgentName(), sml_Names::kParamName, pProductionName) ;
+
+	if (!ok)
+    {
+		return false ;
+    }
+
+	return response.GetResultBool(false) ;
 }
 
 bool Agent::SynchronizeInputLink()
 {
-    return GetWM()->SynchronizeInputLink() ;
+	return GetWM()->SynchronizeInputLink() ;
 }
 
 bool Agent::SynchronizeOutputLink()
 {
-    return GetWM()->SynchronizeOutputLink() ;
+	return GetWM()->SynchronizeOutputLink() ;
 }
 
 // Test if a path exists and is not a directory.
 bool isfile(const char* path)
 {
 #ifdef _WIN32
-    DWORD a = GetFileAttributes(path);
-    return a != INVALID_FILE_ATTRIBUTES && !(a & FILE_ATTRIBUTE_DIRECTORY);
+	DWORD a = GetFileAttributes(path);
+	return a != INVALID_FILE_ATTRIBUTES && !(a & FILE_ATTRIBUTE_DIRECTORY);
 #else
-    struct stat st;
-    return (stat(path, &st) == 0 && !S_ISDIR(st.st_mode));
+	struct stat st;
+	return (stat(path, &st) == 0 && !S_ISDIR(st.st_mode));
 #endif
 }
 
 bool Agent::SpawnDebugger(int port, const char* jarpath)
 {
-    std::string p;
+	std::string p;
     if (jarpath)
     {
         if (!isfile(jarpath))
         {
-            return false;
-        }
-        p = jarpath;
+			return false;
+		}
+		p = jarpath;
     }
     else if (isfile(DEBUGGER_NAME))
     {
-        p = DEBUGGER_NAME;
+		p = DEBUGGER_NAME;
     }
     else
     {
         char* e = getenv("SOAR_HOME");
         if (!e)
         {
-            return false;
-        }
-        std::string h(e);
+			return false;
+		}
+		std::string h(e);
         if (h.find_last_of("/\\") != h.size() - 1)
         {
-            h += '/';
-        }
-        h += DEBUGGER_NAME;
+			h += '/';
+		}
+		h += DEBUGGER_NAME;
         if (!isfile(h.c_str()))
         {
-            return false;
-        }
-        p = h;
-    }
-    
-    if (port == -1)
-    {
-        port = m_Kernel->GetListenerPort();
-    }
-    
-    if (m_pDPI)
-    {
-        return false;
-    }
-    m_pDPI = new DebuggerProcessInformation();
-    
+			return false;
+		}
+		p = h;
+	}
+	
+	if (port == -1)
+    {
+		port = m_Kernel->GetListenerPort();
+    }
+
+	if (m_pDPI) 
+    {
+		return false;
+    }
+	m_pDPI = new DebuggerProcessInformation();
+
 #ifdef _WIN32
     ZeroMemory(&m_pDPI->debuggerStartupInfo, sizeof(m_pDPI->debuggerStartupInfo));
     m_pDPI->debuggerStartupInfo.cb = sizeof(m_pDPI->debuggerStartupInfo);
     ZeroMemory(&m_pDPI->debuggerProcessInformation, sizeof(m_pDPI->debuggerProcessInformation));
-    
-    // Start the child process.
-    std::stringstream commandLine;
-    commandLine << "javaw.exe -jar \"" << p << "\" -remote -port " << port << " -agent \"" << this->GetAgentName() << "\"";
-    
-    BOOL ret = CreateProcess(
-                   0,
+
+	// Start the child process. 
+	std::stringstream commandLine;
+	commandLine << "javaw.exe -jar \"" << p << "\" -remote -port " << port << " -agent \"" << this->GetAgentName() << "\"";
+
+	BOOL ret = CreateProcess(
+		0,
                    const_cast< LPSTR >(commandLine.str().c_str()),      // Command line
-                   0,                              // Process handle not inheritable
-                   0,                              // Thread handle not inheritable
+		0,								// Process handle not inheritable
+		0,								// Thread handle not inheritable
                    false,                          // Set handle inheritance to false
-                   0,                              // No creation flags
-                   0,                              // Use parent's environment block
-                   0,                              // Use parent's starting directory
-                   &m_pDPI->debuggerStartupInfo,           // Pointer to STARTUPINFO structure
+		0,								// No creation flags
+		0,								// Use parent's environment block
+		0,								// Use parent's starting directory 
+		&m_pDPI->debuggerStartupInfo,			// Pointer to STARTUPINFO structure
                    &m_pDPI->debuggerProcessInformation);   // Pointer to PROCESS_INFORMATION structure
-                   
+
     if (ret == 0)
-    {
-        std::cout << "Error code: " << GetLastError() << std::endl;
-        delete m_pDPI;
-        m_pDPI = 0;
-        return false;
-    }
-    return true;
-    
+	{
+		std::cout << "Error code: " << GetLastError() << std::endl;
+		delete m_pDPI;
+		m_pDPI = 0;
+		return false;
+	}
+	return true;
+
 #else // _WIN32
-    m_pDPI->debuggerPid = fork();
+	m_pDPI->debuggerPid = fork();
     if (m_pDPI->debuggerPid < 0)
-    {
-        delete m_pDPI;
-        m_pDPI = 0;
-        return false;
-    }
-    
+	{ 
+		delete m_pDPI;
+		m_pDPI = 0;
+		return false;
+	}
+
     if (m_pDPI->debuggerPid == 0)
-    {
-        // child
-        std::string portstring;
-        to_string(port, portstring);
-    
+	{
+		// child
+		std::string portstring;
+		to_string(port, portstring);
+
 #if (defined(__APPLE__) && defined(__MACH__))
-        execlp("java", "java", "-XstartOnFirstThread", "-jar", p.c_str(), "-remote",
+		execlp("java", "java", "-XstartOnFirstThread", "-jar", p.c_str(), "-remote", 
                "-port", portstring.c_str(), "-agent", this->GetAgentName(), NULL);
 #else
-        execlp("java", "java", "-jar", p.c_str(), "-remote",
+		execlp("java", "java", "-jar", p.c_str(), "-remote", 
                "-port", portstring.c_str(), "-agent", this->GetAgentName(), NULL);
 #endif
-        // does not return on success
-    
-        std::cerr << "Debugger spawn failed: " << strerror(errno) << std::endl;
-        exit(1);
-    }
-    
-    // parent
-    return true;
+		// does not return on success
+
+		std::cerr << "Debugger spawn failed: " << strerror(errno) << std::endl;
+		exit(1);
+	}
+
+	// parent
+	return true;
 #endif // _WIN32
 }
 
 bool Agent::KillDebugger()
 {
-    if (!m_pDPI)
-    {
-        return false;
-    }
-    bool successful = false;
-    
+	if (!m_pDPI)
+    {
+		return false;
+    }
+	bool successful = false;
+
 #ifdef _WIN32
-    // Wait until child process exits.
-    BOOL ret = TerminateProcess(m_pDPI->debuggerProcessInformation.hProcess, 0);
+	// Wait until child process exits.
+	BOOL ret = TerminateProcess(m_pDPI->debuggerProcessInformation.hProcess, 0);
     CloseHandle(m_pDPI->debuggerProcessInformation.hProcess);
     CloseHandle(m_pDPI->debuggerProcessInformation.hThread);
-    if (ret)
-    {
-        successful = true;
-    }
-    
+	if (ret) 
+    {
+		successful = true;
+    }
+
 #else // _WIN32
     if (!kill(m_pDPI->debuggerPid, SIGTERM))
-    {
-        successful = true;
-    }
+	{
+		successful = true;
+	}
 #endif // _WIN32
-    
-    delete m_pDPI;
-    m_pDPI = 0;
-    return successful;
+
+	delete m_pDPI;
+	m_pDPI = 0;
+	return successful;
 }
 
 char const* Agent::ConvertIdentifier(char const* pClientIdentifier)
 {
-    // need to keep the result around after the function returns
-    // bad
-    static std::string kernelIdentifier;
-    
-    AnalyzeXML response;
-    
-    // Send the command to the kernel
-    bool ret = m_Kernel->GetConnection()->SendAgentCommand(&response, sml_Names::kCommand_ConvertIdentifier, GetAgentName(), sml_Names::kParamName, pClientIdentifier);
-    
-    if (ret)
-    {
-        // Get the result as a string
+	// need to keep the result around after the function returns
+	// bad
+	static std::string kernelIdentifier;
+
+	AnalyzeXML response;
+
+	// Send the command to the kernel
+	bool ret = m_Kernel->GetConnection()->SendAgentCommand(&response, sml_Names::kCommand_ConvertIdentifier, GetAgentName(), sml_Names::kParamName, pClientIdentifier);
+
+	if (ret)
+	{
+		// Get the result as a string
         char const* pResult = response.GetResultString();
-        if (pResult && strlen(pResult))
-        {
-            kernelIdentifier.assign(pResult);
-            return kernelIdentifier.c_str();
-        }
-    }
-    return pClientIdentifier;
+		if (pResult && strlen(pResult)) 
+		{
+			kernelIdentifier.assign(pResult);
+			return kernelIdentifier.c_str();
+		} 
+	}
+	return pClientIdentifier;
 }
 
 void Agent::SendSVSInput(const std::string& txt)
