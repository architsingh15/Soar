--- conflicted
+++ resolved
@@ -38,12 +38,9 @@
 #include <sstream>
 #include <iomanip>
 
-<<<<<<< HEAD
 #include "assert.hpp"
 #include "memory_manager.h"
 
-=======
->>>>>>> 5a114d9b
 using namespace sml ;
 using namespace soarxml;
 
