--- conflicted
+++ resolved
@@ -19,10 +19,6 @@
 
 #include "agent.h"
 #include "symbol.h"
-<<<<<<< HEAD
-#include "agent.h"
-=======
->>>>>>> 7062dd88
 #include "symbol_manager.h"
 
 using namespace cli;
