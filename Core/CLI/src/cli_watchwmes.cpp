--- conflicted
+++ resolved
@@ -36,11 +36,11 @@
     //    wme *w, *w2;
     //    Symbol *id;
     //    slot *s;
-    
+
     //    w = (wme *) the_wme;
-    
+
     Symbol* pId = pWme->id;
-    
+
     // remove w from whatever list of wmes it's on
     wme* pWme2;
     for (pWme2 = pId->id->input_wmes; pWme2 != NIL; pWme2 = pWme2->next)
@@ -48,54 +48,54 @@
         {
             break;
         }
-        
+
     if (pWme2)
     {
         remove_from_dll(pId->id->input_wmes, pWme, next, prev);
     }
-    
+
     for (pWme2 = pId->id->impasse_wmes; pWme2 != NIL; pWme2 = pWme2->next)
         if (pWme == pWme2)
         {
             break;
         }
-        
+
     if (pWme2)
     {
         remove_from_dll(pId->id->impasse_wmes, pWme, next, prev);
     }
-    
+
     slot* s;
     for (s = pId->id->slots; s != NIL; s = s->next)
     {
-    
+
         for (pWme2 = s->wmes; pWme2 != NIL; pWme2 = pWme2->next)
             if (pWme == pWme2)
             {
                 break;
             }
-            
+
         if (pWme2)
         {
             remove_from_dll(s->wmes, pWme, next, prev);
         }
-        
+
         for (pWme2 = s->acceptable_preference_wmes; pWme2 != NIL; pWme2 = pWme2->next)
             if (pWme == pWme2)
             {
                 break;
             }
-            
+
         if (pWme2)
         {
             remove_from_dll(s->acceptable_preference_wmes, pWme, next, prev);
-        }
-    }
-    
+    }
+    }
+
 #ifdef USE_CAPTURE_REPLAY
     // TODO: ommitted
 #endif // USE_CAPTURE_REPLAY
-    
+
     /* REW: begin 09.15.96 */
     if (pWme->gds)
     {
@@ -107,13 +107,13 @@
         }
     }
     /* REW: end   09.15.96 */
-    
+
     // now remove w from working memory
     remove_wme_from_wm(thisAgent, pWme);
-    
+
     /* REW: begin 28.07.96 */
     /* See AddWme for description of what's going on here */
-    
+
     if (thisAgent->current_phase != INPUT_PHASE)
     {
 #ifndef NO_TIMING_STUFF
@@ -122,9 +122,9 @@
         thisAgent->timers_phase.start();
 #endif // KERNEL_TIME_ONLY
 #endif // NO_TIMING_STUFF
-        
+
         /* do_buffered_wm_and_ownership_changes(); */
-        
+
 #ifndef NO_TIMING_STUFF
 #ifndef KERNEL_TIME_ONLY
         thisAgent->timers_phase.stop();
@@ -135,43 +135,31 @@
         thisAgent->timers_kernel.start();
 #endif // NO_TIMING_STUFF
     }
-    
-    /* note:
+
+    /* note: 
     *  See note at the NO_TOP_LEVEL_REFS flag in soar_cAddWme
     */
-    
+
 #ifndef NO_TOP_LEVEL_REFS
     do_buffered_wm_and_ownership_changes(thisAgent);
 #endif // NO_TOP_LEVEL_REFS
-    
+
     return 0;
 }
 
 bool read_wme_filter_component(agent* thisAgent, const char* s, Symbol** sym)
 {
-<<<<<<< HEAD
-    get_lexeme_from_string(thisAgent, const_cast<char*>(s));
-    if (thisAgent->lexeme.type == IDENTIFIER_LEXEME)
-    {
-        if ((*sym = find_identifier(thisAgent, thisAgent->lexeme.id_letter, thisAgent->lexeme.id_number)) == NIL)
-        {
-            return false;          /* Identifier does not exist */
-        }
-    }
-    else
-    {
-        *sym = make_symbol_for_current_lexeme(thisAgent, false);
-=======
     soar::Lexeme lexeme = get_lexeme_from_string(thisAgent, const_cast<char*>(s));
     if (lexeme.type == IDENTIFIER_LEXEME) {
         if ((*sym = find_identifier(thisAgent, lexeme.id_letter, lexeme.id_number)) == NIL) {
             return false;          /* Identifier does not exist */
         }
-    } else {
+    }
+    else
+    {
         *sym = make_symbol_for_lexeme(thisAgent, &lexeme, false);
->>>>>>> 9589c4b8
-    }
-    // Added by voigtjr because if this function can
+    }
+    // Added by voigtjr because if this function can 
     // legally return success with *sym == 0, my logic in AddWmeFilter will be broken.
     assert(*sym);
     return true;
@@ -184,14 +172,14 @@
     {
         return -1;
     }
-    
+
     Symbol* pAttr = 0;
     if (!read_wme_filter_component(thisAgent, pAttrString, &pAttr))
     {
         symbol_remove_ref(thisAgent, pId);
         return -2;
     }
-    
+
     Symbol* pValue = 0;
     if (!read_wme_filter_component(thisAgent, pValueString, &pValue))
     {
@@ -199,21 +187,21 @@
         symbol_remove_ref(thisAgent, pAttr);
         return -3;
     }
-    
+
     /* check to see if such a filter has already been added: */
     cons* c;
     wme_filter* existing_wf;
     for (c = thisAgent->wme_filter_list; c != NIL; c = c->rest)
     {
-    
+
         existing_wf = static_cast<wme_filter*>(c->first);
-        
+
         // check for duplicate
-        if ((existing_wf->adds == adds)
-                && (existing_wf->removes == removes)
-                && (existing_wf->id == pId)
-                && (existing_wf->attr == pAttr)
-                && (existing_wf->value == pValue))
+        if ((existing_wf->adds == adds) 
+            && (existing_wf->removes == removes)
+            && (existing_wf->id == pId) 
+            && (existing_wf->attr == pAttr)
+            && (existing_wf->value == pValue)) 
         {
             symbol_remove_ref(thisAgent, pId);
             symbol_remove_ref(thisAgent, pAttr);
@@ -221,20 +209,20 @@
             return -4; // Filter already exists
         }
     }
-    
+
     wme_filter* wf = static_cast<wme_filter*>(allocate_memory(thisAgent, sizeof(wme_filter), MISCELLANEOUS_MEM_USAGE));
     wf->id = pId;
     wf->attr = pAttr;
     wf->value = pValue;
     wf->adds = adds;
     wf->removes = removes;
-    
-    /* Rather than add refs for the new filter symbols and then remove refs
+
+    /* Rather than add refs for the new filter symbols and then remove refs 
     * for the identical symbols created from the string parameters, skip
     * the two nullifying steps altogether and just return immediately
     * after pushing the new filter:
     */
-    push(thisAgent, wf, thisAgent->wme_filter_list);
+    push(thisAgent, wf, thisAgent->wme_filter_list);     
     return 0;
 }
 
@@ -245,14 +233,14 @@
     {
         return -1;
     }
-    
+
     Symbol* pAttr = 0;
     if (!read_wme_filter_component(thisAgent, pAttrString, &pAttr))
     {
         symbol_remove_ref(thisAgent, pId);
         return -2;
     }
-    
+
     Symbol* pValue = 0;
     if (!read_wme_filter_component(thisAgent, pValueString, &pValue))
     {
@@ -260,19 +248,19 @@
         symbol_remove_ref(thisAgent, pAttr);
         return -3;
     }
-    
+
     cons* c;
     cons** prev_cons_rest = &thisAgent->wme_filter_list;
     for (c = thisAgent->wme_filter_list; c != NIL; c = c->rest)
     {
         wme_filter* wf = static_cast<wme_filter*>(c->first);
-        
+
         // check for duplicate
-        if ((wf->adds == adds)
-                && (wf->removes == removes)
-                && (wf->id == pId)
-                && (wf->attr == pAttr)
-                && (wf->value == pValue))
+        if ((wf->adds == adds) 
+            && (wf->removes == removes)
+            && (wf->id == pId) 
+            && (wf->attr == pAttr)
+            && (wf->value == pValue)) 
         {
             *prev_cons_rest = c->rest;
             symbol_remove_ref(thisAgent, pId);
@@ -298,7 +286,7 @@
     cons** prev_cons_rest = &thisAgent->wme_filter_list;
     for (c = thisAgent->wme_filter_list; c != NIL; c = c->rest)
     {
-    
+
         wme_filter* wf = static_cast<wme_filter*>(c->first);
         if ((adds && wf->adds) || (removes && wf->removes))
         {
@@ -323,7 +311,7 @@
     for (c = thisAgent->wme_filter_list; c != NIL; c = c->rest)
     {
         wme_filter* wf = static_cast<wme_filter*>(c->first);
-        
+
         if ((adds && wf->adds) || (removes && wf->removes))
         {
             print_with_symbols(thisAgent, "wme filter: (%y ^%y %y) ", wf->id, wf->attr, wf->value);
@@ -361,7 +349,7 @@
                 return SetError("That WME filter already exists.");
             }
             break;
-            
+
         case WATCH_WMES_REMOVE:
             if (!pIdString || !pAttributeString || !pValueString)
             {
@@ -385,33 +373,33 @@
                 return SetError("The specified WME filter was not found.");
             }
             break;
-            
+
         case WATCH_WMES_LIST:
             if (type.none())
             {
                 type.flip();
             }
-            
+
             ListWMEFilters(m_pAgentSML->GetSoarAgent(), type.test(WATCH_WMES_TYPE_ADDS), type.test(WATCH_WMES_TYPE_REMOVES));
             break;
-            
+
         case WATCH_WMES_RESET:
             if (type.none())
             {
                 type.flip();
             }
-            
+
             retb = ResetWMEFilters(m_pAgentSML->GetSoarAgent(), type.test(WATCH_WMES_TYPE_ADDS), type.test(WATCH_WMES_TYPE_REMOVES));
-            
+
             if (!retb)
             {
                 return SetError("The specified WME filter was not found.");
             }
             break;
-            
+
         default:
             return SetError("Invalid mode.");
     }
-    
+
     return true;
 }