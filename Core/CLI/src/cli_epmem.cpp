--- conflicted
+++ resolved
@@ -26,7 +26,7 @@
 {
     agent* thisAgent = m_pAgentSML->GetSoarAgent();
     std::ostringstream tempString;
-
+    
     if (!pOp)
     {
         // Print Epmem Settings
@@ -54,15 +54,15 @@
         PrintCLIMessage_Section("Experimental", 40);
         PrintCLIMessage_Item("merge:", thisAgent->epmem_params->merge, 40);
         PrintCLIMessage("");
-
+        
         return true;
     }
     else if (pOp == 'b')
     {
         std::string err;
-
+        
         bool result = epmem_backup_db(thisAgent, pAttr->c_str(), &(err));
-
+        
         if (!result)
         {
             SetError("Error while backing up database: " + err);
@@ -72,18 +72,13 @@
             tempString << "Episodic memory database backed up to " << pAttr->c_str();
             PrintCLIMessage(&tempString);
         }
-
+        
         return result;
     }
     else if (pOp == 'c')
     {
         const char* msg = "Episodic memory database closed.";
-<<<<<<< HEAD
-        const char* tag_type = sml_Names::kTypeString;
-
-=======
-        
->>>>>>> 06c5f161
+        
         epmem_close(thisAgent);
         PrintCLIMessage(msg);
         return true;
@@ -91,7 +86,7 @@
     else if (pOp == 'e')
     {
         bool result = thisAgent->epmem_params->learning->set_string("on");
-
+        
         if (!result)
         {
             SetError("This parameter is protected while the episodic memory database is open.");
@@ -100,13 +95,13 @@
         {
             PrintCLIMessage("Episodic memory enabled.");
         }
-
+        
         return result;
     }
     else if (pOp == 'd')
     {
         bool result = thisAgent->epmem_params->learning->set_string("off");
-
+        
         if (!result)
         {
             SetError("This parameter is protected while the episodic memory database is open.");
@@ -115,7 +110,7 @@
         {
             PrintCLIMessage("Episodic memory disabled.");
         }
-
+        
         return result;
     }
     else if (pOp == 'g')
@@ -125,7 +120,7 @@
         {
             return SetError("Invalid epmem parameter.");
         }
-
+        
         PrintCLIMessage_Item("", my_param, 0);
         return true;
     }
@@ -145,7 +140,7 @@
     else if (pOp == 'p')
     {
         std::string viz;
-
+        
         epmem_print_episode(thisAgent, memory_id, &(viz));
         if (viz.empty())
         {
@@ -163,15 +158,15 @@
         {
             return SetError("Invalid epmem parameter.");
         }
-
+        
         if (!my_param->validate_string(pVal->c_str()))
         {
             return SetError("Invalid setting for epmem parameter.");
         }
-
+        
         epmem_param_container::db_choices last_db_mode = thisAgent->epmem_params->database->get_value();
         bool result = my_param->set_string(pVal->c_str());
-
+        
         if (!result)
         {
             SetError("This parameter is protected while the episodic memory database is open.");
@@ -186,7 +181,7 @@
                         (!strcmp(pAttr->c_str(), "path")))
                 {
                     PrintCLIMessage("To finalize episodic memory database switch, issue an epmem --init command.\n");
-        }
+                }
             }
             if (!strcmp(pAttr->c_str(), "append"))
             {
@@ -195,7 +190,7 @@
                     PrintCLIMessage("Warning: Since append mode is off, starting/reinitializing,\n"
                                     "         Soar will erase the episodic memory database.\n");
                 }
-
+                
             }
         }
         return result;
@@ -230,10 +225,10 @@
             {
                 return SetError("Invalid statistic.");
             }
-
+            
             PrintCLIMessage_Item("", my_stat, 0);
         }
-
+        
         return true;
     }
     else if (pOp == 't')
@@ -246,16 +241,16 @@
                     bool raw;
                     cli::CommandLineInterface* this_cli;
                     std::ostringstream& m_Result;
-
+                    
                     foo& operator=(const foo&)
                     {
                         return *this;
                     }
-
+                    
                 public:
                     foo(bool m_RawOutput, cli::CommandLineInterface* new_cli, std::ostringstream& m_Result): raw(m_RawOutput), this_cli(new_cli), m_Result(m_Result) {};
-
-
+                    
+                    
                     void operator()(soar_module::timer* t)
                     {
                         std::string output(t->get_name());
@@ -263,7 +258,7 @@
                         this_cli->PrintCLIMessage_Item(output.c_str(), t, 40);
                     }
             } bar(m_RawOutput, this, m_Result);
-
+            
             PrintCLIMessage_Header("Episodic Memory Timers", 40);
             thisAgent->epmem_timers->for_each(bar);
         }
@@ -275,26 +270,26 @@
             {
                 return SetError("Invalid timer.");
             }
-
+            
             PrintCLIMessage_Item("", my_timer, 0);
         }
-
+        
         return true;
     }
     else if (pOp == 'v')
     {
         std::string viz;
-
+        
         epmem_visualize_episode(thisAgent, memory_id, &(viz));
-
+        
         if (viz.empty())
         {
             return SetError("Invalid episode.");
         }
         PrintCLIMessage(&viz);
-
-        return true;
-    }
-
+        
+        return true;
+    }
+    
     return SetError("Unknown option.");
 }