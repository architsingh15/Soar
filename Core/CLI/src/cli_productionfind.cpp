--- conflicted
+++ resolved
@@ -31,7 +31,7 @@
 void free_binding_list(agent* thisAgent, list* bindings)
 {
     cons* c;
-    
+
     for (c = bindings; c != NIL; c = c->rest)
     {
         free_memory(thisAgent, c->first, MISCELLANEOUS_MEM_USAGE);
@@ -48,13 +48,13 @@
 Symbol* get_binding(Symbol* f, list* bindings)
 {
     cons* c;
-    
+
     for (c = bindings; c != NIL; c = c->rest)
     {
         if (static_cast<Binding*>(c->first)->from == f)
         {
             return static_cast<Binding*>(c->first)->to;
-        }
+    }
     }
     return NIL;
 }
@@ -63,13 +63,13 @@
 {
     Binding* b;
     Symbol* bvar;
-    
+
     /* SBH/MVP 7-5-94 */
     if ((s1 == s2) && (s1->symbol_type != VARIABLE_SYMBOL_TYPE))
     {
         return true;
     }
-    
+
     /* "*" matches everything. */
     if ((s1->symbol_type == STR_CONSTANT_SYMBOL_TYPE) &&
             (!strcmp(s1->sc->name, "*")))
@@ -81,8 +81,8 @@
     {
         return true;
     }
-    
-    
+
+
     if ((s1->symbol_type != VARIABLE_SYMBOL_TYPE) ||
             (s2->symbol_type != VARIABLE_SYMBOL_TYPE))
     {
@@ -110,12 +110,12 @@
 
 bool actions_are_equal_with_bindings(agent* thisAgent, action* a1, action* a2, list** bindings)
 {
-    //         if (a1->type == FUNCALL_ACTION)
+    //         if (a1->type == FUNCALL_ACTION) 
     //         {
-    //            if ((a2->type == FUNCALL_ACTION))
+    //            if ((a2->type == FUNCALL_ACTION)) 
     //            {
     //               if (funcalls_match(rhs_value_to_funcall_list(a1->value),
-    //                  rhs_value_to_funcall_list(a2->value)))
+    //                  rhs_value_to_funcall_list(a2->value))) 
     //               {
     //                     return true;
     //               }
@@ -127,32 +127,32 @@
     {
         return false;
     }
-    
+
     /* Both are make_actions. */
-    
+
     if (a1->preference_type != a2->preference_type)
     {
         return false;
     }
-    
+
     if (!symbols_are_equal_with_bindings(thisAgent, rhs_value_to_symbol(a1->id),
-                                         rhs_value_to_symbol(a2->id),
+        rhs_value_to_symbol(a2->id),
                                          bindings))
     {
         return false;
     }
-    
-    if ((rhs_value_is_symbol(a1->attr)) && (rhs_value_is_symbol(a2->attr)))
+
+    if ((rhs_value_is_symbol(a1->attr)) && (rhs_value_is_symbol(a2->attr))) 
     {
         if (!symbols_are_equal_with_bindings(thisAgent, rhs_value_to_symbol(a1->attr),
-                                             rhs_value_to_symbol(a2->attr), bindings))
+            rhs_value_to_symbol(a2->attr), bindings)) 
         {
             return false;
         }
     }
     else
     {
-        //            if ((rhs_value_is_funcall(a1->attr)) && (rhs_value_is_funcall(a2->attr)))
+        //            if ((rhs_value_is_funcall(a1->attr)) && (rhs_value_is_funcall(a2->attr))) 
         //            {
         //               if (!funcalls_match(rhs_value_to_funcall_list(a1->attr),
         //                  rhs_value_to_funcall_list(a2->attr)))
@@ -161,29 +161,29 @@
         //               }
         //            }
     }
-    
+
     /* Values are different. They are rhs_value's. */
-    
-    if ((rhs_value_is_symbol(a1->value)) && (rhs_value_is_symbol(a2->value)))
+
+    if ((rhs_value_is_symbol(a1->value)) && (rhs_value_is_symbol(a2->value))) 
     {
         if (symbols_are_equal_with_bindings(thisAgent, rhs_value_to_symbol(a1->value),
-                                            rhs_value_to_symbol(a2->value), bindings))
+            rhs_value_to_symbol(a2->value), bindings)) 
         {
             return true;
         }
-        else
+        else 
         {
             return false;
         }
     }
-    if ((rhs_value_is_funcall(a1->value)) && (rhs_value_is_funcall(a2->value)))
+    if ((rhs_value_is_funcall(a1->value)) && (rhs_value_is_funcall(a2->value))) 
     {
         //            if (funcalls_match(rhs_value_to_funcall_list(a1->value),
         //               rhs_value_to_funcall_list(a2->value)))
         //            {
         //               return true;
         //            }
-        //            else
+        //            else 
         {
             return false;
         }
@@ -200,23 +200,23 @@
     cons* c1, *c2;
     complex_test* ct1, *ct2;
     bool goal_test, impasse_test;
-    
+
     /* DJP 4/3/96 -- The problem here is that sometimes test2 was being copied      */
     /*               and sometimes it wasn't.  If it was copied, the copy was never */
     /*               deallocated.  There's a few choices about how to fix this.  I  */
     /*               decided to just create a copy always and then always           */
     /*               deallocate it before returning.  Added a macro to do that.     */
-    
+
     test t2;
-    
+
     /* t1 is from the pattern given to "pf"; t2 is from a production's condition list. */
-    if (test_is_blank_test(t1))
+    if (test_is_blank_test(t1)) 
     {
         return (test_is_blank_test(test2) == 0);
     }
-    
+
     /* If the pattern doesn't include "(state", but the test from the
-    * production does, strip it out of the production's.
+    * production does, strip it out of the production's. 
     */
     if ((!test_includes_goal_or_impasse_id_test(t1, true, false)) &&
             test_includes_goal_or_impasse_id_test(test2, true, false))
@@ -229,18 +229,18 @@
     {
         t2 = copy_test(thisAgent, test2) ; /* DJP 4/3/96 -- Always make t2 into a copy */
     }
-    
-    if (test_is_blank_or_equality_test(t1))
+
+    if (test_is_blank_or_equality_test(t1)) 
     {
         if (!(test_is_blank_or_equality_test(t2) && !(test_is_blank_test(t2))))
         {
             dealloc_and_return(thisAgent, t2, false);
         }
-        else
+        else 
         {
             if (symbols_are_equal_with_bindings(thisAgent, referent_of_equality_test(t1),
-                                                referent_of_equality_test(t2),
-                                                bindings))
+                referent_of_equality_test(t2),
+                bindings))
             {
                 dealloc_and_return(thisAgent, t2, true);
             }
@@ -250,74 +250,74 @@
             }
         }
     }
-    
+
     ct1 = complex_test_from_test(t1);
     ct2 = complex_test_from_test(t2);
-    
-    if (ct1->type != ct2->type)
+
+    if (ct1->type != ct2->type) 
     {
         dealloc_and_return(thisAgent, t2, false);
     }
-    
+
     switch (ct1->type)
     {
-        case GOAL_ID_TEST:
+    case GOAL_ID_TEST: 
             dealloc_and_return(thisAgent, t2, true);
-            break;
-        case IMPASSE_ID_TEST:
+        break;
+    case IMPASSE_ID_TEST: 
             dealloc_and_return(thisAgent, t2, true);
-            break;
-            
-        case DISJUNCTION_TEST:
+        break;
+
+    case DISJUNCTION_TEST:
             for (c1 = ct1->data.disjunction_list, c2 = ct2->data.disjunction_list;
                     ((c1 != NIL) && (c2 != NIL)); c1 = c1->rest, c2 = c2->rest)
-            {
-                if (c1->first != c2->first)
-                {
+        {
+            if (c1->first != c2->first) 
+            {
                     dealloc_and_return(thisAgent, t2, false)
-                }
-            }
+            }
+        }
             if (c1 == c2)
-            {
+        {
                 dealloc_and_return(thisAgent, t2, true); /* make sure they both hit end-of-list */
-            }
-            else
-            {
+        }
+        else
+        {
                 dealloc_and_return(thisAgent, t2, false);
-            }
-            
-        case CONJUNCTIVE_TEST:
+        }
+
+    case CONJUNCTIVE_TEST:
             for (c1 = ct1->data.conjunct_list, c2 = ct2->data.conjunct_list;
                     ((c1 != NIL) && (c2 != NIL)); c1 = c1->rest, c2 = c2->rest)
-            {
+        {
                 if (! tests_are_equal_with_bindings(thisAgent, static_cast<test>(c1->first), static_cast<test>(c2->first), bindings))
                     dealloc_and_return(thisAgent, t2, false)
-                }
+        }
             if (c1 == c2)
-            {
+        {
                 dealloc_and_return(thisAgent, t2, true); /* make sure they both hit end-of-list */
-            }
-            else
-            {
+        }
+        else 
+        {
                 dealloc_and_return(thisAgent, t2, false);
-            }
-            
-        default:  /* relational tests other than equality */
+        }
+
+    default:  /* relational tests other than equality */
             if (symbols_are_equal_with_bindings(thisAgent, ct1->data.referent, ct2->data.referent, bindings))
-            {
+        {
                 dealloc_and_return(thisAgent, t2, true);
-            }
-            else
-            {
+        }
+        else
+        {
                 dealloc_and_return(thisAgent, t2, false);
-            }
+        }
     }
 }
 
 void print_binding_list(agent* thisAgent, list* bindings)
 {
     cons* c;
-    
+
     for (c = bindings ; c != NIL ; c = c->rest)
     {
         print_with_symbols(thisAgent, "   (%y -> %y)\n", static_cast<Binding*>(c->first)->from, static_cast<Binding*>(c->first)->to);
@@ -330,10 +330,10 @@
     {
         return false;
     }
-    switch (c1->type)
-    {
-        case POSITIVE_CONDITION:
-        case NEGATIVE_CONDITION:
+    switch (c1->type) 
+    {
+    case POSITIVE_CONDITION:
+    case NEGATIVE_CONDITION:
             if (! tests_are_equal_with_bindings(thisAgent, c1->data.tests.id_test,
                                                 c2->data.tests.id_test, bindings))
             {
@@ -341,7 +341,7 @@
             }
             if (! tests_are_equal_with_bindings(thisAgent, c1->data.tests.attr_test,
                                                 c2->data.tests.attr_test, bindings))
-                                                
+
             {
                 return false;
             }
@@ -350,20 +350,20 @@
             {
                 return false;
             }
-            if (c1->test_for_acceptable_preference != c2->test_for_acceptable_preference)
+        if (c1->test_for_acceptable_preference != c2->test_for_acceptable_preference)
             {
                 return false;
             }
             return true;
-            
-        case CONJUNCTIVE_NEGATION_CONDITION:
+
+    case CONJUNCTIVE_NEGATION_CONDITION:
             for (c1 = c1->data.ncc.top, c2 = c2->data.ncc.top;
                     ((c1 != NIL) && (c2 != NIL));
                     c1 = c1->next, c2 = c2->next)
                 if (! conditions_are_equal_with_bindings(thisAgent, c1, c2, bindings))
                 {
                     return false;
-                }
+    }
             if (c1 == c2)
             {
                 return true;    /* make sure they both hit end-of-list */
@@ -376,7 +376,7 @@
 void reset_old_binding_point(agent* thisAgent, list** bindings, list** current_binding_point)
 {
     cons* c, *c_next;
-    
+
     c = *bindings;
     while (c != *current_binding_point)
     {
@@ -385,48 +385,33 @@
         free_cons(thisAgent, c);
         c = c_next;
     }
-    
+
     bindings = current_binding_point;
 }
 
-<<<<<<< HEAD
-void read_pattern_and_get_matching_productions(agent* thisAgent,
-        list** current_pf_list,
-        bool show_bindings,
-        bool just_chunks,
-        bool no_chunks)
-=======
 void read_pattern_and_get_matching_productions (agent* agnt,
     const char* lhs_str,
     list **current_pf_list, 
     bool show_bindings,
     bool just_chunks,
     bool no_chunks) 
->>>>>>> 9589c4b8
 {
     condition* c, *clist, *top, *bottom, *pc;
     int i;
     production* prod;
     list* bindings, *current_binding_point;
     bool match, match_this_c;
-    
-    
+
+
     bindings = NIL;
     current_binding_point = NIL;
-    
+
     /*  print("Parsing as a lhs...\n"); */
-<<<<<<< HEAD
-    clist = parse_lhs(thisAgent);
-    if (!clist)
-    {
-        print(thisAgent, "Error: not a valid condition list.\n");
-=======
     soar::Lexer lexer(agnt, lhs_str);        
     lexer.get_lexeme();
     clist = parse_lhs(agnt, &lexer);
     if (!clist) {
         print(agnt, "Error: not a valid condition list.\n");
->>>>>>> 9589c4b8
         current_pf_list = NIL;
         return;
     }
@@ -435,16 +420,16 @@
     print_condition_list(clist,0,false);
     print("\nMatches:\n");
     */
-    
+
     /* For the moment match against productions of all types (user,chunk,default, justification).     Later on the type should be a parameter.
     */
-    
+
     for (i = 0; i < NUM_PRODUCTION_TYPES; i++)
         if ((i == CHUNK_PRODUCTION_TYPE && !no_chunks) ||
-                (i != CHUNK_PRODUCTION_TYPE && !just_chunks))
+            (i != CHUNK_PRODUCTION_TYPE && !just_chunks))
             for (prod = thisAgent->all_productions_of_type[i]; prod != NIL; prod = prod->next)
             {
-            
+
                 /* Now the complicated part. */
                 /* This is basically a full graph-match.  Like the rete.  Yikes! */
                 /* Actually it's worse, because there are so many different KINDS of
@@ -454,22 +439,22 @@
                 (i.e. with make-wme's), see what matches all of them, and then
                 yank out the fake stuff.  But that won't work for RHS or for
                 negateds.       */
-                
+
                 /* Also note that we need bindings for every production.  Very expensive
                 (but don't necc. need to save them -- maybe can just print them as we go). */
-                
+
                 match = true;
                 p_node_to_conditions_and_nots(thisAgent, prod->p_node, NIL, NIL, &top, &bottom,
-                                              NIL, NIL);
-                                              
+                    NIL, NIL);
+
                 free_binding_list(thisAgent, bindings);
                 bindings = NIL;
-                
+
                 for (c = clist; c != NIL; c = c->next)
                 {
                     match_this_c = false;
                     current_binding_point = bindings;
-                    
+
                     for (pc = top; pc != NIL; pc = pc->next)
                     {
                         if (conditions_are_equal_with_bindings(thisAgent, c, pc, &bindings))
@@ -488,7 +473,7 @@
                     {
                         match = false;
                         break;
-                    }
+                }
                 }
                 deallocate_condition_list(thisAgent, top);  /* DJP 4/3/96 -- Never dealloced */
                 if (match)
@@ -502,29 +487,21 @@
                     else
                     {
                         print_with_symbols(thisAgent, "%y\n", prod->name);
-                    }
                 }
             }
+            }
     if (bindings)
     {
         free_binding_list(thisAgent, bindings);    /* DJP 4/3/96 -- To catch the last production */
     }
 }
 
-<<<<<<< HEAD
-void read_rhs_pattern_and_get_matching_productions(agent* thisAgent,
-        list** current_pf_list,
-        bool show_bindings,
-        bool just_chunks,
-        bool no_chunks)
-=======
 void read_rhs_pattern_and_get_matching_productions (agent* agnt,
     const char* rhs_string,
     list **current_pf_list, 
     bool show_bindings,
     bool just_chunks, 
     bool no_chunks) 
->>>>>>> 9589c4b8
 {
 
     action* a, *alist, *pa;
@@ -534,33 +511,26 @@
     bool match, match_this_a, parsed_ok;
     action* rhs;
     condition* top_cond, *bottom_cond;
-    
+
     bindings = NIL;
     current_binding_point = NIL;
-    
+
     /*  print("Parsing as a rhs...\n"); */
-<<<<<<< HEAD
-    parsed_ok = (parse_rhs(thisAgent, &alist) == true);
-    if (!parsed_ok)
-    {
-        print(thisAgent, "Error: not a valid rhs.\n");
-=======
     soar::Lexer lexer(agnt, rhs_string);        
     lexer.get_lexeme();
     parsed_ok = (parse_rhs(agnt, &lexer, &alist) == TRUE);
     if (!parsed_ok) {
         print(agnt, "Error: not a valid rhs.\n");
->>>>>>> 9589c4b8
         current_pf_list = NIL;
         return;
     }
-    
+
     /*
     print("Valid RHS:\n");
     print_action_list(alist,0,false);
     print("\nMatches:\n");
     */
-    
+
     for (i = 0; i < NUM_PRODUCTION_TYPES; i++)
     {
         if ((i == CHUNK_PRODUCTION_TYPE && !no_chunks) || (i != CHUNK_PRODUCTION_TYPE && !just_chunks))
@@ -568,18 +538,18 @@
             for (prod = thisAgent->all_productions_of_type[i]; prod != NIL; prod = prod->next)
             {
                 match = true;
-                
+
                 free_binding_list(thisAgent, bindings);
                 bindings = NIL;
-                
+
                 p_node_to_conditions_and_nots(thisAgent, prod->p_node, NIL, NIL, &top_cond,
-                                              &bottom_cond, NIL, &rhs);
+                    &bottom_cond, NIL, &rhs);
                 deallocate_condition_list(thisAgent, top_cond);
                 for (a = alist; a != NIL; a = a->next)
                 {
                     match_this_a = false;
                     current_binding_point = bindings;
-                    
+
                     for (pa = rhs; pa != NIL; pa = pa->next)
                     {
                         if (actions_are_equal_with_bindings(thisAgent, a, pa, &bindings))
@@ -587,25 +557,25 @@
                             match_this_a = true;
                             break;
                         }
-                        else
+                        else 
                         {
                             /* Remove new, incorrect bindings. */
                             reset_old_binding_point(thisAgent, &bindings, &current_binding_point);
                             bindings = current_binding_point;
                         }
                     }
-                    if (!match_this_a)
+                    if (!match_this_a) 
                     {
                         match = false;
                         break;
                     }
                 }
-                
+
                 deallocate_action_list(thisAgent, rhs);
-                if (match)
+                if (match) 
                 {
                     push(thisAgent, prod, (*current_pf_list));
-                    if (show_bindings)
+                    if (show_bindings) 
                     {
                         print_with_symbols(thisAgent, "%y, with bindings:\n", prod->name);
                         print_binding_list(thisAgent, bindings);
@@ -615,10 +585,10 @@
                         print_with_symbols(thisAgent, "%y\n", prod->name);
                     }
                 }
-            }
-        }
-    }
-    if (bindings)
+            }      
+        }
+    }
+    if (bindings) 
     {
         free_binding_list(thisAgent, bindings); /* DJP 4/3/96 -- To catch the last production */
     }
@@ -628,38 +598,11 @@
 {
     list* current_pf_list = 0;
     agent* thisAgent = m_pAgentSML->GetSoarAgent();
-    
-    if (options.test(PRODUCTION_FIND_INCLUDE_LHS))
+
+    if (options.test(PRODUCTION_FIND_INCLUDE_LHS)) 
     {
         /* this patch failed for -rhs, so I removed altogether.  KJC 3/99 */
-<<<<<<< HEAD
-        /* Soar-Bugs #54 TMH */
-        thisAgent->alternate_input_string = pattern.c_str();
-        thisAgent->alternate_input_suffix = ") ";
-        
-        get_lexeme(thisAgent);
-        read_pattern_and_get_matching_productions(thisAgent,
-                &current_pf_list,
-                options.test(PRODUCTION_FIND_SHOWBINDINGS),
-                options.test(PRODUCTION_FIND_ONLY_CHUNKS),
-                options.test(PRODUCTION_FIND_NO_CHUNKS));
-        thisAgent->current_char = ' ';
-    }
-    if (options.test(PRODUCTION_FIND_INCLUDE_RHS))
-    {
-        /* this patch failed for -rhs, so I removed altogether.  KJC 3/99 */
-        /* Soar-Bugs #54 TMH */
-        thisAgent->alternate_input_string = pattern.c_str();
-        thisAgent->alternate_input_suffix = ") ";
-        
-        get_lexeme(thisAgent);
-        read_rhs_pattern_and_get_matching_productions(thisAgent, &current_pf_list,
-                options.test(PRODUCTION_FIND_SHOWBINDINGS),
-                options.test(PRODUCTION_FIND_ONLY_CHUNKS),
-                options.test(PRODUCTION_FIND_NO_CHUNKS));
-        thisAgent->current_char = ' ';
-=======
-        
+
         read_pattern_and_get_matching_productions (agnt, pattern.c_str(), 
             &current_pf_list,
             options.test(PRODUCTION_FIND_SHOWBINDINGS),
@@ -672,13 +615,12 @@
             options.test(PRODUCTION_FIND_SHOWBINDINGS),
             options.test(PRODUCTION_FIND_ONLY_CHUNKS), 
             options.test(PRODUCTION_FIND_NO_CHUNKS));
->>>>>>> 9589c4b8
-    }
-    if (current_pf_list == NIL)
+    }
+    if (current_pf_list == NIL) 
     {
         print(thisAgent, "No matches.\n");
     }
-    
+
     free_list(thisAgent, current_pf_list);
     return true;
 }
