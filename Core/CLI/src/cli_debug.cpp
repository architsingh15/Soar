--- conflicted
+++ resolved
@@ -34,7 +34,7 @@
     int numArgs = 0;
     std::ostringstream tempString;
     std::string err, sub_command;
-
+    
     if (!argv)
     {
         Output_Manager* l_OutputManager = &Output_Manager::Get_OM();
@@ -64,14 +64,14 @@
         PrintCLIMessage_Item("stdout_dbg_mode:", l_OutputManager->m_params->stdout_dbg_mode, 40);
         PrintCLIMessage_Item("file_dbg_mode:", l_OutputManager->m_params->file_dbg_mode, 40);
         PrintCLIMessage("");
-
+        
         result = true;
         goto print_syntax;
     }
-
+    
     numArgs = argv->size() - 1;
     sub_command = argv->front();
-
+    
     if (numArgs == 1)
     {
         if (sub_command[0] == 'g')
@@ -100,7 +100,7 @@
                 tempString << "Debug | Invalid value: " << mode;
                 SetError(tempString.str().c_str());
                 goto print_syntax;
-            }
+    }
             else
             {
                 debug_test(debug_type);
@@ -114,7 +114,7 @@
         {
             std::string parameter_name = argv->at(1);
             std::string parameter_value = argv->at(2);
-
+            
             soar_module::param* my_param = thisAgent->debug_params->get(parameter_name.c_str());
             if (!my_param)
             {
@@ -130,9 +130,9 @@
                 SetError(tempString.str().c_str());
                 goto print_syntax;
             }
-
+            
             bool result = my_param->set_string(parameter_value.c_str());
-
+            
             if (!result)
             {
                 SetError("Debug| Could not set parameter!");
@@ -172,7 +172,7 @@
             SetError(tempString.str().c_str());
             goto print_syntax;
         }
-
+        
         return result;
     }
     else if (numArgs == 0)
@@ -188,14 +188,14 @@
             SetError(tempString.str().c_str());
             goto print_syntax;
         }
-
+        
         return result;
     }
-
+    
     tempString.str("");
     tempString << "Debug| Invalid number of parameters (" << numArgs << ") to command " << sub_command << ".";
     SetError(tempString.str().c_str());
-
+    
 print_syntax:
 
     PrintCLIMessage("\nSyntax: Debug [command]");
@@ -217,7 +217,6 @@
     tempString << "MemCon| Running for " << run_count << " decision cycles.\n";
     PrintCLIMessage(&tempString);
     cli::Options opt;
-<<<<<<< HEAD
     cli::OptionsData optionsData[] =
     {
         {'d', "decision",        cli::OPTARG_NONE},
@@ -231,23 +230,8 @@
         {'u', "update",            cli::OPTARG_NONE},
         {0, 0, cli::OPTARG_NONE}
     };
-=======
-//    cli::OptionsData optionsData[] =
-//    {
-//        {'d', "decision",        cli::OPTARG_NONE},
-//        {'e', "elaboration",    cli::OPTARG_NONE},
-//        {'g', "goal",            cli::OPTARG_NONE},
-//        {'i', "interleave",        cli::OPTARG_REQUIRED},
-//        {'n', "noupdate",        cli::OPTARG_NONE},
-//        {'o', "output",            cli::OPTARG_NONE},
-//        {'p', "phase",            cli::OPTARG_NONE},
-//        {'s', "self",            cli::OPTARG_NONE},
-//        {'u', "update",            cli::OPTARG_NONE},
-//        {0, 0, cli::OPTARG_NONE}
-//    };
->>>>>>> 06c5f161
-
+    
     cli::Cli::RunBitset options(0);
     DoRun(options, run_count, cli::Cli::RUN_INTERLEAVE_DEFAULT);
-
+    
 }