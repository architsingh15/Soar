--- conflicted
+++ resolved
@@ -21,42 +21,8 @@
 
 using namespace cli;
 
-<<<<<<< HEAD
-// FIXME: copied from gSKI
-void soarAlternateInput(agent* ai_agent, const char*  ai_string, char*  ai_suffix, bool  ai_exit)
-{
-    // Side effects:
-    //    The soar agents alternate input values are updated and its
-    //      current character is reset to a whitespace value.
-    ai_agent->alternate_input_string = const_cast<char*>(ai_string);
-    ai_agent->alternate_input_suffix = ai_suffix;
-    ai_agent->current_char = ' ';
-    ai_agent->alternate_input_exit = ai_exit;
-    return;
-}
-
 bool CommandLineInterface::DoSP(const std::string& productionString)
 {
-    // Load the production
-    // voigtjr: note: this TODO from gSKI:
-    // TODO: This should not be needed, FIX!
-    // contents of gSKI ProductionManager::soarAlternateInput function:
-    agent* thisAgent = m_pAgentSML->GetSoarAgent();
-    soarAlternateInput(thisAgent, productionString.c_str(), const_cast<char*>(") "), true);
-    set_lexer_allow_ids(thisAgent, false);
-    get_lexeme(thisAgent);
-    
-    production* p;
-    unsigned char rete_addition_result = 0;
-    p = parse_production(thisAgent, &rete_addition_result);
-    
-    set_lexer_allow_ids(thisAgent, true);
-    soarAlternateInput(thisAgent, 0, 0, true);
-    
-    if (!p)
-    {
-=======
-bool CommandLineInterface::DoSP(const std::string& productionString) {
     // Load the production
     agent* agnt = m_pAgentSML->GetSoarAgent();
 
@@ -64,12 +30,12 @@
     unsigned char rete_addition_result = 0;
     p = parse_production( agnt, productionString.c_str(), &rete_addition_result );
 
-    if (!p) { 
->>>>>>> 9589c4b8
+    if (!p)
+    {
         // There was an error, but duplicate production is just a warning
         if (rete_addition_result != DUPLICATE_PRODUCTION)
         {
-            return SetError("Production addition failed.");
+          return SetError("Production addition failed.");
         }
         // production ignored
         m_NumProductionsIgnored += 1;
@@ -80,7 +46,7 @@
         {
             p->filename = make_memory_block_for_string(thisAgent, m_SourceFileStack.top().c_str());
         }
-        
+
         // production was sourced
         m_NumProductionsSourced += 1;
         if (m_RawOutput)
