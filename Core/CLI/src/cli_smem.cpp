/////////////////////////////////////////////////////////////////
// smem command file.
//
// Author: Jonathan Voigt, voigtjr@gmail.com,
//         Nate Derbinsky, nlderbin@umich.edu
// Date  : 2009
//
/////////////////////////////////////////////////////////////////

#include "portability.h"

#include "cli_CommandLineInterface.h"
#include "cli_Commands.h"

#include "sml_Names.h"
#include "sml_AgentSML.h"

#include "agent.h"
#include "episodic_memory.h"
#include "lexer.h"
#include "misc.h"
#include "semantic_memory.h"
#include "smem_settings.h"
#include "smem_stats.h"
#include "smem_timers.h"
#include "slot.h"
#include "soar_db.h"

using namespace cli;
using namespace sml;

bool CommandLineInterface::DoSMem(const char pOp, const std::string* pArg1, const std::string* pArg2, const std::string* pArg3)
{
    agent* thisAgent = m_pAgentSML->GetSoarAgent();
    std::ostringstream tempString;

    if (!pOp)
    {
        thisAgent->SMem->settings->print_summary(thisAgent);
        return true;
    }
    else if (pOp == '?')
    {
<<<<<<< HEAD
        // Print SMem Settings
        PrintCLIMessage_Header("Semantic Memory Settings", 40);
        PrintCLIMessage_Item("enabled:", thisAgent->SMem->settings->learning, 40);
        PrintCLIMessage_Section("Storage", 40);
        PrintCLIMessage_Item("database:", thisAgent->SMem->settings->database, 40);
        PrintCLIMessage_Item("append:", thisAgent->SMem->settings->append_db, 40);
        PrintCLIMessage_Item("path:", thisAgent->SMem->settings->path, 40);
        PrintCLIMessage_Item("lazy-commit:", thisAgent->SMem->settings->lazy_commit, 40);
        PrintCLIMessage_Section("Activation", 40);
        PrintCLIMessage_Item("activation-mode:", thisAgent->SMem->settings->activation_mode, 40);
        PrintCLIMessage_Item("activate-on-query:", thisAgent->SMem->settings->activate_on_query, 40);
        PrintCLIMessage_Item("activate-on-add:", thisAgent->SMem->settings->activate_on_add, 40);
        PrintCLIMessage_Item("base-decay:", thisAgent->SMem->settings->base_decay, 40);
        PrintCLIMessage_Item("base-update-policy:", thisAgent->SMem->settings->base_update, 40);
        PrintCLIMessage_Item("base-incremental-threshes:", thisAgent->SMem->settings->base_incremental_threshes, 40);
        PrintCLIMessage_Item("thresh:", thisAgent->SMem->settings->thresh, 40);
        PrintCLIMessage_Section("Performance", 40);
        PrintCLIMessage_Item("page-size:", thisAgent->SMem->settings->page_size, 40);
        PrintCLIMessage_Item("cache-size:", thisAgent->SMem->settings->cache_size, 40);
        PrintCLIMessage_Item("optimization:", thisAgent->SMem->settings->opt, 40);
        PrintCLIMessage_Item("timers:", thisAgent->SMem->settings->timers, 40);
        PrintCLIMessage_Section("Spreading Activation", 40);
        PrintCLIMessage_Item("spreading:", thisAgent->SMem->settings->spreading, 40);
        PrintCLIMessage_Item("spreading-baseline:", thisAgent->SMem->settings->spreading_baseline, 40);
        PrintCLIMessage_Item("spreading-continue-probability:", thisAgent->SMem->settings->spreading_continue_probability, 40);
        PrintCLIMessage_Item("spreading-depth-limit:", thisAgent->SMem->settings->spreading_depth_limit, 40);
        PrintCLIMessage_Item("spreading-limit:", thisAgent->SMem->settings->spreading_limit, 40);
        PrintCLIMessage_Item("spreading-loop-avoidance:", thisAgent->SMem->settings->spreading_loop_avoidance, 40);
        PrintCLIMessage("");

=======
        thisAgent->SMem->settings->print_settings(thisAgent);
>>>>>>> 7b86053c
        return true;
    }
    else if (pOp == 'a')
    {
        std::string* err = new std::string("");
        bool result = thisAgent->SMem->CLI_add(pArg1->c_str(), &(err));

        if (!result)
        {
            SetError(*err);
        }
        else
        {
            PrintCLIMessage("Knowledge added to semantic memory.");
        }
        delete err;
        return result;
    }
    else if (pOp == 'b')
    {
        std::string err;
        bool result = thisAgent->SMem->backup_db(pArg1->c_str(), &(err));

        if (!result)
        {
            SetError("Error while backing up database: " + err);
        }
        else
        {
            tempString << "Semantic memory database backed up to " << pArg1->c_str();
            PrintCLIMessage(&tempString);
        }

        return result;
    }
    else if (pOp == 'c')
    {
        if (thisAgent->SMem->clear())
        {
            PrintCLIMessage("Semantic memory system cleared.");
            return true;
        } else {
            PrintCLIMessage("Semantic memory is not enabled. Could not clear.");
            return false;
        }
    }
    else if (pOp == 'e')
    {
        bool result = thisAgent->SMem->settings->learning->set_string("on");

        if (!result)
        {
            SetError("This parameter is protected while the semantic memory database is open.");
        }
        else
        {
            PrintCLIMessage("Semantic memory enabled.");
        }

        return result;
    }
    else if (pOp == 'd')
    {
        bool result = thisAgent->SMem->settings->learning->set_string("off");

        if (!result)
        {
            SetError("This parameter is protected while the semantic memory database is open.");
        }
        else
        {
            PrintCLIMessage("Semantic memory disabled.");
        }

        return result;
    }
    else if (pOp == 'g')
    {
        soar_module::param* my_param = thisAgent->SMem->settings->get(pArg1->c_str());
        if (!my_param)
        {
            return SetError("Invalid semantic memory parameter.  Use 'help smem' to see list of valid settings.");
        }

        std::string tempString(my_param->get_name());
        tempString.append(" is");
        PrintCLIMessage_Item(tempString.c_str(), my_param, 0);
        return true;
    }
    else if (pOp == 'i')
    {
        /* Don't think we need clear out anything else any more */

        thisAgent->SMem->reinit();

        PrintCLIMessage("Semantic memory system re-initialized.");
        if (thisAgent->SMem->settings->append_db->get_value() == on)
        {
            PrintCLIMessage("Note: Since append mode is on, smem --init does not clear the database.\n"
                            "      Use smem --clear to clear the contents.");
        }
        return true;
    }
    else if (pOp == 'h')
    {
        uint64_t lti_id = NIL;

        thisAgent->SMem->attach();
        if (!thisAgent->SMem->connected())
        {
            return SetError("Semantic memory database not connected.");
        }

        if (pArg1)
        {
            const char* pAttr_c_str = pArg1->c_str();
            soar::Lexer lexer(thisAgent, pAttr_c_str);
            if (!lexer.get_lexeme()) return SetError("Value not found.");
            if (lexer.current_lexeme.type == AT_LEXEME)
            {
                if (!lexer.get_lexeme()) return SetError("Nothing found after @");
            }
            if (lexer.current_lexeme.type == INT_CONSTANT_LEXEME)
            {
                if (thisAgent->SMem->connected())
                {
                    lti_id = thisAgent->SMem->lti_exists(lexer.current_lexeme.int_val);
                }
            }

            if (lti_id == NIL)
            {
                return SetError("LTI not found.");
            }
        }

        std::string viz;

        thisAgent->SMem->print_smem_object(lti_id, 1, &(viz));
        if (viz.empty())
        {
            return SetError("No history found.");
        }

        PrintCLIMessage(&viz);
        return true;
    }
    else if (pOp == 'P')
    {
        thisAgent->SMem->timers->total->start();
        thisAgent->SMem->calc_spread_trajectories();
        thisAgent->SMem->timers->total->stop();
    }
    else if (pOp == 'q')
    {
        std::string* err = new std::string;
        std::string* retrieved = new std::string;
        uint64_t number_to_retrieve = 1;

        if (pArg2)
        {
            from_c_string(number_to_retrieve, pArg2->c_str());
        }

        bool result = thisAgent->SMem->CLI_query(pArg1->c_str(), &(err), &(retrieved), number_to_retrieve);

        if (!result)
        {
            SetError("Error while parsing query\n" + *err);
        }
        else
        {
            PrintCLIMessage(retrieved);
            PrintCLIMessage("SMem| Query complete.");
        }
        delete err;
        delete retrieved;
        return result;
    }
    else if (pOp == 'r')
    {
        std::string* err = new std::string;
        std::string* retrieved = new std::string;
        bool force = false;
        if (pArg2)
        {
            force = (!strcmp(pArg2->c_str(), "f") || (!strcmp(pArg2->c_str(), "force")));
        }

        bool result = thisAgent->SMem->CLI_remove(pArg1->c_str(), &(err), &(retrieved), force);

        if (!result)
        {
            SetError("Error while attempting removal.\n" + *err);
        }
        else
        {
            PrintCLIMessage(retrieved);
            PrintCLIMessage(err);
            PrintCLIMessage("SMem| Removal complete.");
        }
        delete err;
        delete retrieved;
        return result;
    }
    else if (pOp == 's')
    {
        soar_module::param* my_param = thisAgent->SMem->settings->get(pArg1->c_str());
        if (!my_param)
        {
            return SetError("Invalid SMem parameter.");
        }

        if (!my_param->validate_string(pArg2->c_str()))
        {
            return SetError("Invalid setting for SMem parameter.");
        }

        if (thisAgent->SMem->settings->spreading->get_value() == on
                && !(
                        strcmp(pArg1->c_str(), "spreading-baseline") &&
                        strcmp(pArg1->c_str(), "spreading-depth-limit") &&
                        strcmp(pArg1->c_str(), "spreading-limit") &&
                        strcmp(pArg1->c_str(), "spreading-loop-avoidance") &&
                        strcmp(pArg1->c_str(), "spreading-continue-probability")))
        {
            return SetError("Some spreading activation settings cannot be changed once spreading activation has been turned on.");
        }

        smem_param_container::db_choices last_db_mode = thisAgent->SMem->settings->database->get_value();
        bool result = my_param->set_string(pArg2->c_str());
        if (!strcmp(pArg1->c_str(), "initial-variable-id"))
        {
            uint64_t counter = 1;
            from_c_string(counter, pArg2->c_str());
            if (counter == 0)
            {
                return SetError("The id counter must be at least 1.\n");
            }
            thisAgent->SMem->set_id_counter(counter);
            result = true;
        }
        if (!result)
        {
            SetError("This parameter is protected while the semantic memory database is open.");
        }
        else
        {
            tempString << my_param->get_name() << " is now " << pArg2->c_str();
            PrintCLIMessage(&tempString);
            if (thisAgent->SMem->connected())
            {
                if (((!strcmp(pArg1->c_str(), "database")) && (thisAgent->SMem->settings->database->get_value() != last_db_mode)) ||
                        (!strcmp(pArg1->c_str(), "path")))
                {
                    PrintCLIMessage("To finalize database switch, issue an smem --init command.\n");
                }
            }
            if (!strcmp(pArg1->c_str(), "append"))
            {
                if (thisAgent->SMem->settings->append_db->get_value() == off)
                {
                    PrintCLIMessage("Warning: Since append mode is off, starting/reinitializing,\n"
                                    "         Soar will erase the semantic memory database.\n");
                }
            }
        }
        return result;
    }
    else if (pOp == 'S')
    {
        thisAgent->SMem->attach();
        if (!pArg1)
        {
            // Print SMem Settings
            PrintCLIMessage_Header("Semantic Memory Statistics", 40);
            PrintCLIMessage_Item("SQLite Version:", thisAgent->SMem->statistics->db_lib_version, 40);
            PrintCLIMessage_Item("Memory Usage:", thisAgent->SMem->statistics->mem_usage, 40);
            PrintCLIMessage_Item("Memory Highwater:", thisAgent->SMem->statistics->mem_high, 40);
            PrintCLIMessage_Item("Retrieves:", thisAgent->SMem->statistics->retrievals, 40);
            PrintCLIMessage_Item("Queries:", thisAgent->SMem->statistics->queries, 40);
            PrintCLIMessage_Item("Stores:", thisAgent->SMem->statistics->stores, 40);
            PrintCLIMessage_Item("Activation Updates:", thisAgent->SMem->statistics->act_updates, 40);
            PrintCLIMessage_Item("Nodes:", thisAgent->SMem->statistics->nodes, 40);
            PrintCLIMessage_Item("Edges:", thisAgent->SMem->statistics->edges, 40);
            uint64_t number_spread_elements = thisAgent->SMem->spread_size();
            std::ostringstream s_spread_output_string;
            s_spread_output_string << number_spread_elements;
            std::string spread_output_string = s_spread_output_string.str();
            PrintCLIMessage_Justify("Spread Size:", spread_output_string.c_str(), 40);
        }
        else
        {
            soar_module::statistic* my_stat = thisAgent->SMem->statistics->get(pArg1->c_str());
            if (!my_stat)
            {
                return SetError("Invalid statistic.");
            }

            PrintCLIMessage_Item("", my_stat, 0);
        }

        return true;
    }
    else if (pOp == 't')
    {
        if (!pArg1)
        {
            struct foo: public soar_module::accumulator< soar_module::timer* >
            {
                private:
                    bool raw;
                    cli::CommandLineInterface* this_cli;
                    std::ostringstream& m_Result;

                    foo& operator=(const foo&)
                    {
                        return *this;
                    }

                public:
                    foo(bool m_RawOutput, cli::CommandLineInterface* new_cli, std::ostringstream& m_Result): raw(m_RawOutput), this_cli(new_cli), m_Result(m_Result) {};

                    void operator()(soar_module::timer* t)
                    {
                        std::string output(t->get_name());
                        output += ":";
                        this_cli->PrintCLIMessage_Item(output.c_str(), t, 40);
                    }
            } bar(m_RawOutput, this, m_Result);

            PrintCLIMessage_Header("Semantic Memory Timers", 40);
            thisAgent->SMem->timers->for_each(bar);
        }
        else
        {
            soar_module::timer* my_timer = thisAgent->SMem->timers->get(pArg1->c_str());
            if (!my_timer)
            {
                return SetError("Invalid timer.");
            }

            PrintCLIMessage_Item("", my_timer, 0);
        }

        return true;
    }
    else if (pOp == 'x')
    {
        std::string* err = new std::string("");
        uint64_t lti_id = NIL;

        if (pArg2)
        {
            thisAgent->SMem->attach();
            if (!thisAgent->SMem->connected())
            {
                return SetError("Semantic memory database not connected.");
            }

            const char* pAttr_c_str = pArg2->c_str();
            soar::Lexer lexer(thisAgent, pAttr_c_str);
            if (!lexer.get_lexeme()) return SetError("LTI not found.");
            if (lexer.current_lexeme.type == AT_LEXEME)
            {
                if (!lexer.get_lexeme()) return SetError("Nothing found after @");
            }
            if (lexer.current_lexeme.type == INT_CONSTANT_LEXEME)
            {
                if (thisAgent->SMem->connected())
                {
                    lti_id = thisAgent->SMem->lti_exists(lexer.current_lexeme.int_val);
                }
            }

            if (lti_id == NIL)
            {
                return SetError("LTI not found.");
            }
        }

        std::string export_text;
        bool result = thisAgent->SMem->export_smem(lti_id, export_text, &(err));

        if (!result)
        {
            SetError(*err);
        }
        else
        {
            if (!DoCLog(LOG_NEW, pArg1, 0, true))
            {
                return false;
            }

            if (!DoCLog(LOG_ADD, 0, &export_text, true))
            {
                return false;
            }

            if (!DoCLog(LOG_CLOSE, 0, 0, true))
            {
                return false;
            }

            PrintCLIMessage("Exported semantic memory to file.");
        }
        delete err;
        return result;
    }
    else if (pOp == 'x')
    {
        std::string* err = new std::string("smem_export.soar");
        uint64_t lti_id = NIL;

        std::string export_text;
        bool result = thisAgent->SMem->export_smem(0, export_text, &(err));

        if (!result)
        {
            SetError(*err);
        }
        else
        {
            if (!DoCLog(LOG_NEW, err, 0, true))
            {
                return false;
            }

            if (!DoCLog(LOG_ADD, 0, &export_text, true))
            {
                return false;
            }

            if (!DoCLog(LOG_CLOSE, 0, 0, true))
            {
                return false;
            }

            PrintCLIMessage("Exported semantic memory to file.");
        }
        delete err;
        return result;
    }

    return SetError("Unknown option.");
}<|MERGE_RESOLUTION|>--- conflicted
+++ resolved
@@ -41,40 +41,7 @@
     }
     else if (pOp == '?')
     {
-<<<<<<< HEAD
-        // Print SMem Settings
-        PrintCLIMessage_Header("Semantic Memory Settings", 40);
-        PrintCLIMessage_Item("enabled:", thisAgent->SMem->settings->learning, 40);
-        PrintCLIMessage_Section("Storage", 40);
-        PrintCLIMessage_Item("database:", thisAgent->SMem->settings->database, 40);
-        PrintCLIMessage_Item("append:", thisAgent->SMem->settings->append_db, 40);
-        PrintCLIMessage_Item("path:", thisAgent->SMem->settings->path, 40);
-        PrintCLIMessage_Item("lazy-commit:", thisAgent->SMem->settings->lazy_commit, 40);
-        PrintCLIMessage_Section("Activation", 40);
-        PrintCLIMessage_Item("activation-mode:", thisAgent->SMem->settings->activation_mode, 40);
-        PrintCLIMessage_Item("activate-on-query:", thisAgent->SMem->settings->activate_on_query, 40);
-        PrintCLIMessage_Item("activate-on-add:", thisAgent->SMem->settings->activate_on_add, 40);
-        PrintCLIMessage_Item("base-decay:", thisAgent->SMem->settings->base_decay, 40);
-        PrintCLIMessage_Item("base-update-policy:", thisAgent->SMem->settings->base_update, 40);
-        PrintCLIMessage_Item("base-incremental-threshes:", thisAgent->SMem->settings->base_incremental_threshes, 40);
-        PrintCLIMessage_Item("thresh:", thisAgent->SMem->settings->thresh, 40);
-        PrintCLIMessage_Section("Performance", 40);
-        PrintCLIMessage_Item("page-size:", thisAgent->SMem->settings->page_size, 40);
-        PrintCLIMessage_Item("cache-size:", thisAgent->SMem->settings->cache_size, 40);
-        PrintCLIMessage_Item("optimization:", thisAgent->SMem->settings->opt, 40);
-        PrintCLIMessage_Item("timers:", thisAgent->SMem->settings->timers, 40);
-        PrintCLIMessage_Section("Spreading Activation", 40);
-        PrintCLIMessage_Item("spreading:", thisAgent->SMem->settings->spreading, 40);
-        PrintCLIMessage_Item("spreading-baseline:", thisAgent->SMem->settings->spreading_baseline, 40);
-        PrintCLIMessage_Item("spreading-continue-probability:", thisAgent->SMem->settings->spreading_continue_probability, 40);
-        PrintCLIMessage_Item("spreading-depth-limit:", thisAgent->SMem->settings->spreading_depth_limit, 40);
-        PrintCLIMessage_Item("spreading-limit:", thisAgent->SMem->settings->spreading_limit, 40);
-        PrintCLIMessage_Item("spreading-loop-avoidance:", thisAgent->SMem->settings->spreading_loop_avoidance, 40);
-        PrintCLIMessage("");
-
-=======
         thisAgent->SMem->settings->print_settings(thisAgent);
->>>>>>> 7b86053c
         return true;
     }
     else if (pOp == 'a')
