/////////////////////////////////////////////////////////////////
// smem command file.
//
// Author: Jonathan Voigt, voigtjr@gmail.com,
//         Nate Derbinsky, nlderbin@umich.edu
// Date  : 2009
//
/////////////////////////////////////////////////////////////////

#include "portability.h"

#include "cli_CommandLineInterface.h"

#include "cli_Commands.h"

#include "sml_Names.h"
#include "sml_AgentSML.h"

#include "semantic_memory.h"
#include "agent.h"
#include "misc.h"

using namespace cli;
using namespace sml;

bool CommandLineInterface::DoSMem(const char pOp, const std::string* pAttr, const std::string* pVal)
{
    agent* thisAgent = m_pAgentSML->GetSoarAgent();
    std::ostringstream tempString;
    
    if (!pOp)
    {
        // Print SMem Settings
        PrintCLIMessage_Header("Semantic Memory Settings", 40);
        PrintCLIMessage_Item("learning:", thisAgent->smem_params->learning, 40);
        PrintCLIMessage_Section("Storage", 40);
        PrintCLIMessage_Item("database:", thisAgent->smem_params->database, 40);
        PrintCLIMessage_Item("append:", thisAgent->smem_params->append_db, 40);
        PrintCLIMessage_Item("path:", thisAgent->smem_params->path, 40);
        PrintCLIMessage_Item("lazy-commit:", thisAgent->smem_params->lazy_commit, 40);
        PrintCLIMessage_Section("Activation", 40);
        PrintCLIMessage_Item("activation-mode:", thisAgent->smem_params->activation_mode, 40);
        PrintCLIMessage_Item("activate-on-query:", thisAgent->smem_params->activate_on_query, 40);
        PrintCLIMessage_Item("base-decay:", thisAgent->smem_params->base_decay, 40);
        PrintCLIMessage_Item("base-update-policy:", thisAgent->smem_params->base_update, 40);
        PrintCLIMessage_Item("base-incremental-threshes:", thisAgent->smem_params->base_incremental_threshes, 40);
        PrintCLIMessage_Item("thresh:", thisAgent->smem_params->thresh, 40);
        PrintCLIMessage_Section("Performance", 40);
        PrintCLIMessage_Item("page-size:", thisAgent->smem_params->page_size, 40);
        PrintCLIMessage_Item("cache-size:", thisAgent->smem_params->cache_size, 40);
        PrintCLIMessage_Item("optimization:", thisAgent->smem_params->opt, 40);
        PrintCLIMessage_Item("timers:", thisAgent->smem_params->timers, 40);
        PrintCLIMessage_Section("Experimental", 40);
        PrintCLIMessage_Item("merge:", thisAgent->smem_params->merge, 40);
        PrintCLIMessage_Item("mirroring:", thisAgent->smem_params->mirroring, 40);
        PrintCLIMessage("");
        
        return true;
    }
    else if (pOp == 'a')
    {
        std::string* err = NULL;
        bool result = smem_parse_chunks(thisAgent, pAttr->c_str(), &(err));
        
        if (!result)
        {
            SetError(*err);
            delete err;
        }
        else
        {
            PrintCLIMessage("Knowledge added to semantic memory.");
        }
        
        return result;
    }
    else if (pOp == 'b')
    {
        std::string err;
        bool result = smem_backup_db(thisAgent, pAttr->c_str(), &(err));
        
        if (!result)
        {
            SetError("Error while backing up database: " + err);
        }
        else
        {
            tempString << "Semantic memory database backed up to " << pAttr->c_str();
            PrintCLIMessage(&tempString);
        }
        
        return result;
    }
    else if (pOp == 'e')
    {
        bool result = thisAgent->smem_params->learning->set_string("on");
        
        if (!result)
        {
            SetError("This parameter is protected while the semantic memory database is open.");
        }
        else
        {
            PrintCLIMessage("Semantic memory enabled.");
        }
        
        return result;
    }
    else if (pOp == 'd')
    {
        bool result = thisAgent->smem_params->learning->set_string("off");
        
        if (!result)
        {
            SetError("This parameter is protected while the semantic memory database is open.");
        }
        else
        {
            PrintCLIMessage("Semantic memory disabled.");
        }
        
        return result;
    }
    else if (pOp == 'g')
    {
        soar_module::param* my_param = thisAgent->smem_params->get(pAttr->c_str());
        if (!my_param)
        {
            return SetError("Invalid semantic memory parameter.  Use 'help smem' to see list of valid settings.");
        }
        
        PrintCLIMessage_Item("", my_param, 0);
        return true;
    }
    else if (pOp == 'h')
    {
        smem_lti_id lti_id = NIL;
        uint64_t depth = 1;
        bool history = true;
        smem_attach(thisAgent);

        if (thisAgent->smem_db->get_status() != soar_module::connected)
        {
            return SetError("Semantic memory database not connected.");
        }

        if (pAttr)
        {
            get_lexeme_from_string(thisAgent, pAttr->c_str());
            if (thisAgent->lexeme.type == IDENTIFIER_LEXEME)
            {
                lti_id = smem_lti_get_id(thisAgent, thisAgent->lexeme.id_letter, thisAgent->lexeme.id_number);
            }
            if (lti_id == NIL)
            {
                return SetError("LTI not found");
            }
        }

        std::string viz;

        smem_print_lti(thisAgent, lti_id, depth, &(viz), history);

        if (viz.empty())
        {
            return SetError("Could not find information on LTI.");
        }

        PrintCLIMessage_Header("Semantic Memory", 40);
        PrintCLIMessage(&viz);
        return true;
    }
    else if (pOp == 'i')
    {
        // Because of LTIs, re-initializing requires all other memories to be reinitialized.
        // epmem - close before working/production memories to get re-init benefits
        // smem - close before working/production memories to prevent id counter mess-ups
        // production memory (automatic init-soar clears working memory as a result)
        
        epmem_reinit_cmd(thisAgent);
        smem_reinit_cmd(thisAgent);
        
        ExciseBitset options(0);
        options.set(EXCISE_ALL, true);
        DoExcise(options, 0);
        
        PrintCLIMessage("Semantic memory system re-initialized.");
        return true;
    }
    else if (pOp == 'p')
    {
        smem_lti_id lti_id = NIL;
        unsigned int depth = 1;
<<<<<<< HEAD
        
        smem_attach(thisAgent);
        if (thisAgent->smem_db->get_status() != soar_module::connected)
        {
            return SetError("Semantic memory database not connected.");
        }
        
        if (pAttr)
        {
            get_lexeme_from_string(thisAgent, pAttr->c_str());
            if (thisAgent->lexeme.type == IDENTIFIER_LEXEME)
            {
                if (thisAgent->smem_db->get_status() == soar_module::connected)
                {
                    lti_id = smem_lti_get_id(thisAgent, thisAgent->lexeme.id_letter, thisAgent->lexeme.id_number);
                    
                    if ((lti_id != NIL) && pVal)
                    {
                        from_c_string(depth, pVal->c_str());
                    }
                }
            }
            
            if (lti_id == NIL)
            {
                return SetError("LTI not found.");
            }
        }
        
=======

		smem_attach(agnt);
	    if ( agnt->smem_db->get_status() != soar_module::connected )
	    {
	        return SetError( "Semantic memory database not connected." );
	    }

		if ( pAttr )
		{
            soar::Lexeme lexeme = get_lexeme_from_string( agnt, pAttr->c_str() );
			if ( lexeme.type == IDENTIFIER_LEXEME )
			{
				if ( agnt->smem_db->get_status() == soar_module::connected )
				{
					lti_id = smem_lti_get_id( agnt, lexeme.id_letter, lexeme.id_number );

					if ( ( lti_id != NIL ) && pVal )
					{
						from_c_string( depth, pVal->c_str() );
					}
				}
			}

			if ( lti_id == NIL )
				return SetError( "LTI not found." );
		}

>>>>>>> 9589c4b8
        std::string viz;
        
        if (lti_id == NIL)
        {
            smem_print_store(thisAgent, &(viz));
            if (!viz.empty())
            {
                PrintCLIMessage_Header("Semantic Memory", 40);
            }
        }
        else
        {
            smem_print_lti(thisAgent, lti_id, depth, &(viz));
        }
        if (viz.empty())
        {
            return SetError("Semantic memory is empty.");
        }
        
        PrintCLIMessage(&viz);
        return true;
    }
    else if (pOp == 'q')
    {
        std::string *err = new std::string;
        std::string *retrieved = new std::string;
        uint64_t number_to_retrieve = 1;

        if (pVal)
        {
            from_c_string(number_to_retrieve, pVal->c_str());
        }

        bool result = smem_parse_cues(thisAgent, pAttr->c_str(), &(err), &(retrieved), number_to_retrieve);

        if (!result)
        {
            SetError("Error while parsing query\n" + *err);
        }
        else
        {
            PrintCLIMessage(retrieved);
            PrintCLIMessage("SMem| Query complete.");
        }
        delete err;
        delete retrieved;
        return result;
    }
    else if (pOp == 'r')
    {
        std::string *err = new std::string;
        std::string *retrieved = new std::string;
        bool force = false;
        if (pVal)
        {
            force = (!strcmp(pVal->c_str(),"f") || (!strcmp(pVal->c_str(),"force")));
        }

        bool result = smem_parse_remove(thisAgent, pAttr->c_str(), &(err), &(retrieved), force);

        if (!result)
        {
            SetError("Error while attempting removal.\n" + *err);
        }
        else
        {
            PrintCLIMessage(retrieved);
            PrintCLIMessage(err);
            PrintCLIMessage("SMem| Removal complete.");
        }
        delete err;
        delete retrieved;
        return result;
    }
    else if (pOp == 's')
    {
        soar_module::param* my_param = thisAgent->smem_params->get(pAttr->c_str());
        if (!my_param)
        {
            return SetError("Invalid SMem parameter.");
        }
        
        if (!my_param->validate_string(pVal->c_str()))
        {
            return SetError("Invalid setting for SMem parameter.");
        }
        
        smem_param_container::db_choices last_db_mode = thisAgent->smem_params->database->get_value();
        bool result = my_param->set_string(pVal->c_str());
        
        if (!result)
        {
            SetError("This parameter is protected while the semantic memory database is open.");
        }
        else
        {
            tempString << pAttr->c_str() << " = " << pVal->c_str();
            PrintCLIMessage(&tempString);
            if (thisAgent->smem_db->get_status() == soar_module::connected)
            {
                if (((!strcmp(pAttr->c_str(), "database")) && (thisAgent->smem_params->database->get_value() != last_db_mode)) ||
                        (!strcmp(pAttr->c_str(), "path")))
                {
                    PrintCLIMessage("To finalize database switch, issue an smem --init command.\n");
                }
            }
            if (!strcmp(pAttr->c_str(), "append"))
            {
                if (thisAgent->smem_params->append_db->get_value() == off)
                {
                    PrintCLIMessage("Warning: Since append mode is off, starting/reinitializing,\n"
                                    "         Soar will erase the semantic memory database.\n");
                }
                
            }
        }
        return result;
    }
    else if (pOp == 'S')
    {
        smem_attach(thisAgent);
        if (!pAttr)
        {
            // Print SMem Settings
            PrintCLIMessage_Header("Semantic Memory Statistics", 40);
            PrintCLIMessage_Item("SQLite Version:", thisAgent->smem_stats->db_lib_version, 40);
            PrintCLIMessage_Item("Memory Usage:", thisAgent->smem_stats->mem_usage, 40);
            PrintCLIMessage_Item("Memory Highwater:", thisAgent->smem_stats->mem_high, 40);
            PrintCLIMessage_Item("Retrieves:", thisAgent->smem_stats->expansions, 40);
            PrintCLIMessage_Item("Queries:", thisAgent->smem_stats->cbr, 40);
            PrintCLIMessage_Item("Stores:", thisAgent->smem_stats->stores, 40);
            PrintCLIMessage_Item("Activation Updates:", thisAgent->smem_stats->act_updates, 40);
            PrintCLIMessage_Item("Mirrors:", thisAgent->smem_stats->mirrors, 40);
            PrintCLIMessage_Item("Nodes:", thisAgent->smem_stats->chunks, 40);
            PrintCLIMessage_Item("Edges:", thisAgent->smem_stats->slots, 40);
        }
        else
        {
            soar_module::statistic* my_stat = thisAgent->smem_stats->get(pAttr->c_str());
            if (!my_stat)
            {
                return SetError("Invalid statistic.");
            }
            
            PrintCLIMessage_Item("", my_stat, 0);
        }
        
        return true;
    }
    else if (pOp == 't')
    {
        if (!pAttr)
        {
            struct foo: public soar_module::accumulator< soar_module::timer* >
            {
                private:
                    bool raw;
                    cli::CommandLineInterface* this_cli;
                    std::ostringstream& m_Result;
                    
                    foo& operator=(const foo&)
                    {
                        return *this;
                    }
                    
                public:
                    foo(bool m_RawOutput, cli::CommandLineInterface* new_cli, std::ostringstream& m_Result): raw(m_RawOutput), this_cli(new_cli), m_Result(m_Result) {};
                    
                    void operator()(soar_module::timer* t)
                    {
                        std::string output(t->get_name());
                        output += ":";
                        this_cli->PrintCLIMessage_Item(output.c_str(), t, 40);
                    }
            } bar(m_RawOutput, this, m_Result);
            
            PrintCLIMessage_Header("Semantic Memory Timers", 40);
            thisAgent->smem_timers->for_each(bar);
        }
        else
        {
            soar_module::timer* my_timer = thisAgent->smem_timers->get(pAttr->c_str());
            if (!my_timer)
            {
                return SetError("Invalid timer.");
            }
            
            PrintCLIMessage_Item("", my_timer, 0);
        }
        
        return true;
    }
    else if (pOp == 'v')
    {
        smem_lti_id lti_id = NIL;
        unsigned int depth = 1;
        
        // vizualizing the store requires an open semantic database
<<<<<<< HEAD
        smem_attach(thisAgent);
        
        if (pAttr)
        {
            get_lexeme_from_string(thisAgent, pAttr->c_str());
            if (thisAgent->lexeme.type == IDENTIFIER_LEXEME)
            {
                if (thisAgent->smem_db->get_status() == soar_module::connected)
                {
                    lti_id = smem_lti_get_id(thisAgent, thisAgent->lexeme.id_letter, thisAgent->lexeme.id_number);
                    
                    if ((lti_id != NIL) && pVal)
                    {
                        from_c_string(depth, pVal->c_str());
                    }
                }
            }
            
            if (lti_id == NIL)
            {
                return SetError("Invalid long-term identifier.");
            }
        }
        
=======
        smem_attach( agnt );

        if ( pAttr )
		{
			soar::Lexeme lexeme = get_lexeme_from_string( agnt, pAttr->c_str() );
			if ( lexeme.type == IDENTIFIER_LEXEME )
			{
				if ( agnt->smem_db->get_status() == soar_module::connected )
				{
					lti_id = smem_lti_get_id( agnt, lexeme.id_letter, lexeme.id_number );

					if ( ( lti_id != NIL ) && pVal )
					{
						from_c_string( depth, pVal->c_str() );
					}
				}
			}

			if ( lti_id == NIL )
				return SetError( "Invalid long-term identifier." );
		}

>>>>>>> 9589c4b8
        std::string viz;
        
        if (lti_id == NIL)
        {
            smem_visualize_store(thisAgent, &(viz));
        }
        else
        {
            smem_visualize_lti(thisAgent, lti_id, depth, &(viz));
        }
        
        if (viz.empty())
        {
            return SetError("Nothing to visualize.");
        }
        PrintCLIMessage(&viz);
        
        return true;
    }
    
    return SetError("Unknown option.");
}<|MERGE_RESOLUTION|>--- conflicted
+++ resolved
@@ -27,7 +27,7 @@
 {
     agent* thisAgent = m_pAgentSML->GetSoarAgent();
     std::ostringstream tempString;
-    
+
     if (!pOp)
     {
         // Print SMem Settings
@@ -54,14 +54,14 @@
         PrintCLIMessage_Item("merge:", thisAgent->smem_params->merge, 40);
         PrintCLIMessage_Item("mirroring:", thisAgent->smem_params->mirroring, 40);
         PrintCLIMessage("");
-        
+
         return true;
     }
     else if (pOp == 'a')
     {
         std::string* err = NULL;
         bool result = smem_parse_chunks(thisAgent, pAttr->c_str(), &(err));
-        
+
         if (!result)
         {
             SetError(*err);
@@ -69,32 +69,32 @@
         }
         else
         {
-            PrintCLIMessage("Knowledge added to semantic memory.");
-        }
-        
+        	PrintCLIMessage("Knowledge added to semantic memory.");
+        }
+
         return result;
     }
     else if (pOp == 'b')
     {
         std::string err;
         bool result = smem_backup_db(thisAgent, pAttr->c_str(), &(err));
-        
+
         if (!result)
         {
             SetError("Error while backing up database: " + err);
         }
         else
         {
-            tempString << "Semantic memory database backed up to " << pAttr->c_str();
-            PrintCLIMessage(&tempString);
-        }
-        
+           	tempString << "Semantic memory database backed up to " << pAttr->c_str();
+           	PrintCLIMessage(&tempString);
+        }
+
         return result;
     }
     else if (pOp == 'e')
     {
         bool result = thisAgent->smem_params->learning->set_string("on");
-        
+
         if (!result)
         {
             SetError("This parameter is protected while the semantic memory database is open.");
@@ -103,22 +103,22 @@
         {
             PrintCLIMessage("Semantic memory enabled.");
         }
-        
+
         return result;
     }
     else if (pOp == 'd')
     {
         bool result = thisAgent->smem_params->learning->set_string("off");
-        
+
         if (!result)
         {
             SetError("This parameter is protected while the semantic memory database is open.");
         }
-        else
+       else
         {
             PrintCLIMessage("Semantic memory disabled.");
         }
-        
+
         return result;
     }
     else if (pOp == 'g')
@@ -128,7 +128,7 @@
         {
             return SetError("Invalid semantic memory parameter.  Use 'help smem' to see list of valid settings.");
         }
-        
+
         PrintCLIMessage_Item("", my_param, 0);
         return true;
     }
@@ -176,14 +176,14 @@
         // epmem - close before working/production memories to get re-init benefits
         // smem - close before working/production memories to prevent id counter mess-ups
         // production memory (automatic init-soar clears working memory as a result)
-        
+
         epmem_reinit_cmd(thisAgent);
         smem_reinit_cmd(thisAgent);
-        
+
         ExciseBitset options(0);
         options.set(EXCISE_ALL, true);
         DoExcise(options, 0);
-        
+
         PrintCLIMessage("Semantic memory system re-initialized.");
         return true;
     }
@@ -191,74 +191,44 @@
     {
         smem_lti_id lti_id = NIL;
         unsigned int depth = 1;
-<<<<<<< HEAD
-        
+
         smem_attach(thisAgent);
         if (thisAgent->smem_db->get_status() != soar_module::connected)
-        {
+	    {
             return SetError("Semantic memory database not connected.");
-        }
-        
+	    }
+
         if (pAttr)
-        {
-            get_lexeme_from_string(thisAgent, pAttr->c_str());
-            if (thisAgent->lexeme.type == IDENTIFIER_LEXEME)
-            {
-                if (thisAgent->smem_db->get_status() == soar_module::connected)
-                {
-                    lti_id = smem_lti_get_id(thisAgent, thisAgent->lexeme.id_letter, thisAgent->lexeme.id_number);
-                    
-                    if ((lti_id != NIL) && pVal)
-                    {
-                        from_c_string(depth, pVal->c_str());
-                    }
-                }
-            }
-            
-            if (lti_id == NIL)
-            {
-                return SetError("LTI not found.");
-            }
-        }
-        
-=======
-
-		smem_attach(agnt);
-	    if ( agnt->smem_db->get_status() != soar_module::connected )
-	    {
-	        return SetError( "Semantic memory database not connected." );
-	    }
-
-		if ( pAttr )
 		{
             soar::Lexeme lexeme = get_lexeme_from_string( agnt, pAttr->c_str() );
 			if ( lexeme.type == IDENTIFIER_LEXEME )
 			{
-				if ( agnt->smem_db->get_status() == soar_module::connected )
+                if (thisAgent->smem_db->get_status() == soar_module::connected)
 				{
 					lti_id = smem_lti_get_id( agnt, lexeme.id_letter, lexeme.id_number );
 
-					if ( ( lti_id != NIL ) && pVal )
+                    if ((lti_id != NIL) && pVal)
 					{
-						from_c_string( depth, pVal->c_str() );
+                        from_c_string(depth, pVal->c_str());
 					}
 				}
 			}
 
-			if ( lti_id == NIL )
-				return SetError( "LTI not found." );
+            if (lti_id == NIL)
+            {
+                return SetError("LTI not found.");
 		}
-
->>>>>>> 9589c4b8
+        }
+
         std::string viz;
-        
+
         if (lti_id == NIL)
         {
             smem_print_store(thisAgent, &(viz));
             if (!viz.empty())
             {
-                PrintCLIMessage_Header("Semantic Memory", 40);
-            }
+            PrintCLIMessage_Header("Semantic Memory", 40);
+        }
         }
         else
         {
@@ -266,9 +236,9 @@
         }
         if (viz.empty())
         {
-            return SetError("Semantic memory is empty.");
-        }
-        
+        	return SetError("Semantic memory is empty.");
+        }
+
         PrintCLIMessage(&viz);
         return true;
     }
@@ -361,9 +331,9 @@
                 if (thisAgent->smem_params->append_db->get_value() == off)
                 {
                     PrintCLIMessage("Warning: Since append mode is off, starting/reinitializing,\n"
-                                    "         Soar will erase the semantic memory database.\n");
+                                     "         Soar will erase the semantic memory database.\n");
                 }
-                
+
             }
         }
         return result;
@@ -393,10 +363,10 @@
             {
                 return SetError("Invalid statistic.");
             }
-            
+
             PrintCLIMessage_Item("", my_stat, 0);
         }
-        
+
         return true;
     }
     else if (pOp == 't')
@@ -405,27 +375,27 @@
         {
             struct foo: public soar_module::accumulator< soar_module::timer* >
             {
-                private:
-                    bool raw;
+            private:
+                bool raw;
                     cli::CommandLineInterface* this_cli;
-                    std::ostringstream& m_Result;
-                    
+                std::ostringstream& m_Result;
+
                     foo& operator=(const foo&)
                     {
                         return *this;
                     }
-                    
-                public:
+
+            public:
                     foo(bool m_RawOutput, cli::CommandLineInterface* new_cli, std::ostringstream& m_Result): raw(m_RawOutput), this_cli(new_cli), m_Result(m_Result) {};
-                    
+
                     void operator()(soar_module::timer* t)
-                    {
+                {
                         std::string output(t->get_name());
-                        output += ":";
-                        this_cli->PrintCLIMessage_Item(output.c_str(), t, 40);
-                    }
+                    output += ":";
+                    this_cli->PrintCLIMessage_Item(output.c_str(), t, 40);
+                }
             } bar(m_RawOutput, this, m_Result);
-            
+
             PrintCLIMessage_Header("Semantic Memory Timers", 40);
             thisAgent->smem_timers->for_each(bar);
         }
@@ -436,69 +406,44 @@
             {
                 return SetError("Invalid timer.");
             }
-            
+
             PrintCLIMessage_Item("", my_timer, 0);
         }
-        
+
         return true;
     }
     else if (pOp == 'v')
     {
         smem_lti_id lti_id = NIL;
         unsigned int depth = 1;
-        
+
         // vizualizing the store requires an open semantic database
-<<<<<<< HEAD
         smem_attach(thisAgent);
-        
+
         if (pAttr)
-        {
-            get_lexeme_from_string(thisAgent, pAttr->c_str());
-            if (thisAgent->lexeme.type == IDENTIFIER_LEXEME)
-            {
-                if (thisAgent->smem_db->get_status() == soar_module::connected)
-                {
-                    lti_id = smem_lti_get_id(thisAgent, thisAgent->lexeme.id_letter, thisAgent->lexeme.id_number);
-                    
-                    if ((lti_id != NIL) && pVal)
-                    {
-                        from_c_string(depth, pVal->c_str());
-                    }
-                }
-            }
-            
-            if (lti_id == NIL)
-            {
-                return SetError("Invalid long-term identifier.");
-            }
-        }
-        
-=======
-        smem_attach( agnt );
-
-        if ( pAttr )
 		{
 			soar::Lexeme lexeme = get_lexeme_from_string( agnt, pAttr->c_str() );
 			if ( lexeme.type == IDENTIFIER_LEXEME )
 			{
-				if ( agnt->smem_db->get_status() == soar_module::connected )
+                if (thisAgent->smem_db->get_status() == soar_module::connected)
 				{
 					lti_id = smem_lti_get_id( agnt, lexeme.id_letter, lexeme.id_number );
 
-					if ( ( lti_id != NIL ) && pVal )
+                    if ((lti_id != NIL) && pVal)
 					{
-						from_c_string( depth, pVal->c_str() );
+                        from_c_string(depth, pVal->c_str());
 					}
 				}
 			}
 
-			if ( lti_id == NIL )
-				return SetError( "Invalid long-term identifier." );
+            if (lti_id == NIL)
+            {
+                return SetError("Invalid long-term identifier.");
+            }
 		}
 
->>>>>>> 9589c4b8
         std::string viz;
-        
+
         if (lti_id == NIL)
         {
             smem_visualize_store(thisAgent, &(viz));
@@ -507,15 +452,15 @@
         {
             smem_visualize_lti(thisAgent, lti_id, depth, &(viz));
         }
-        
+
         if (viz.empty())
         {
             return SetError("Nothing to visualize.");
         }
         PrintCLIMessage(&viz);
-        
-        return true;
-    }
-    
+
+        return true;
+    }
+
     return SetError("Unknown option.");
 }