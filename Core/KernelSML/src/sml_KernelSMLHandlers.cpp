--- conflicted
+++ resolved
@@ -185,12 +185,6 @@
 
     if (!Soar_Instance::Get_Soar_Instance().was_run_from_unit_test())
     {
-<<<<<<< HEAD
-        directory.insert(0, "source ");
-        pAgentSML->ExecuteCommandLine(directory.c_str());
-    } else {
-//        std::cout << "Warning:  Could not find settings.soar file." << std::endl;
-=======
         /* -- Load user settings for this agent.  Checks current working
          *    directory, dll path and the SOAR_HOME environment variable -- */
         std::string lFileName("settings.soar");
@@ -204,7 +198,6 @@
             /* Returning true.  Otherwise, Soar will exit if the file could not be found. */
             return true;
         }
->>>>>>> 044f6922
     }
     pSoarAgent->outputManager->cache_output_modes();
     #ifdef DEBUG_ONLY_CHUNK_ID
