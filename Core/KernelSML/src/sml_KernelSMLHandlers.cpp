#include <portability.h>

/////////////////////////////////////////////////////////////////
// KernelSML handlers file.
//
// Author: Douglas Pearson, www.threepenny.net
// Date  : August 2004
//
// These are the command handler methods for KernelSML.
// Just moved to a separate implementation file to
// keep the code more manageable.
//
/////////////////////////////////////////////////////////////////

#include "sml_KernelSML.h"

#include "sml_Utils.h"
#include "sml_AgentSML.h"
#include "sml_Connection.h"
#include "sml_OutputListener.h"
#include "sml_ConnectionManager.h"
#include "sml_TagResult.h"
#include "sml_TagName.h"
#include "sml_TagWme.h"
#include "sml_TagFilter.h"
#include "sml_TagCommand.h"
#include "sml_Events.h"
#include "sml_RunScheduler.h"
#include "KernelHeaders.h"

#include <iostream>
#include <fstream>
#include <map>
#include <stdlib.h>
#include <assert.h>
#include <algorithm>
#include <sstream>
#include "xml.h"

using namespace sml ;

void KernelSML::BuildCommandMap()
{
    m_CommandMap[sml_Names::kCommand_CreateAgent]       = &sml::KernelSML::HandleCreateAgent ;
    m_CommandMap[sml_Names::kCommand_DestroyAgent]      = &sml::KernelSML::HandleDestroyAgent ;
    m_CommandMap[sml_Names::kCommand_GetInputLink]      = &sml::KernelSML::HandleGetInputLink ;
    m_CommandMap[sml_Names::kCommand_Input]             = &sml::KernelSML::HandleInput ;
    m_CommandMap[sml_Names::kCommand_CommandLine]       = &sml::KernelSML::HandleCommandLine ;
    m_CommandMap[sml_Names::kCommand_CheckForIncomingCommands] = &sml::KernelSML::HandleCheckForIncomingCommands ;
    m_CommandMap[sml_Names::kCommand_GetAgentList]      = &sml::KernelSML::HandleGetAgentList ;
    m_CommandMap[sml_Names::kCommand_RegisterForEvent]  = &sml::KernelSML::HandleRegisterForEvent ;
    m_CommandMap[sml_Names::kCommand_UnregisterForEvent] = &sml::KernelSML::HandleRegisterForEvent ; // Note -- both register and unregister go to same handler
    m_CommandMap[sml_Names::kCommand_FireEvent]         = &sml::KernelSML::HandleFireEvent ;
    m_CommandMap[sml_Names::kCommand_SuppressEvent]     = &sml::KernelSML::HandleSuppressEvent ;
    m_CommandMap[sml_Names::kCommand_SetInterruptCheckRate] = &sml::KernelSML::HandleSetInterruptCheckRate ;
    m_CommandMap[sml_Names::kCommand_GetVersion]        = &sml::KernelSML::HandleGetVersion ;
    m_CommandMap[sml_Names::kCommand_Shutdown]          = &sml::KernelSML::HandleShutdown ;
    m_CommandMap[sml_Names::kCommand_IsSoarRunning]     = &sml::KernelSML::HandleIsSoarRunning ;
    m_CommandMap[sml_Names::kCommand_GetConnections]    = &sml::KernelSML::HandleGetConnections ;
    m_CommandMap[sml_Names::kCommand_SetConnectionInfo] = &sml::KernelSML::HandleSetConnectionInfo ;
    m_CommandMap[sml_Names::kCommand_GetAllInput]       = &sml::KernelSML::HandleGetAllInput ;
    m_CommandMap[sml_Names::kCommand_GetAllOutput]      = &sml::KernelSML::HandleGetAllOutput ;
    m_CommandMap[sml_Names::kCommand_GetRunState]       = &sml::KernelSML::HandleGetRunState ;
    m_CommandMap[sml_Names::kCommand_IsProductionLoaded] = &sml::KernelSML::HandleIsProductionLoaded ;
    m_CommandMap[sml_Names::kCommand_SendClientMessage] = &sml::KernelSML::HandleSendClientMessage ;
    m_CommandMap[sml_Names::kCommand_WasAgentOnRunList] = &sml::KernelSML::HandleWasAgentOnRunList ;
    m_CommandMap[sml_Names::kCommand_GetResultOfLastRun] = &sml::KernelSML::HandleGetResultOfLastRun ;
    m_CommandMap[sml_Names::kCommand_GetInitialTimeTag] = &sml::KernelSML::HandleGetInitialTimeTag ;
    m_CommandMap[sml_Names::kCommand_ConvertIdentifier] = &sml::KernelSML::HandleConvertIdentifier;
    m_CommandMap[sml_Names::kCommand_GetListenerPort]   = &sml::KernelSML::HandleGetListenerPort;
    m_CommandMap[sml_Names::kCommand_SVSInput] = &sml::KernelSML::HandleSVSInput;
    m_CommandMap[sml_Names::kCommand_SVSOutput] = &sml::KernelSML::HandleSVSOutput;
    m_CommandMap[sml_Names::kCommand_SVSQuery] = &sml::KernelSML::HandleSVSQuery;
}

/*************************************************************
* @brief    A command handler (SML message->appropriate gSKI handling).
*
* @param pAgent         The agent this command is for (can be NULL if the command is not agent specific)
* @param pCommandName   The SML command name (so one handler can handle many incoming calls if we wish)
* @param pConnection    The connection this command came in on
* @param pIncoming      The incoming, analyzed message.
* @param pResponse      The partially formed response.  This handler needs to fill in more of this.
* @returns False if we had an error and wish to generate a generic error message (based on the incoming call + pError)
*          True if the call succeeded or we generated another more specific error already.
*************************************************************/
bool KernelSML::HandleCreateAgent(AgentSML* pAgentSML, char const* pCommandName, Connection* pConnection, AnalyzeXML* pIncoming, soarxml::ElementXML* pResponse)
{
    assert(!pAgentSML);   // FIXME: handle gracefully

    // Get the parameters
    char const* pName = pIncoming->GetArgString(sml_Names::kParamName) ;

    if (!pName)
    {
        return InvalidArg(pConnection, pResponse, pCommandName, "Agent name missing") ;
    }

    agent* pSoarAgent = create_soar_agent(const_cast< char* >(pName));

    pAgentSML = new AgentSML(this, pSoarAgent) ;

    // Update our maps
    m_KernelAgentMap[ pSoarAgent ] = pAgentSML ;
    m_AgentMap[ pAgentSML->GetName() ] = pAgentSML ;

    pAgentSML->InitListeners() ;    // This must happen before the soar agent is initialized

    pAgentSML->Init() ;

    // Notify listeners that there is a new agent
    this->FireAgentEvent(pAgentSML, smlEVENT_AFTER_AGENT_CREATED) ;

    xml_invoke_callback(pAgentSML->GetSoarAgent());

    // Register for output from this agent

    // Mark the agent's status as just having been created for all connections
    // Note--agent status for connections just refers to the last agent created, i.e. this one.
    m_pConnectionManager->SetAgentStatus(sml_Names::kStatusCreated) ;

    // We also need to listen to input events so we can pump waiting sockets and get interrupt messages etc.
    // moved to sml_InputListener.cpp

    //pAgentSML->m_inputlink->GetInputLinkMemory()->m_RemoveWmeCallback = RemoveInputWMERecordsCallback;

    if (this->m_pRunScheduler->IsRunning())
    {
        // bug 952: if soar is running, the agent should start running

        // FIXME: this is duplicated code from the following functions:
        // InitializeRunCounters():
        pAgentSML->ResetLastOutputCount() ;
        uint64_t count = pAgentSML->GetRunCounter(this->m_pRunScheduler->GetCurrentRunStepSize()) ;
        pAgentSML->SetInitialRunCount(count) ;
        pAgentSML->ResetLocalRunCounters() ;
        // InitializeUpdateWorldEvents():
        pAgentSML->SetCompletedOutputPhase(false) ;
        pAgentSML->SetGeneratedOutput(false) ;
        pAgentSML->SetInitialOutputCount(pAgentSML->GetNumOutputsGenerated()) ;
        pAgentSML->GetAgentRunCallback()->RegisterWithKernel(smlEVENT_AFTER_OUTPUT_PHASE) ;

        this->m_pRunScheduler->ScheduleAgentToRun(pAgentSML, true);
    }

    // Return true if we got an agent constructed.
    return true ;
}

// Handle registering and unregistering for kernel events
bool KernelSML::HandleRegisterForEvent(AgentSML* pAgentSML, char const* pCommandName, Connection* pConnection, AnalyzeXML* pIncoming, soarxml::ElementXML* pResponse)
{
    // Decide if registering or unregistering
    bool registerForEvent = (strcmp(pCommandName, sml_Names::kCommand_RegisterForEvent) == 0) ;

    // Get the parameters
    char const* pEventName = pIncoming->GetArgString(sml_Names::kParamEventID) ;

    if (!pEventName)
    {
        return InvalidArg(pConnection, pResponse, pCommandName, "Event id is missing") ;
    }

    // Convert from the event name to the id value
    int id = ConvertStringToEvent(pEventName) ;

    // Decide what type of event this is and where to register/unregister it
    if (IsSystemEventID(id))
    {
        // System Events
        if (registerForEvent)
        {
            this->AddSystemListener(static_cast<smlSystemEventId>(id), pConnection) ;
        }
        else
        {
            this->RemoveSystemListener(static_cast<smlSystemEventId>(id), pConnection) ;
        }

    }
    else if (IsAgentEventID(id))
    {

        // Agent events
        if (registerForEvent)
        {
            this->AddAgentListener(static_cast<smlAgentEventId>(id), pConnection) ;
        }
        else
        {
            this->RemoveAgentListener(static_cast<smlAgentEventId>(id), pConnection) ;
        }
    }
    else if (IsRhsEventID(id))
    {

        // Rhs user functions
        char const* pRhsFunctionName = pIncoming->GetArgString(sml_Names::kParamName) ;

        if (!pRhsFunctionName)
        {
            return InvalidArg(pConnection, pResponse, pCommandName, "Registering for rhs user function, but no function name was provided") ;
        }

        if (registerForEvent)
        {
            this->AddRhsListener(pRhsFunctionName, pConnection) ;
        }
        else
        {
            this->RemoveRhsListener(pRhsFunctionName, pConnection) ;
        }
    }
    else if (IsRunEventID(id))
    {

        // Run events
        if (!pAgentSML)
        {
            return InvalidArg(pConnection, pResponse, pCommandName, "No agent name for an event that is handled by an agent") ;
        }

        // Register or unregister for this event
        if (registerForEvent)
        {
            pAgentSML->AddRunListener(static_cast<smlRunEventId>(id), pConnection) ;
        }
        else
        {
            pAgentSML->RemoveRunListener(static_cast<smlRunEventId>(id), pConnection) ;
        }
    }
    else if (IsProductionEventID(id))
    {

        // Production event
        if (!pAgentSML)
        {
            return InvalidArg(pConnection, pResponse, pCommandName, "No agent name for an event that is handled by an agent") ;
        }

        // Register or unregister for this event
        if (registerForEvent)
        {
            pAgentSML->AddProductionListener(static_cast<smlProductionEventId>(id), pConnection) ;
        }
        else
        {
            pAgentSML->RemoveProductionListener(static_cast<smlProductionEventId>(id), pConnection) ;
        }
    }
    else if (IsXMLEventID(id))
    {

        // XML Event
        if (!pAgentSML)
        {
            return InvalidArg(pConnection, pResponse, pCommandName, "No agent name for an event that is handled by an agent") ;
        }

        // Register or unregister for this event
        if (registerForEvent)
        {
            pAgentSML->AddXMLListener(static_cast<smlXMLEventId>(id), pConnection) ;
        }
        else
        {
            pAgentSML->RemoveXMLListener(static_cast<smlXMLEventId>(id), pConnection) ;
        }

    }
    else if (IsUpdateEventID(id))
    {
        if (registerForEvent)
        {
            AddUpdateListener(static_cast<smlUpdateEventId>(id), pConnection) ;
        }
        else
        {
            RemoveUpdateListener(static_cast<smlUpdateEventId>(id), pConnection) ;
        }
    }
    else if (IsStringEventID(id))
    {
        if (registerForEvent)
        {
            AddStringListener(static_cast<smlStringEventId>(id), pConnection) ;
        }
        else
        {
            RemoveStringListener(static_cast<smlStringEventId>(id), pConnection) ;
        }
    }
    else if (IsPrintEventID(id))
    {

        // Print event
        if (!pAgentSML)
        {
            return InvalidArg(pConnection, pResponse, pCommandName, "No agent name for an event that is handled by an agent") ;
        }

        // Register or unregister for this event
        if (registerForEvent)
        {
            pAgentSML->AddPrintListener(static_cast<smlPrintEventId>(id), pConnection) ;
        }
        else
        {
            pAgentSML->RemovePrintListener(static_cast<smlPrintEventId>(id), pConnection) ;
        }
    }
    else if (id == smlEVENT_OUTPUT_PHASE_CALLBACK)
    {

        // Output event
        OutputListener* pOutputListener = pAgentSML->GetOutputListener() ;

        // Register this connection as listening for this event
        if (registerForEvent)
        {
            pOutputListener->AddListener(smlEVENT_OUTPUT_PHASE_CALLBACK, pConnection) ;
        }
        else
        {
            pOutputListener->RemoveListener(smlEVENT_OUTPUT_PHASE_CALLBACK, pConnection) ;
        }
    }
    else
    {
        // The event didn't match any of our handlers
        return InvalidArg(pConnection, pResponse, pCommandName, "KernelSML doesn't know how to handle that event id") ;
    }

    return true ;
}

bool KernelSML::HandleSetConnectionInfo(AgentSML* /*pAgentSML*/, char const* pCommandName, Connection* pConnection, AnalyzeXML* pIncoming, soarxml::ElementXML* pResponse)
{
    // Get the parameters
    char const* pName   = pIncoming->GetArgString(sml_Names::kConnectionName) ;
    char const* pStatus = pIncoming->GetArgString(sml_Names::kConnectionStatus) ;
    char const* pAgentStatus = pIncoming->GetArgString(sml_Names::kAgentStatus) ;

    if (!pName)
    {
        return InvalidArg(pConnection, pResponse, pCommandName, "Connection name is missing") ;
    }

    if (!pStatus)
    {
        return InvalidArg(pConnection, pResponse, pCommandName, "Connection status is missing") ;
    }

    if (!pAgentStatus)
    {
        return InvalidArg(pConnection, pResponse, pCommandName, "Agent status is missing") ;
    }

    // Execute the command
    pConnection->SetName(pName) ;
    pConnection->SetStatus(pStatus) ;
    pConnection->SetAgentStatus(pAgentStatus) ;

    return true ;
}

bool KernelSML::HandleGetConnections(AgentSML* /*pAgentSML*/, char const* /*pCommandName*/, Connection* /*pCallingConnection*/, AnalyzeXML* /*pIncoming*/, soarxml::ElementXML* pResponse)
{
    // Create the result tag
    TagResult* pTagResult = new TagResult() ;
    pTagResult->AddAttribute(sml_Names::kCommandOutput, sml_Names::kStructuredOutput) ;

    // Walk the list of connections and return their info
    int index = 0 ;
    Connection* pConnection = m_pConnectionManager->GetConnectionByIndex(index) ;

    while (pConnection)
    {
        // Create the connection tag
        soarxml::ElementXML* pTagConnection = new soarxml::ElementXML() ;
        pTagConnection->SetTagName(sml_Names::kTagConnection) ;

        // Fill in the info
        pTagConnection->AddAttribute(sml_Names::kConnectionId, pConnection->GetID()) ;
        pTagConnection->AddAttribute(sml_Names::kConnectionName, pConnection->GetName()) ;
        pTagConnection->AddAttribute(sml_Names::kConnectionStatus, pConnection->GetStatus()) ;
        pTagConnection->AddAttribute(sml_Names::kAgentStatus, pConnection->GetAgentStatus()) ;

        // Add the connection into the result
        pTagResult->AddChild(pTagConnection) ;

        // Get the next connection.  Returns null when go beyond limit.
        // (This provides thread safe access to the list, in case it changes during this enumeration)
        index++ ;
        pConnection = m_pConnectionManager->GetConnectionByIndex(index) ;
    }

    // Add the result tag to the response
    pResponse->AddChild(pTagResult) ;

    // Return true to indicate we've filled in all of the result tag we need
    return true ;

}

bool KernelSML::HandleDestroyAgent(AgentSML* pAgentSML, char const* /*pCommandName*/, Connection* /*pConnection*/, AnalyzeXML* /*pIncoming*/, soarxml::ElementXML* /*pResponse*/)
{
    if (!pAgentSML)
    {
        return false ;
    }

    FireAgentEvent(pAgentSML, smlEVENT_BEFORE_AGENT_DESTROYED);

    // Close log
    if (m_CommandLineInterface.IsLogOpen())
    {
        m_CommandLineInterface.DoCommand(0, pAgentSML, "clog --close", false, true, 0) ;
    }

    // Release any wmes or other objects we're keeping
    pAgentSML->DeleteSelf() ;
    pAgentSML = NULL ;  // At this point the pointer is invalid so clear it.

    return true ;
}

// Shutdown is an irrevocal request to delete all agents and prepare for kernel deletion.
bool KernelSML::HandleShutdown(AgentSML* /*pAgentSML*/, char const* /*pCommandName*/, Connection* /*pConnection*/, AnalyzeXML* /*pIncoming*/, soarxml::ElementXML* /*pResponse*/)
{
    // Notify everyone that the system is about to shutdown.
    FireSystemEvent(smlEVENT_BEFORE_SHUTDOWN) ;

    // Delete all agents explicitly now (so listeners can hear that the agents have been destroyed).
    DeleteAllAgents(true) ;

    return true ;
}

// Return information about the current runtime state of the agent (e.g. phase, decision cycle count etc.)
bool KernelSML::HandleGetRunState(AgentSML* pAgentSML, char const* pCommandName, Connection* pConnection, AnalyzeXML* pIncoming, soarxml::ElementXML* pResponse)
{
    // Look up what type of information to report.
    char const* pValue = pIncoming->GetArgString(sml_Names::kParamValue) ;

    if (!pValue)
    {
        return InvalidArg(pConnection, pResponse, pCommandName, "Need to specify the type of information wanted.") ;
    }

    std::ostringstream buffer;

    if (strcmp(pValue, sml_Names::kParamPhase) == 0)
    {
        // Report the current phase.
        buffer << pAgentSML->GetCurrentPhase();
    }
    else if (strcmp(pValue, sml_Names::kParamDecision) == 0)
    {
        // Report the current decision number of decisions that have been executed
        buffer << pAgentSML->GetNumDecisionsExecuted();
    }
    else if (strcmp(pValue, sml_Names::kParamRunState) == 0)
    {
        // Report the current run state
        buffer << pAgentSML->GetRunState() ;
    }
    else
    {
        return InvalidArg(pConnection, pResponse, pCommandName, "Didn't recognize the type of information requested in GetRunState().") ;
    }

    std::string bufferStdString = buffer.str();
    const char* bufferCString = bufferStdString.c_str();
    return this->ReturnResult(pConnection, pResponse, bufferCString) ;
}

// Return information about the current runtime state of the agent (e.g. phase, decision cycle count etc.)
bool KernelSML::HandleWasAgentOnRunList(AgentSML* pAgentSML, char const* /*pCommandName*/, Connection* pConnection, AnalyzeXML* /*pIncoming*/, soarxml::ElementXML* pResponse)
{
    bool wasRun = pAgentSML->WasAgentOnRunList() ;
    return this->ReturnBoolResult(pConnection, pResponse, wasRun) ;
}

// Return the result code from the last run
bool KernelSML::HandleGetResultOfLastRun(AgentSML* pAgentSML, char const* /*pCommandName*/, Connection* pConnection, AnalyzeXML* /*pIncoming*/, soarxml::ElementXML* pResponse)
{
    smlRunResult runResult = pAgentSML->GetResultOfLastRun() ;
    return this->ReturnIntResult(pConnection, pResponse, runResult) ;
}

// Return a starting value for client side time tags for this client to use
bool KernelSML::HandleGetInitialTimeTag(AgentSML* /*pAgentSML*/, char const* /*pCommandName*/, Connection* pConnection, AnalyzeXML* /*pIncoming*/, soarxml::ElementXML* pResponse)
{
    // We use negative values for client time tags (so we can tell they're client side not kernel side)
    int64_t timeTagStart = -1 ;

    // Allow up to 8 simultaneous clients using different ids
    int maxTries = 8 ;
    bool done = false ;

    while (maxTries > 0 && !done)
    {
        // Walk the list of connections and see if we can find an time tag start value that's not in use
        // (We do this walking so if connections are made, broken and remade and we'll reuse the id space).
        int index = 0 ;
        Connection* connect = m_pConnectionManager->GetConnectionByIndex(index) ;

        // See if any existing connection is using the timeTagStart value already
        bool ok = true ;
        while (connect && ok)
        {
            if (connect->GetInitialTimeTagCounter() == timeTagStart)
            {
                ok = false ;
                timeTagStart -= (1 << 27) ;     // 8 * (1<<27) is (1<<30) so won't overflow.  Allows (1<<27) values per client w/o collision or more than 100 million wmes each.
            }

            index++ ;
            connect = m_pConnectionManager->GetConnectionByIndex(index) ;
        }

        // If this value's not already in use we're done
        // Otherwise, we'll test the new value.
        if (ok)
        {
            done = true ;
        }

        maxTries-- ;
    }

    // If we fail this it means we couldn't find a valid start value for the time tag counter.
    // Either we have 8 existing connections or there's a bug in this code.
    assert(maxTries >= 0) ;

    // Record the value we picked and return it.
    pConnection->SetInitialTimeTagCounter(timeTagStart) ;
    return this->ReturnIntResult(pConnection, pResponse, timeTagStart) ;
}

bool KernelSML::HandleConvertIdentifier(AgentSML* pAgentSML, char const* pCommandName, Connection* pConnection, AnalyzeXML* pIncoming, soarxml::ElementXML* pResponse)
{
    // Get the identifier to convert
    char const* pClientId = pIncoming->GetArgString(sml_Names::kParamName) ;

    if (!pClientId)
    {
        return InvalidArg(pConnection, pResponse, pCommandName, "Need to specify the client-side identifier to convert.") ;
    }

    std::string convertedId;
    if (pAgentSML->ConvertID(pClientId, &convertedId))
    {
        return ReturnResult(pConnection, pResponse, convertedId.c_str()) ;
    }
    else
    {
        return ReturnResult(pConnection, pResponse, "") ;
    }
}

// Returns true if the production name is currently loaded
bool KernelSML::HandleIsProductionLoaded(AgentSML* pAgentSML, char const* pCommandName, Connection* pConnection, AnalyzeXML* pIncoming, soarxml::ElementXML* pResponse)
{
    // Look up the name of the production
    char const* pName = pIncoming->GetArgString(sml_Names::kParamName) ;

    if (!pName)
    {
        return InvalidArg(pConnection, pResponse, pCommandName, "Need to specify the production name to check.") ;
    }

    Symbol* sym = find_str_constant(pAgentSML->GetSoarAgent(), pName);

    bool found = true;
    if (!sym || !(sym->sc->production))
    {
        found = false;
    }

    return ReturnBoolResult(pConnection, pResponse, found) ;
}

bool KernelSML::HandleGetVersion(AgentSML* /*pAgentSML*/, char const* /*pCommandName*/, Connection* pConnection, AnalyzeXML* /*pIncoming*/, soarxml::ElementXML* pResponse)
{
    return this->ReturnResult(pConnection, pResponse, sml_Names::kSoarVersionValue) ;
}

bool KernelSML::HandleIsSoarRunning(AgentSML* /*pAgentSML*/, char const* /*pCommandName*/, Connection* pConnection, AnalyzeXML* /*pIncoming*/, soarxml::ElementXML* pResponse)
{
    bool isRunning = this->GetRunScheduler()->IsRunning() ;

    return this->ReturnBoolResult(pConnection, pResponse, isRunning) ;
}

bool KernelSML::HandleGetAgentList(AgentSML* /*pAgentSML*/, char const* /*pCommandName*/, Connection* /*pConnection*/, AnalyzeXML* /*pIncoming*/, soarxml::ElementXML* pResponse)
{
    // Create the result tag
    TagResult* pTagResult = new TagResult() ;
    pTagResult->AddAttribute(sml_Names::kCommandOutput, sml_Names::kStructuredOutput) ;

    // Walk the list of agents and return their names
    for (AgentMapIter iter = m_AgentMap.begin() ; iter != m_AgentMap.end() ; iter++)
    {
        // Add a name tag to the output
        TagName* pTagName = new TagName() ;
        pTagName->SetName(iter->first.c_str()) ;
        pTagResult->AddChild(pTagName) ;
    }

    // Add the result tag to the response
    pResponse->AddChild(pTagResult) ;

    // Return true to indicate we've filled in all of the result tag we need
    return true ;
}

// Controls the frequency of the smlEVENT_INTERRUPT_CHECK event
bool KernelSML::HandleSetInterruptCheckRate(AgentSML* /*pAgentSML*/, char const* /*pCommandName*/, Connection* /*pConnection*/, AnalyzeXML* pIncoming, soarxml::ElementXML* /*pResponse*/)
{
    // Get the parameters
    int newRate = pIncoming->GetArgInt(sml_Names::kParamValue, 1) ;

    // Make the call.
    m_InterruptCheckRate = newRate;

    return true ;
}

// Fire a particular event at the request of the client.
bool KernelSML::HandleFireEvent(AgentSML* /*pAgentSML*/, char const* pCommandName, Connection* pConnection, AnalyzeXML* pIncoming, soarxml::ElementXML* pResponse)
{
    // Get the parameters
    char const* pEventName = pIncoming->GetArgString(sml_Names::kParamEventID) ;

    if (!pEventName)
    {
        return InvalidArg(pConnection, pResponse, pCommandName, "Event id is missing") ;
    }

    // Convert from the event name to the id value
    int id = ConvertStringToEvent(pEventName) ;

    // Make the call.  These are the only events which we allow
    // explicit client control over to date.
    if (id == smlEVENT_SYSTEM_START || id == smlEVENT_SYSTEM_STOP)
    {
        this->FireSystemEvent(smlSystemEventId(id)) ;
    }

    return true ;
}

bool KernelSML::HandleSendClientMessage(AgentSML* pAgentSML, char const* pCommandName, Connection* pConnection, AnalyzeXML* pIncoming, soarxml::ElementXML* pResponse)
{
    // Get the parameters
    char const* pMessageType = pIncoming->GetArgString(sml_Names::kParamName) ;
    char const* pMessage     = pIncoming->GetArgString(sml_Names::kParamMessage) ;

    if (!pMessageType || !pMessage)
    {
        return InvalidArg(pConnection, pResponse, pCommandName, "Require a message type and a message and one is missing") ;
    }

    std::string result = this->SendClientMessage(pAgentSML, pMessageType, pMessage) ;

    return ReturnResult(pConnection, pResponse, result.c_str()) ;
}

// Prevent a particular event from firing when it next would normally do so
bool KernelSML::HandleSuppressEvent(AgentSML* /*pAgentSML*/, char const* pCommandName, Connection* pConnection, AnalyzeXML* pIncoming, soarxml::ElementXML* pResponse)
{
    // Get the parameters
    char const* pEventName = pIncoming->GetArgString(sml_Names::kParamEventID) ;
    bool state = pIncoming->GetArgBool(sml_Names::kParamValue, true) ;

    if (!pEventName)
    {
        return InvalidArg(pConnection, pResponse, pCommandName, "Event id is missing") ;
    }

    // Convert from the event name to the id value
    int id = ConvertStringToEvent(pEventName) ;

    // Make the call.
    if (id == smlEVENT_SYSTEM_STOP)
    {
        SetSuppressSystemStop(state) ;
    }

    return true ;
}

// Check if anyone has sent us a command (e.g. over a socket from a remote debugger)
bool KernelSML::HandleCheckForIncomingCommands(AgentSML* /*pAgentSML*/, char const* /*pCommandName*/, Connection* pConnection, AnalyzeXML* /*pIncoming*/, soarxml::ElementXML* pResponse)
{
    // We let the caller know if we read at least one message
    bool receivedOneMessage = false ;

    // Also check for any incoming calls from remote sockets
    if (m_pConnectionManager)
    {
        receivedOneMessage = m_pConnectionManager->ReceiveAllMessages() ;
    }

    return this->ReturnBoolResult(pConnection, pResponse, receivedOneMessage) ;
}

bool KernelSML::HandleGetInputLink(AgentSML* pAgentSML, char const* /*pCommandName*/, Connection* pConnection, AnalyzeXML* /*pIncoming*/, soarxml::ElementXML* pResponse)
{
    if (!pAgentSML)
    {
        return false ;
    }

    Symbol* sym = pAgentSML->GetSoarAgent()->io_header_input;

    // Turn the id symbol into an actual string
    char buf[ MAX_LEXEME_LENGTH ];
    char* id = symbol_to_string(pAgentSML->GetSoarAgent(), sym, true, buf, MAX_LEXEME_LENGTH);

    if (id)
    {
        // FIXME: this doesn't work
        //id[0] = static_cast<char>(tolower( id[0] )); // sending client side id

        // Fill in the id string as the result of this command
        this->ReturnResult(pConnection, pResponse, id) ;
    }

    // We succeeded if we got an id string
    return (id != NULL) ;
}

static bool AddWmeChildrenToXML(AgentSML* pAgentSML, wme* pRoot, soarxml::ElementXML* pTagResult, std::list< wme* >& traversedList)
{
    if (!pRoot || !pTagResult)
    {
        return false ;
    }

    for (wme* w = pRoot->value->id->input_wmes; w != NIL; w = w->next)
    {
        TagWme* pTagWme = OutputListener::CreateTagWme(pAgentSML, w) ;

#ifdef _DEBUG
        // Set a break point in here to look at the message as a string
        char* pStr = pTagWme->GenerateXMLString(true) ;
        pTagWme->DeleteString(pStr) ;
#endif

        // Add this wme into the result
        pTagResult->AddChild(pTagWme) ;

        // If this is an identifier then add all of its children too
        if (w->value->symbol_type == IDENTIFIER_SYMBOL_TYPE)
        {
            if (std::find(traversedList.begin(), traversedList.end(), w) == traversedList.end())
            {
                traversedList.push_back(w);
                AddWmeChildrenToXML(pAgentSML, w, pTagResult, traversedList);
            }
        }
    }

    return true ;
}

// Send the current state of the input link back to the caller.  (This is not a commonly used method).
bool KernelSML::HandleGetAllInput(AgentSML* pAgentSML, char const* /*pCommandName*/, Connection* /*pConnection*/, AnalyzeXML* /*pIncoming*/, soarxml::ElementXML* pResponse)
{
    // Create the result tag
    TagResult* pTagResult = new TagResult() ;

    agent* pSoarAgent = pAgentSML->GetSoarAgent() ;

    // Find the input link wme I1 ^input-link I2
    wme* pInputLinkWme = 0;
    for (wme* w = pSoarAgent->io_header->id->input_wmes; w != NIL; w = w->next)
    {
        if (w->attr == pSoarAgent->input_link_symbol)
        {
            pInputLinkWme = w;
            break;
        }
    }
    assert(pInputLinkWme);
    if (!pInputLinkWme)
    {
        return false;
    }

    std::list< wme* > traversedList ;

    AddWmeChildrenToXML(pAgentSML, pInputLinkWme, pTagResult, traversedList) ;

    // Add the message to the response
    pResponse->AddChild(pTagResult) ;

#ifdef _DEBUG
    // Set a break point in here to look at the message as a string
    char* pStr = pResponse->GenerateXMLString(true) ;
    pResponse->DeleteString(pStr) ;
#endif

    // Return true to indicate we've filled in all of the result tag we need
    return true ;
}

// Send the current state of the output link back to the caller.  (This is not a commonly used method).
bool KernelSML::HandleGetAllOutput(AgentSML* pAgentSML, char const* /*pCommandName*/, Connection* /*pConnection*/, AnalyzeXML* /*pIncoming*/, soarxml::ElementXML* pResponse)
{
    // Build the SML message we're doing to send which in this case is an output command
    // (just like one you'd get if the agent was generating output rather than being queried for its output link)
    TagCommand* pTagResult = new TagCommand() ;
    pTagResult->SetName(sml_Names::kCommand_Output) ;

    agent* pSoarAgent = pAgentSML->GetSoarAgent() ;

    output_link* ol = pSoarAgent->existing_output_links ;   // This is technically a list but we only support one output link

    //remove_output_link_tc_info (pSoarAgent, ol);
    //calculate_output_link_tc_info (pSoarAgent, ol);
    io_wme* iw_list = get_io_wmes_for_output_link(pSoarAgent, ol);

    // Start with the output link itself
    TagWme* pOutputLinkWme = OutputListener::CreateTagWme(pAgentSML, ol->link_wme) ;
    pTagResult->AddChild(pOutputLinkWme) ;

    for (; iw_list != 0 ; iw_list = iw_list->next)
    {
        // Create the wme tag for the output link itself
        TagWme* pTagWme = OutputListener::CreateTagIOWme(pAgentSML, iw_list) ;

        // Add this wme into the result
        pTagResult->AddChild(pTagWme) ;
    }

    deallocate_io_wme_list(pSoarAgent, iw_list) ;

    // Add the message to the response
    pResponse->AddChild(pTagResult) ;

#ifdef _DEBUG
    // Set a break point in here to look at the message as a string
    char* pStr = pResponse->GenerateXMLString(true) ;
    pResponse->DeleteString(pStr) ;
#endif

    // Return true to indicate we've filled in all of the result tag we need
    return true ;
}

// Add or remove a list of wmes we've been sent
bool KernelSML::HandleInput(AgentSML* pAgentSML, char const* /*pCommandName*/, Connection* /*pConnection*/, AnalyzeXML* pIncoming, soarxml::ElementXML* /*pResponse*/)
{
    // Flag to control printing debug information about the input link
#ifdef _DEBUG
    bool kDebugInput = false ;
#else
    bool kDebugInput = false ;
#endif

    if (!pAgentSML)
    {
        return false ;
    }

    // Record the input coming input message on a list
    pAgentSML->AddToPendingInputList(pIncoming->GetElementXMLHandle()) ;

    bool ok = true ;

    // Get the command tag which contains the list of wmes
    soarxml::ElementXML const* pCommand = pIncoming->GetCommandTag() ;

    // Echo back the list of wmes received, so other clients can see what's been added (rarely used).
    pAgentSML->FireInputReceivedEvent(pCommand) ;

    if (kDebugInput)
    {
        sml::PrintDebugFormat("--------- %s ending input ----------", pAgentSML->GetName()) ;
    }

    // Returns false if any of the adds/removes fails
    return ok ;
}

// Executes a generic command line for a specific agent
bool KernelSML::HandleCommandLine(AgentSML* pAgentSML, char const* pCommandName, Connection* pConnection, AnalyzeXML* pIncoming, soarxml::ElementXML* pResponse)
{
#ifdef _DEBUG
    bool kDebugCommandLine = false ;
#else
    bool kDebugCommandLine = false ;
#endif

    // Get the parameters
    char const* pLine = pIncoming->GetArgString(sml_Names::kParamLine) ;
    bool echoResults  = pIncoming->GetArgBool(sml_Names::kParamEcho, false) ;
    bool noFiltering  = pIncoming->GetArgBool(sml_Names::kParamNoFiltering, false) ;

    // If the user chooses to enable this feature, certain commands are always echoed back.
    // This is primarily to support two users connected to and debugging the same kernel at once.
    if (GetEchoCommands() && m_CommandLineInterface.ShouldEchoCommand(pLine))
    {
        echoResults = true ;
    }

    bool rawOutput = false;

    // The caller can ask for simple string output (raw output) or more complex, structured XML output
    // which can then be parsed.
    soarxml::ElementXML const* pCommand = pIncoming->GetCommandTag() ;
    const char* pCommandOutput = pCommand->GetAttribute(sml_Names::kCommandOutput) ;

    if (pCommandOutput)
    {
        rawOutput = (strcmp(pCommandOutput, sml_Names::kRawOutput) == 0) ;
    }

    if (!pLine)
    {
        return InvalidArg(pConnection, pResponse, pCommandName, "Command line missing") ;
    }

    if (kDebugCommandLine)
    {
        sml::PrintDebugFormat("Executing %s", pLine) ;
    }

    // If we're echoing the results, also echo the command we're executing
    if (echoResults && pAgentSML)
    {
        pAgentSML->FireEchoEvent(pConnection, pLine) ;
    }

    if (kDebugCommandLine)
    {
        sml::PrintDebugFormat("Echoed line\n") ;
    }

    // Send this command line through anyone registered filters.
    // If there are no filters (or this command requested not to be filtered), this copies the original line into the filtered line unchanged.
    char const* pFilteredLine   = pLine ;
    bool filteredError = false ;
    soarxml::ElementXML* pFilteredXML = NULL ;

    if (!noFiltering && HasFilterRegistered())
    {
        // Update: to simplify things, I'm removing expand command line.
        // If aliases need to be expanded before going to the filter, we can change this then.
        // Removed code that called removed function m_CommandLineInterface.ExpandCommandToString

        // We'll send the command over as an XML packet, so there's some structure to work with.
        // The current structure is:
        // <filter command="command" output="generated output" error="true | false"></filter>
        // Each filter is passed this string and can modify it as they go.
        // All attributes are optional although either command or output & error should exist.
        // It's possible, although unlikely that all 3 could exist at once (i.e. another command to execute, yet still have output already)
        TagFilter filterXML ;
        filterXML.SetCommand(pLine) ;

        char* pXMLString = filterXML.GenerateXMLString(true) ;

        std::string filteredXML ;
        bool filtered = this->SendFilterMessage(pAgentSML, pXMLString, &filteredXML) ;

        // Clean up the XML message
        filterXML.DeleteString(pXMLString) ;

        // If a filter consumed the entire command, there's no more work for us to do.
        if (filteredXML.empty())
        {
            return true ;
        }

        if (filtered)
        {
            pFilteredXML = soarxml::ElementXML::ParseXMLFromString(filteredXML.c_str()) ;
            if (!pFilteredXML)
            {
                // Error parsing the XML that the filter returned
                return false ;
            }

            // Get the results of the filtering
            pFilteredLine    = pFilteredXML->GetAttribute(sml_Names::kFilterCommand) ;
            char const* pFilteredOutput  = pFilteredXML->GetAttribute(sml_Names::kFilterOutput) ;
            char const* pErr = pFilteredXML->GetAttribute(sml_Names::kFilterError) ;
            filteredError    = (pErr && strcasecmp(pErr, "true") == 0) ;

            // See if the filter consumed the command.  If so, we just need to return the output.
            if (!pFilteredLine || strlen(pFilteredLine) == 0)
            {
                // We may have no output defined and that's not an error so cover that case
                if (pFilteredOutput == NULL)
                {
                    pFilteredOutput = "" ;
                }

                bool res = this->ReturnResult(pConnection, pResponse, pFilteredOutput) ;

                // Can only clean this up after we're finished using it or pFilteredLine will become invalid
                delete pFilteredXML ;

                return res ;
            }
        }
    }

    if (kDebugCommandLine)
    {
        sml::PrintDebugFormat("Filtered line is %s\n", pFilteredLine) ;
    }

    // Make the call.
    //std::cout << std::endl << "handling: " << pFilteredLine;
    bool result = m_CommandLineInterface.DoCommand(pConnection, pAgentSML, pFilteredLine, echoResults, rawOutput, pResponse) ;

    if (kDebugCommandLine)
    {
        sml::PrintDebugFormat("Completed %s", pLine) ;
    }

    // Can only clean this up after we're finished using it or pFilteredLine will become invalid
    delete pFilteredXML ;

    return result ;
}

bool KernelSML::HandleGetListenerPort(AgentSML* /*pAgentSML*/, char const* /*pCommandName*/, Connection* pConnection, AnalyzeXML* /*pIncoming*/, soarxml::ElementXML* pResponse)
{
    return this->ReturnIntResult(pConnection, pResponse, this->GetListenerPort());
}

bool KernelSML::HandleSVSInput(AgentSML* pAgentSML, char const* pCommandName, Connection* pConnection, AnalyzeXML* pIncoming, soarxml::ElementXML* pResponse)
{
    if (pAgentSML->GetSoarAgent()->svs->is_enabled())
    {
        // Get the parameters
        char const* pLine = pIncoming->GetArgString(sml_Names::kParamLine) ;
        if (!pLine)
        {
            return InvalidArg(pConnection, pResponse, pCommandName, "Command line missing") ;
        }
        pAgentSML->GetSoarAgent()->svs->add_input(pLine);
        return true;
    }
}

bool KernelSML::HandleSVSOutput(AgentSML* pAgentSML, char const* pCommandName, Connection* pConnection, AnalyzeXML* pIncoming, soarxml::ElementXML* pResponse)
{
<<<<<<< HEAD
    if (pAgentSML->GetSoarAgent()->svs->is_enabled())
    {
        std::string s = pAgentSML->GetSoarAgent()->svs->get_output();
        return this->ReturnResult(pConnection, pResponse, s.c_str()) ;
    }
=======
    std::string s = pAgentSML->GetSoarAgent()->svs->get_output();
    return this->ReturnResult(pConnection, pResponse, s.c_str()) ;
}


bool KernelSML::HandleSVSQuery(AgentSML* pAgentSML, char const* pCommandName, Connection* pConnection, AnalyzeXML* pIncoming, soarxml::ElementXML* pResponse)
{
    // Get the parameters
    char const* pLine = pIncoming->GetArgString(sml_Names::kParamLine) ;
    if (!pLine)
    {
        return InvalidArg(pConnection, pResponse, pCommandName, "Command line missing") ;
    }
    std::string res = pAgentSML->GetSoarAgent()->svs->svs_query(pLine);
    return this->ReturnResult(pConnection, pResponse, res.c_str());
>>>>>>> 49cc05f1
}<|MERGE_RESOLUTION|>--- conflicted
+++ resolved
@@ -1053,17 +1053,12 @@
 
 bool KernelSML::HandleSVSOutput(AgentSML* pAgentSML, char const* pCommandName, Connection* pConnection, AnalyzeXML* pIncoming, soarxml::ElementXML* pResponse)
 {
-<<<<<<< HEAD
     if (pAgentSML->GetSoarAgent()->svs->is_enabled())
     {
         std::string s = pAgentSML->GetSoarAgent()->svs->get_output();
         return this->ReturnResult(pConnection, pResponse, s.c_str()) ;
     }
-=======
-    std::string s = pAgentSML->GetSoarAgent()->svs->get_output();
-    return this->ReturnResult(pConnection, pResponse, s.c_str()) ;
-}
-
+}
 
 bool KernelSML::HandleSVSQuery(AgentSML* pAgentSML, char const* pCommandName, Connection* pConnection, AnalyzeXML* pIncoming, soarxml::ElementXML* pResponse)
 {
@@ -1075,5 +1070,4 @@
     }
     std::string res = pAgentSML->GetSoarAgent()->svs->svs_query(pLine);
     return this->ReturnResult(pConnection, pResponse, res.c_str());
->>>>>>> 49cc05f1
 }