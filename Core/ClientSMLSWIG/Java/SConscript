#!/usr/bin/python
# Project: Soar <http://soar.googlecode.com>
# Author: Jonathan Voigt <voigtjr@gmail.com>
#
import os
import sys
import itertools
import subprocess
import SCons.Script

# adapted from http://www.scons.org/wiki/JavaNativeInterface
def ConfigureJNI(env):
    base = os.environ.get('JAVA_HOME')
    if not base:
        if sys.platform == 'darwin':
<<<<<<< HEAD
            # Apple's OS X has its own special java base directory
            base = os.popen('/System/Library/Frameworks/JavaVM.framework/Versions/Current/Commands/java_home').read().rstrip()
=======
            # Apple's OS X has its own special java base directory, which has 
            # /urs/libexec/java_home will give us 
            try:
                p = subprocess.Popen(['/usr/libexec/java_home'], stdout = subprocess.PIPE)
                base = p.stdout.readline().split()[-1]
                p.wait()
            except OSError:
                print >>sys.stderr, 'Error running /usr/libexec/java_home to get java home'
                Exit(1)
            if (not os.path.exists(base)):
                base = '/System/Library/Frameworks/JavaVM.framework'
>>>>>>> 044f6922
        else:
            # Search for the java compiler
            p = env.WhereIs('javac')
            if not p:
                return None
            jcdir = os.path.dirname(os.path.realpath(p))
            # assuming the compiler found is in some directory like
            # /usr/jdkX.X/bin/javac, java's home directory is /usr/jdkX.X
            base = os.path.split(jcdir)[0]

    if sys.platform == 'darwin':
        print 'Looking for Mac headers at ', os.path.join(base, 'include')
        if os.path.exists(os.path.join(base, 'include')):
            # JDK 7+
            headers = [os.path.join(base, 'include')]
            headers.append(os.path.join(base, 'include/darwin'))
            print headers
            libs = [os.path.join(base, 'lib')]
        else:
            # JDK 6
            headers = [os.path.join(base, 'Headers')]
            libs = [os.path.join(base, 'Libraries')]
    else:
        headers = [os.path.join(base, 'include')]
        libs = [os.path.join(base, 'lib')]
        if sys.platform == 'win32':
            headers.append(os.path.join(base, 'include', 'win32'))
        elif sys.platform.startswith('linux'):
            headers.append(os.path.join(base, 'include', 'linux'))
        else:
            return None

    return (headers, libs)

def get_headers(d):
    chain = itertools.chain.from_iterable
    return list(chain([os.path.join(p, x) for x in f if x.endswith('.h')] for p, d, f in os.walk(d)))

Import('env', 'compiler')
config = ConfigureJNI(env)
if config == None:
    print "Could not configure Java. If you know where java is on your system,"
    print "set environment variable JAVA_HOME to point to the directory containing"
    print "the Java include, bin, and lib directories."
    Return()

clone = env.Clone()
clone.Append(
    CPPPATH = config[0],
    LIBPATH = config[1],
)

if compiler == 'g++':
    if clone['VISHIDDEN']:
        clone['CPPFLAGS'].remove('-fvisibility=hidden')
        clone.Append(CPPFLAGS = ['-fvisibility=default'])
    clone.Append(CPPFLAGS = '-Wno-unused -fno-strict-aliasing'.split())

name = 'Java_sml_ClientInterface'
interface = clone.File(name + '.i')
wrapper = clone.File(name + '_wrap.cpp')
srcdir = clone.Dir('src')
smldir = srcdir.Dir('sml')
classdir = clone.Dir('classes')
jar = clone.File('sml.jar')
java_target = 'sml_java'
fake_java_target = '#fake_java_target'

if sys.platform == 'darwin':
    install_name = os.path.join('@loader_path', name + '.jnilib')
    clone.Append(SHLINKFLAGS = ' -install_name ' + install_name)
    clone.Append(SHLINKFLAGS = ' -framework JavaVM')

# This builder will insert extra dependencies during the COMPILATION stage
# adapted from http://scons.org/wiki/DynamicSourceGenerator
def late_java_builder(target, source, env):
    if not os.path.isdir(srcdir.abspath):
        print('source directory does not exist',srcdir.abspath)
        sys.exit(1)

    clone.Java(classdir, srcdir)
    clone['JARCHDIR'] = classdir
    smljar = clone.Jar(jar, classdir)
    env.Depends(smljar, fake_java_target)
    install = env.Install(os.path.join(env['OUT_DIR'], 'java'), smljar)
    Alias(java_target, install)

clone.Append(BUILDERS = {'LateJavaBuilder' : Builder(action=late_java_builder)})

headers = []
for d in 'ClientSML ConnectionSML ElementXML'.split():
    headers += get_headers(env.Dir(os.path.join('#Core', d, 'src')).abspath)

swig_deps = [interface] + headers
incs = ' '.join('-I"%s"' % GetBuildPath(d) for d in clone['CPPPATH'])
nosvs = ''
if GetOption('nosvs'):
    nosvs = '-DNO_SVS'
swig_cmd = 'swig %s -o "%s" -c++ -java -Wall -package sml -outdir "%s" %s "%s"' % (incs, wrapper.abspath, smldir.abspath, nosvs, interface)
if not GetOption('verbose'):
    swig_cmd = '@' + swig_cmd
clone.Command(wrapper, swig_deps, [Mkdir(smldir), swig_cmd])

clone.Command('JavaCallbackByHand.h', clone.File('JavaCallbackByHand.h').srcnode(), Copy("$TARGET", "$SOURCE"))
if sys.platform == 'darwin':
    # have to call it Java_sml_ClientInterface.jnilib instead of the usual .dylib
    name += '.jnilib'
shlib = clone.SharedLibrary(name, wrapper)[:1]  # [:1] to throw away .exp and .lib files in Windows
lib_install = clone.Install(env['OUT_DIR'], shlib)

clone.Depends(jar, [wrapper, fake_java_target])
clone.LateJavaBuilder(fake_java_target, None)
jar_install = clone.Install(os.path.join(env['OUT_DIR'], 'java'), jar)
clone.Clean(jar, [wrapper, srcdir, classdir])

env.Alias('sml_java', [lib_install, jar_install])<|MERGE_RESOLUTION|>--- conflicted
+++ resolved
@@ -13,10 +13,6 @@
     base = os.environ.get('JAVA_HOME')
     if not base:
         if sys.platform == 'darwin':
-<<<<<<< HEAD
-            # Apple's OS X has its own special java base directory
-            base = os.popen('/System/Library/Frameworks/JavaVM.framework/Versions/Current/Commands/java_home').read().rstrip()
-=======
             # Apple's OS X has its own special java base directory, which has 
             # /urs/libexec/java_home will give us 
             try:
@@ -28,7 +24,6 @@
                 Exit(1)
             if (not os.path.exists(base)):
                 base = '/System/Library/Frameworks/JavaVM.framework'
->>>>>>> 044f6922
         else:
             # Search for the java compiler
             p = env.WhereIs('javac')
