--- conflicted
+++ resolved
@@ -48,21 +48,12 @@
 
 using namespace std;
 
-<<<<<<< HEAD
-double compare_distance(sgnode* a, sgnode* b, const filter_params* p){
-  if(a == b){
-    return 0;
-  }
-  string dist_type = "centroid";
-  get_filter_param(0, p, "distance_type", dist_type);
-  if(dist_type == "hull"){
-    return convex_distance(a, b);
-  } else {
-    return centroid_distance(a, b);
-  }
-=======
 double compare_distance(sgnode* a, sgnode* b, const filter_params* p)
 {
+    if (a == b)
+    {
+        return 0;
+    }
     string dist_type = "centroid";
     get_filter_param(0, p, "distance_type", dist_type);
     if (dist_type == "hull")
@@ -73,7 +64,6 @@
     {
         return centroid_distance(a, b);
     }
->>>>>>> 628f9884
 }
 
 ///// filter distance //////
