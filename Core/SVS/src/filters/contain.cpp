--- conflicted
+++ resolved
@@ -30,17 +30,13 @@
 
 using namespace std;
 
-<<<<<<< HEAD
-bool contain_test(sgnode* a, sgnode* b, const filter_params* p){
-  if(a == b){
-    return true;
-  }
-  return bbox_contains(a, b);
-=======
 bool contain_test(sgnode* a, sgnode* b, const filter_params* p)
 {
+    if (a == b)
+    {
+        return true;
+    }
     return bbox_contains(a, b);
->>>>>>> 628f9884
 }
 
 ////// filter contain //////
