--- conflicted
+++ resolved
@@ -204,12 +204,7 @@
     public:
         node_comparison_select_filter(Symbol* root, soar_interface* si,
                                       filter_input* input, node_comparison* comp)
-<<<<<<< HEAD
             : node_select_range_filter(root, si, input), comp(comp)
-=======
-            : select_filter<sgnode * >(root, si, input), comp(comp),
-              range_min(-1000000000), range_max(1000000000)
->>>>>>> 58d925c5
         {}
         
         bool compute(const filter_params* p, sgnode*& out, bool& select);
@@ -252,12 +247,7 @@
     public:
         node_evaluation_select_filter(Symbol* root, soar_interface* si,
                                       filter_input* input, node_evaluation* eval)
-<<<<<<< HEAD
             : node_select_range_filter(root, si, input), eval(eval)
-=======
-            : select_filter<sgnode * >(root, si, input), eval(eval),
-              range_min(-1000000000), range_max(1000000000)
->>>>>>> 58d925c5
         {}
         
         bool compute(const filter_params* p, sgnode*& out, bool& select);
