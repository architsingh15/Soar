/***************************************************
 *
 * File: filters/intersect.cpp
 *
 * Intersect Filters
 *  bool intersect_test(sgnode* a, sgnode* b, fp* p)
 *    Returns true if a intersects b
 *    intersect_type << bbox hull >>
 *      what kind of intersection to test for, defaults to bbox
 *
 *  Filter intersect : node_test_filter
 *    Parameters:
 *      sgnode a
 *      sgnode b
 *    Returns
 *      bool - true if a intersects b
 *
 *  Filter intersect_select : node_test_select_filter
 *    Parameters:
 *      sgnode a
 *      sgnode b
 *    Returns:
 *      sgnode b - if a intersects b
 *
 *********************************************************/
#include "sgnode_algs.h"
#include "filters/base_node_filters.h"
#include "scene.h"
#include "filter_table.h"

#include <string>

using namespace std;

<<<<<<< HEAD
bool intersect_test(sgnode* a, sgnode* b, const filter_params* p){
  if (a == b){
    return true;
  }
  string int_type = "bbox";
  get_filter_param(0, p, "intersect_type", int_type);
  if(int_type == "hull"){
    return convex_intersects(a, b);
  } else {
    return bbox_intersects(a, b);
  }
=======
bool intersect_test(sgnode* a, sgnode* b, const filter_params* p)
{
    string int_type = "bbox";
    get_filter_param(0, p, "intersect_type", int_type);
    if (int_type == "hull")
    {
        return convex_intersects(a, b);
    }
    else
    {
        return bbox_intersects(a, b);
    }
>>>>>>> 628f9884
}

////// filter intersect //////
filter* make_intersect_filter(Symbol* root, soar_interface* si, scene* scn, filter_input* input)
{
    return new node_test_filter(root, si, input, &intersect_test);
}

filter_table_entry* intersect_filter_entry()
{
    filter_table_entry* e = new filter_table_entry();
    e->name = "intersect";
    e->description = "Returns true if a intersects b";
    e->parameters["a"] = "Sgnode a";
    e->parameters["b"] = "Sgnode b";
    e->create = &make_intersect_filter;
    return e;
}

////// filter intersect_select //////
filter* make_intersect_select_filter(Symbol* root, soar_interface* si, scene* scn, filter_input* input)
{
    return new node_test_select_filter(root, si, input, &intersect_test);
}

filter_table_entry* intersect_select_filter_entry()
{
    filter_table_entry* e = new filter_table_entry();
    e->name = "intersect_select";
    e->description = "Selects b if a intersects b";
    e->parameters["a"] = "Sgnode a";
    e->parameters["b"] = "Sgnode b";
    e->create = &make_intersect_select_filter;
    return e;
}
<|MERGE_RESOLUTION|>--- conflicted
+++ resolved
@@ -32,21 +32,12 @@
 
 using namespace std;
 
-<<<<<<< HEAD
-bool intersect_test(sgnode* a, sgnode* b, const filter_params* p){
-  if (a == b){
-    return true;
-  }
-  string int_type = "bbox";
-  get_filter_param(0, p, "intersect_type", int_type);
-  if(int_type == "hull"){
-    return convex_intersects(a, b);
-  } else {
-    return bbox_intersects(a, b);
-  }
-=======
 bool intersect_test(sgnode* a, sgnode* b, const filter_params* p)
 {
+    if (a == b)
+    {
+        return true;
+    }
     string int_type = "bbox";
     get_filter_param(0, p, "intersect_type", int_type);
     if (int_type == "hull")
@@ -57,7 +48,6 @@
     {
         return bbox_intersects(a, b);
     }
->>>>>>> 628f9884
 }
 
 ////// filter intersect //////
