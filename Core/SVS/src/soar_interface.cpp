--- conflicted
+++ resolved
@@ -109,11 +109,7 @@
 }
 
 #include <iostream>
-<<<<<<< HEAD
-#include "symtab.h"
-=======
 #include "symbol.h"
->>>>>>> f67e7114
 using namespace std;
 bool soar_interface::get_vec3(Symbol* id, const string& attr, vec3& val)
 {
@@ -129,11 +125,7 @@
 
 		string vec_id_name;
 		vec3_root->get_id_name(vec_id_name);
-<<<<<<< HEAD
-    
-=======
 
->>>>>>> f67e7114
     // Then find each dimension to make up the vec3
     string dims[] = { "x", "y", "z" };
     for (int d = 0; d < 3; d++)
