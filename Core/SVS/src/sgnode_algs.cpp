--- conflicted
+++ resolved
@@ -172,7 +172,6 @@
     }
 }
 
-<<<<<<< HEAD
 /*
  * Returns the distance between two nodes along a given axis 
  *   using their bounding boxes
@@ -219,8 +218,6 @@
     }
 }
 
-=======
->>>>>>> e01ad416
 // Returns the volume of the node's bounding box //
 double bbox_volume(const sgnode* a)
 {
