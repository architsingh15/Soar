--- conflicted
+++ resolved
@@ -65,21 +65,12 @@
                 set_status(string("Couldn't find node ") + id);
                 return false;
             }
-<<<<<<< HEAD
-            
-						cout << "setting " << props.size() << " properties" << endl;
-            map<char, vec3>::iterator pi;
-            for (pi = props.begin(); pi != props.end(); pi++)
-            {
-								cout << "setting " << pi->first << " for " << n->get_id() << " to " << pi->second << endl;
-=======
 
 //						cout << "setting " << props.size() << " properties" << endl;
             map<char, vec3>::iterator pi;
             for (pi = props.begin(); pi != props.end(); pi++)
             {
 //								cout << "setting " << pi->first << " for " << n->get_id() << " to " << pi->second << endl;
->>>>>>> f67e7114
                 n->set_trans(pi->first, pi->second);
             }
 
