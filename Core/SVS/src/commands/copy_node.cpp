--- conflicted
+++ resolved
@@ -147,7 +147,6 @@
                 copy_tags = true;
             }
 
-<<<<<<< HEAD
             // Find any att/val pairs underneath tags
             wme* tags_wme;
             if(si->find_child_wme(root, "tags", tags_wme))
@@ -169,8 +168,6 @@
                     }
                 }
             }
-=======
->>>>>>> e01ad416
 
 						// adjust << true false >>
 						adjust = false;
@@ -219,14 +216,11 @@
                 }
             }
 
-<<<<<<< HEAD
             for (tag_map::const_iterator tag_it = tags.begin(); tag_it != tags.end(); tag_it++)
             {
                 dest_node->set_tag(tag_it->first, tag_it->second);
             }
 
-=======
->>>>>>> e01ad416
 						if(adjust){
 							adjust_sgnode_size(dest_node, scn);
 						}
