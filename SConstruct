--- conflicted
+++ resolved
@@ -69,7 +69,7 @@
         Exit(1)
     line = p.stdout.readline()
     # for line in iter(p.stdout.readline, b''):
-    #   print line,
+    #     print line,
     p.communicate()
     m = re.search(r'Version ([0-9]+)\.([0-9]+)\.([0-9]+)\.([0-9]+)', line)
     if m:
@@ -206,7 +206,6 @@
     if GetOption('defflags'):
         cflags.append('-Wreturn-type')
 
-<<<<<<< HEAD
         if GetOption('opt'):
             cflags.extend(['-O2', '-DNDEBUG'])
         else:
@@ -236,10 +235,6 @@
 
         if GetOption('static'):
             cflags.extend(['-DSTATIC_LINKED', '-fPIC'])
-=======
-elif compiler == 'msvc':
-	cflags = ['/EHsc', '/D', '_CRT_SECURE_NO_DEPRECATE', '/D', '_WIN32', '/W2', '/bigobj', '/nowarn:4503']
->>>>>>> 06c5f161
 
 elif compiler == 'msvc':
     cflags = ['/EHsc', '/D', '_CRT_SECURE_NO_DEPRECATE', '/D', '_WIN32', '/W2', '/bigobj', '/nowarn:4503']
@@ -286,10 +281,7 @@
     sys_inc_path = filter(None, os.environ.get('CPATH', '').split(':'))
 
 if sys.platform != 'win32':
-	env.Append(CXXFLAGS='-std=c++11')
-
-if sys.platform != 'win32':
-	env.Append(CXXFLAGS='-std=c++11')
+    env.Append(CXXFLAGS='-std=c++11')
 
 env.Append(CPPPATH=sys_inc_path, LIBPATH=sys_lib_path)
 
