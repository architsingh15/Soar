--- conflicted
+++ resolved
@@ -334,12 +334,7 @@
 
 # Set default targets
 for a in DEF_TARGETS:
-<<<<<<< HEAD
-	if a in all_aliases:
-		Default(a)
-=======
     if a in all_aliases:
         Default(a)
->>>>>>> f1d20e72
 
 InstallDLLs(env)